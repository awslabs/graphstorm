"""
    Copyright 2024 Amazon.com, Inc. or its affiliates. All Rights Reserved.

    Licensed under the Apache License, Version 2.0 (the "License").
    You may not use this file except in compliance with the License.
    You may obtain a copy of the License at

        http://www.apache.org/licenses/LICENSE-2.0

    Unless required by applicable law or agreed to in writing, software
    distributed under the License is distributed on an "AS IS" BASIS,
    WITHOUT WARRANTIES OR CONDITIONS OF ANY KIND, either express or implied.
    See the License for the specific language governing permissions and
    limitations under the License.

    GraphStorm trainer for multi-task learning.
"""

import time
import resource
import logging
import torch as th
from torch.nn.parallel import DistributedDataParallel
import dgl

from ..config import (BUILTIN_TASK_NODE_CLASSIFICATION,
                      BUILTIN_TASK_NODE_REGRESSION,
                      BUILTIN_TASK_EDGE_CLASSIFICATION,
                      BUILTIN_TASK_EDGE_REGRESSION,
                      BUILTIN_TASK_LINK_PREDICTION,
                      BUILTIN_TASK_RECONSTRUCT_NODE_FEAT)
from ..model import (do_full_graph_inference,
                     do_mini_batch_inference,
                     GSgnnModelBase, GSgnnModel,
                     GSgnnMultiTaskModelInterface,
                     multi_task_mini_batch_predict,
                     gen_emb_for_nfeat_reconstruct)
from ..model.lp_gnn import run_lp_mini_batch_predict
from .gsgnn_trainer import GSgnnTrainer

from ..utils import sys_tracker, rt_profiler, print_mem, get_rank
from ..utils import barrier, is_distributed

def prepare_node_mini_batch(data, task_info, mini_batch, device):
    """ Prepare mini-batch for node classification and regression tasks.

        The input is a mini-batch sampled by a node sampler.
        The output ia a prepared input following the
        input arguments of GSgnnNodeModelInterface.forward.

    Parameters
    ----------
    data: GSgnnData
        Graph data
    task_info: TaskInfo
        Task meta information
    mini_batch: tuple
        Mini-batch info
    device: torch.device
        Device

    Return
    ------
    tuple: mini-batch
    """
    g = data.g
    input_nodes, seeds, blocks = mini_batch
    if not isinstance(input_nodes, dict):
        # This happens on a homogeneous graph.
        assert len(g.ntypes) == 1, \
            "The graph should be a homogeneous graph, " \
            f"but it has multiple node types {g.ntypes}"
        input_nodes = {g.ntypes[0]: input_nodes}

    nfeat_fields = task_info.dataloader.node_feat_fields
    label_field = task_info.dataloader.label_field
    input_feats = data.get_node_feats(input_nodes, nfeat_fields, device)
    lbl = data.get_node_feats(seeds, label_field, device)
    blocks = [block.to(device) for block in blocks] \
        if blocks is not None else None

    # Order follow GSgnnNodeModelInterface.forward
    # TODO: we don't support edge features for now.
    return (blocks, input_feats, None, lbl, input_nodes)

def prepare_edge_mini_batch(data, task_info, mini_batch, device):
    """ Prepare mini-batch for edge classification and regression tasks.

        The input is a mini-batch sampled by an edge sampler.
        The output ia a prepared input following the
        input arguments of GSgnnEdgeModelInterface.forward.

    Parameters
    ----------
    data: GSgnnData
        Graph data
    task_info: TaskInfo
        Task meta information
    mini_batch: tuple
        Mini-batch info
    device: torch.device
        Device

    Return
    ------
    tuple: mini-batch
    """
    input_nodes, batch_graph, blocks = mini_batch
    if not isinstance(input_nodes, dict):
        assert len(batch_graph.ntypes) == 1, \
            "The graph should be a homogeneous graph, " \
            f"but it has multiple node types {batch_graph.ntypes}"
        input_nodes = {batch_graph.ntypes[0]: input_nodes}

    nfeat_fields = task_info.dataloader.node_feat_fields
    node_feats = data.get_node_feats(input_nodes, nfeat_fields, device)

    if task_info.dataloader.decoder_edge_feat_fields is not None:
        # There are edge features used in decoder.
        input_edges = {etype: batch_graph.edges[etype].data[dgl.EID] \
                for etype in batch_graph.canonical_etypes}
        edge_decoder_feats = \
            data.get_edge_feats(input_edges,
                                task_info.dataloader.decoder_edge_feat_fields,
                                device)
        edge_decoder_feats = {etype: feat.to(th.float32) \
            for etype, feat in edge_decoder_feats.items()}
    else:
        edge_decoder_feats = None

    # retrieving seed edge id from the graph to find labels
    assert len(batch_graph.etypes) == 1, \
        "Edge classification/regression tasks only support " \
        "conducting prediction on one edge type."
    target_etype = batch_graph.canonical_etypes[0]
    seeds = batch_graph.edges[target_etype].data[dgl.EID]
    label_field = task_info.dataloader.label_field
    lbl = data.get_edge_feats({target_etype: seeds}, label_field, device)

    blocks = [block.to(device) for block in blocks] \
        if blocks is not None else None
    batch_graph = batch_graph.to(device)
    rt_profiler.record('train_graph2GPU')

    # Order follow GSgnnEdgeModelInterface.forward
    # TODO(zhengda) we don't support edge features for now.
    return (blocks, batch_graph, node_feats, None,
            edge_decoder_feats, lbl, input_nodes)

def prepare_link_predict_mini_batch(data, task_info, mini_batch, device):
    """ Prepare mini-batch for link prediction tasks.

        The input is a mini-batch sampled by an edge sampler.
        The output ia a prepared input following the
        input arguments of GSgnnLinkPredictionModelInterface.forward.

    Parameters
    ----------
    data: GSgnnData
        Graph data
    task_info: TaskInfo
        Task meta information
    mini_batch: tuple
        Mini-batch info
    device: torch.device
        Device

    Return
    ------
    tuple: mini-batch
    """
    input_nodes, pos_graph, neg_graph, blocks = mini_batch

    if not isinstance(input_nodes, dict):
        assert len(pos_graph.ntypes) == 1, \
            "The graph should be a homogeneous graph, " \
            f"but it has multiple node types {pos_graph.ntypes}"
        input_nodes = {pos_graph.ntypes[0]: input_nodes}

    nfeat_fields = task_info.dataloader.node_feat_fields
    node_feats = data.get_node_feats(input_nodes, nfeat_fields, device)

    if task_info.dataloader.pos_graph_feat_fields is not None:
        input_edges = {etype: pos_graph.edges[etype].data[dgl.EID] \
            for etype in pos_graph.canonical_etypes}
        pos_graph_feats = data.get_edge_feats(input_edges,
                                                task_info.dataloader.pos_graph_feat_fields,
                                                device)
    else:
        pos_graph_feats = None

    pos_graph = pos_graph.to(device)
    neg_graph = neg_graph.to(device)
    blocks = [blk.to(device) for blk in blocks] \
        if blocks is not None else None

    # follow the interface of GSgnnLinkPredictionModelInterface.forward
    return (blocks, pos_graph, neg_graph, node_feats, None, \
            pos_graph_feats, None, input_nodes)

def prepare_reconstruct_node_feat(data, task_info, mini_batch, device):
    """ Prepare mini-batch for node feature reconstruction.

        The input is a mini-batch sampled by a node sampler.
        The output ia a prepared input following the
        input arguments of GSgnnNodeModelInterface.forward.

    Parameters
    ----------
    data: GSgnnData
        Graph data
    task_info: TaskInfo
        Task meta information
    mini_batch: tuple
        Mini-batch info
    device: torch.device
        Device

    Return
    ------
    tuple: mini-batch
    """
    # same are preparing node regression data
    # Note: We may add some argumentation in the future
    # So keep a different prepare func for node feature reconstruction.
    return prepare_node_mini_batch(data, task_info, mini_batch, device)

class GSgnnMultiTaskLearningTrainer(GSgnnTrainer):
    r""" A trainer for multi-task learning

    This class is used to train models for multi-task learning.

    It makes use of the functions provided by `GSgnnTrainer`
    to define two main functions: `fit` that performs the training
    for the model that is provided when the object is created,
    and `eval` that evaluates a provided model against test and
    validation data.

    Parameters
    ----------
    model : GSgnnMultiTaskModel
        The GNN model for prediction.
    topk_model_to_save : int
        The top K model to save.
    """
    def __init__(self, model, topk_model_to_save=1):
        super(GSgnnMultiTaskLearningTrainer, self).__init__(model, topk_model_to_save)
        assert isinstance(model, GSgnnMultiTaskModelInterface) \
            and isinstance(model, GSgnnModelBase), \
                "The input model is not a GSgnnModel model "\
                "or not implement the GSgnnMultiTaskModelInterface." \
                "Please implement GSgnnModelBase."

    def _prepare_mini_batch(self, data, task_info, mini_batch, device):
        """ prepare mini batch for a single task

        Parameters
        ----------
        data: GSgnnData
            Graph data
        model: GSgnnModel
            Model
        task_info: TaskInfo
            Task meta information
        mini_batch: tuple
            Mini-batch info
        device: torch.device
            Device

        Return
        ------
        tuple: mini-batch
        """
        if task_info.task_type in \
            [BUILTIN_TASK_NODE_CLASSIFICATION, BUILTIN_TASK_NODE_REGRESSION]:
            return prepare_node_mini_batch(data,
                                           task_info,
                                           mini_batch,
                                           device)
        elif task_info.task_type in \
            [BUILTIN_TASK_EDGE_CLASSIFICATION, BUILTIN_TASK_EDGE_REGRESSION]:
            return prepare_edge_mini_batch(data,
                                           task_info,
                                           mini_batch,
                                           device)
        elif task_info.task_type == BUILTIN_TASK_LINK_PREDICTION:
            return prepare_link_predict_mini_batch(data,
                                                   task_info,
                                                   mini_batch,
                                                   device)
        elif task_info.task_type == BUILTIN_TASK_RECONSTRUCT_NODE_FEAT:
            return prepare_reconstruct_node_feat(data,
                                                 task_info,
                                                 mini_batch,
                                                 device)
        else:
            raise TypeError(f"Unknown task {task_info}", )

    # pylint: disable=unused-argument
    def fit(self, train_loader,
            num_epochs,
            val_loader=None,
            test_loader=None,
            use_mini_batch_infer=True,
            save_model_path=None,
            save_model_frequency=-1,
            save_perf_results_path=None,
            freeze_input_layer_epochs=0,
            max_grad_norm=None,
            grad_norm_type=2.0):
        """ The fit function for multi-task learning.

        Performs the training for `self.model`. Iterates over all the tasks
        and run one mini-batch for each task in an iteration. The loss will be
        accumulated. Performs the backwards step using `self.optimizer`.
        If an evaluator has been assigned to the trainer, it will run evaluation
        at the end of every epoch.

        Parameters
        ----------
        train_loader : GSgnnMultiTaskDataLoader
            The mini-batch sampler for training.
        num_epochs : int
            The max number of epochs to train the model.
        val_loader : GSgnnMultiTaskDataLoader
            The mini-batch sampler for computing validation scores. The validation scores
            are used for selecting models.
        test_loader : GSgnnMultiTaskDataLoader
            The mini-batch sampler for computing test scores.
        use_mini_batch_infer : bool
            Whether or not to use mini-batch inference.
        save_model_path : str
            The path where the model is saved.
        save_model_frequency : int
            The number of iteration to train the model before saving the model.
        save_perf_results_path : str
            The path of the file where the performance results are saved.
            TODO(xiangsx): Add support for saving performance results on disk.
            Reserved for future.
        freeze_input_layer_epochs: int
            Freeze the input layer for N epochs. This is commonly used when
            the input layer contains language models.
            Default: 0, no freeze.
        max_grad_norm: float
            Clip the gradient by the max_grad_norm to ensure stability.
            Default: None, no clip.
        grad_norm_type: float
            Norm type for the gradient clip
            Default: 2.0
        """
        # Check the correctness of configurations.
        if self.evaluator is not None:
            assert val_loader is not None, \
                    "The evaluator is provided but validation set is not provided."
        if not use_mini_batch_infer:
            assert isinstance(self._model, GSgnnModel), \
                    "Only GSgnnModel supports full-graph inference."

        # with freeze_input_layer_epochs is 0, computation graph will not be changed.
        on_cpu = self.device == th.device('cpu')
        if is_distributed():
            model = DistributedDataParallel(self._model,
                                            device_ids=None if on_cpu else [self.device],
                                            output_device=None if on_cpu else self.device,
                                            find_unused_parameters=True,
                                            static_graph=False)
        else:
            model = self._model
        device = model.device
        data = train_loader.data

        # Preparing input layer for training or inference.
        # The input layer can pre-compute node features in the preparing step if needed.
        # For example pre-compute all BERT embeddings
        if freeze_input_layer_epochs > 0:
            self._model.freeze_input_encoder(data)
        # TODO(xiangsx) Support freezing gnn encoder and decoder

        # training loop
        total_steps = 0
        sys_tracker.check('start training')
        for epoch in range(num_epochs):
            model.train()
            epoch_start = time.time()
            if freeze_input_layer_epochs <= epoch:
                self._model.unfreeze_input_encoder()
            # TODO(xiangsx) Support unfreezing gnn encoder and decoder

            rt_profiler.start_record()
            batch_tic = time.time()
            for i, task_mini_batches in enumerate(train_loader):
                rt_profiler.record('train_sample')
                total_steps += 1

                mini_batches = []
                for (task_info, mini_batch) in task_mini_batches:
                    mini_batches.append((task_info, \
                        self._prepare_mini_batch(data, task_info, mini_batch, device)))

                loss, task_losses = model(mini_batches)

                rt_profiler.record('train_forward')
                self.optimizer.zero_grad()
                loss.backward()
                rt_profiler.record('train_backward')
                self.optimizer.step()
                rt_profiler.record('train_step')

                if max_grad_norm is not None:
                    th.nn.utils.clip_grad_norm_(model.parameters(), max_grad_norm, grad_norm_type)
                self.log_metric("Train loss", loss.item(), total_steps)

                if i % 20 == 0 and get_rank() == 0:
                    rt_profiler.print_stats()
                    per_task_loss = {}
                    for mini_batch, task_loss in zip(mini_batches, task_losses):
                        task_info, _ = mini_batch
                        per_task_loss[task_info.task_id] = task_loss[0].item()
                    logging.info("Epoch %05d | Batch %03d | Train Loss: %.4f | Time: %.4f",
                                 epoch, i, loss.item(), time.time() - batch_tic)
                    logging.debug("Per task Loss: %s", per_task_loss)

                val_score = None
                if self.evaluator is not None and \
                    self.evaluator.do_eval(total_steps, epoch_end=False):

                    val_score = self.eval(model.module if is_distributed() else model,
                                          data, val_loader, test_loader, total_steps)
                    # TODO(xiangsx): Add early stop support

                # Every n iterations, save the model and keep
                # the last k models.
                # TODO(xiangsx): support saving the best top k model.
                if save_model_frequency > 0 and \
                    total_steps % save_model_frequency == 0 and \
                    total_steps != 0:

                    if self.evaluator is None or val_score is not None:
                        # We will save the best model when
                        # 1. There is no evaluation, we will keep the
                        #    latest K models.
                        # 2. (TODO) There is evaluaiton, we need to follow the
                        #    guidance of validation score.
                        self.save_topk_models(model, epoch, i, None, save_model_path)

                batch_tic = time.time()
                rt_profiler.record('train_eval')

            # ------- end of an epoch -------
            barrier()
            epoch_time = time.time() - epoch_start
            if get_rank() == 0:
                logging.info("Epoch %d take %.3f seconds", epoch, epoch_time)

            val_score = None
            if self.evaluator is not None and self.evaluator.do_eval(total_steps, epoch_end=True):
                val_score = self.eval(model.module if is_distributed() else model,
                                      data, val_loader, test_loader, total_steps)

            # After each epoch, check to save the top k models.
            # Will either save the last k model or all models
            # depends on the setting of top k.
            self.save_topk_models(model, epoch, None, None, save_model_path)
            rt_profiler.print_stats()
            barrier()

        rt_profiler.save_profile()
        print_mem(device)
        if get_rank() == 0 and self.evaluator is not None:
            # final evaluation
            output = {'best_test_score': self.evaluator.best_test_score,
                       'best_val_score':self.evaluator.best_val_score,
                       'peak_GPU_mem_alloc_MB': th.cuda.max_memory_allocated(device) / 1024 / 1024,
                       'peak_RAM_mem_alloc_MB': \
                           resource.getrusage(resource.RUSAGE_SELF).ru_maxrss / 1024,
                       'best validation iteration': \
                           self.evaluator.best_iter_num,
                       'best model path': \
                           self.get_best_model_path() if save_model_path is not None else None}
            self.log_params(output)

    def eval(self, model, data, mt_val_loader, mt_test_loader, total_steps,
        use_mini_batch_infer=False, return_proba=True):
        """ do the model evaluation using validation and test sets

        Parameters
        ----------
        model : Pytorch model
            The GNN model.
        data : GSgnnData
            The training dataset
<<<<<<< HEAD
        mt_val_loader: GSNodeDataLoader
            The dataloader for validation data
        mt_test_loader : GSNodeDataLoader
=======
        mt_val_loader: GSgnnMultiTaskDataLoader
            The dataloader for validation data
        mt_test_loader : GSgnnMultiTaskDataLoader
>>>>>>> ac333d84
            The dataloader for test data.
        total_steps: int
            Total number of iterations.
        use_mini_batch_infer: bool
            Whether do mini-batch inference
        return_proba: bool
            Whether to return all the predictions or the maximum prediction.

        Returns
        -------
        dict: validation score
        """
        test_start = time.time()
        sys_tracker.check('before prediction')
        model.eval()

        if mt_val_loader is None and mt_test_loader is None:
            # no need to do validation and test
            # do nothing.
            return None

        val_dataloaders = mt_val_loader.dataloaders \
            if mt_val_loader is not None else None
        test_dataloaders = mt_test_loader.dataloaders \
            if mt_test_loader is not None else None
        task_infos = mt_val_loader.task_infos \
            if mt_val_loader is not None else mt_test_loader.task_infos
        if val_dataloaders is None:
            val_dataloaders = [None] * len(task_infos)
        if test_dataloaders is None:
            test_dataloaders = [None] * len(task_infos)

        # All the tasks share the same GNN encoder so the fanouts are same
        # for different tasks.
        fanout = None
        if mt_val_loader is not None:
            for task_fanout in mt_val_loader.fanout:
                if task_fanout is not None:
                    fanout = task_fanout
                    break
        else:
            for task_fanout in mt_test_loader.fanout:
                if task_fanout is not None:
                    fanout = task_fanout
                    break
        assert fanout is not None, \
            "There is no validation dataloader.eval() function should not be called"

        # Node prediction and edge prediction
        # do not have information leakage problem
        predict_tasks = []
        predict_val_loaders = []
        predict_test_loaders = []
        # For link prediction tasks, we need to
        # exclude valid and test edges during message
        # passk
        lp_tasks = []
        lp_val_loaders = []
        lp_test_loaders = []
        # For node feature reconstruction tasks,
        # we need to avoid self-loop in the last
        # GNN layer
        nfeat_recon_tasks = []
        nfeat_recon_val_loaders = []
        nfeat_recon_test_loaders = []

        for val_loader, test_loader, task_info \
            in zip(val_dataloaders, test_dataloaders, task_infos):

            if val_loader is None and test_loader is None:
                # For this task, these is no need to do compute test or val score
                # skip this task
                continue

            if task_info.task_type in [BUILTIN_TASK_NODE_CLASSIFICATION,
                                       BUILTIN_TASK_NODE_REGRESSION,
                                       BUILTIN_TASK_EDGE_CLASSIFICATION,
                                       BUILTIN_TASK_EDGE_REGRESSION]:
                predict_tasks.append(task_info)
                predict_val_loaders.append(val_loader)
                predict_test_loaders.append(test_loader)

            if task_info.task_type in [BUILTIN_TASK_LINK_PREDICTION]:
                lp_tasks.append(task_info)
                lp_val_loaders.append(val_loader)
                lp_test_loaders.append(test_loader)

            if task_info.task_type in [BUILTIN_TASK_RECONSTRUCT_NODE_FEAT]:
                nfeat_recon_tasks.append(task_info)
                nfeat_recon_val_loaders.append(val_loader)
                nfeat_recon_test_loaders.append(test_loader)

        def gen_embs(edge_mask=None):
            """ Compute node embeddings
            """
            if use_mini_batch_infer:
                emb = do_mini_batch_inference(model, data,
                                              fanout=fanout,
                                              edge_mask=edge_mask,
                                              task_tracker=self.task_tracker)
            else:
                emb = do_full_graph_inference(model, data,
                                              fanout=fanout,
                                              edge_mask=edge_mask,
                                              task_tracker=self.task_tracker)
            return emb

        embs = None
        val_results = None
        test_results = None
        if len(predict_tasks) > 0:
            # do validation and test for prediciton tasks.
            sys_tracker.check('compute embeddings')
            embs = gen_embs()
            val_results = \
                multi_task_mini_batch_predict(
                    model,
                    emb=embs,
                    dataloaders=predict_val_loaders,
                    task_infos=predict_tasks,
                    device=self.device,
                    return_proba=return_proba,
                    return_label=True) \
                if len(predict_val_loaders) > 0 else None

            test_results = \
                multi_task_mini_batch_predict(
                    model,
                    emb=embs,
                    dataloaders=predict_test_loaders,
                    task_infos=predict_tasks,
                    device=self.device,
                    return_proba=return_proba,
                    return_label=True) \
                if len(predict_test_loaders) > 0 else None

        if len(lp_tasks) > 0:
            for lp_val_loader, lp_test_loader, task_info \
                in zip(lp_val_loaders, lp_test_loaders, lp_tasks):
                # For link prediction, do evaluation task
                # by task.
                lp_test_embs = gen_embs(edge_mask=task_info.task_config.train_mask)

                decoder = model.task_decoders[task_info.task_id]
                val_scores = run_lp_mini_batch_predict(decoder,
                                                       lp_test_embs,
                                                       lp_val_loader,
                                                       self.device) \
                    if lp_val_loader is not None else None
                test_scores = run_lp_mini_batch_predict(decoder,
                                                        lp_test_embs,
                                                        lp_test_loader,
                                                        self.device) \
                    if lp_test_loader is not None else None

                if val_results is not None:
                    val_results[task_info.task_id] = val_scores
                else:
                    val_results = {task_info.task_id: val_scores}
                if test_results is not None:
                    test_results[task_info.task_id] = test_scores
                else:
                    test_results = {task_info.task_id: test_scores}

        if len(nfeat_recon_tasks) > 0:
            def nfrecon_gen_embs(skip_last_self_loop=False):
                """ Generate node embeddings for node feature reconstruction
                """
                if skip_last_self_loop is True:
                    # Turn off the last layer GNN's self-loop
                    # to compute node embeddings.
                    model.gnn_encoder.skip_last_selfloop()
                    new_embs = gen_embs()
                    model.gnn_encoder.reset_last_selfloop()
                    return new_embs
                else:
                    # If skip_last_self_loop is False
                    # we will not change the way we compute
                    # node embeddings.
                    if embs is not None:
                        # The embeddings have been computed
                        # when handling predict_tasks in L608
                        return embs
                    else:
                        return gen_embs()

            nfeat_embs = gen_emb_for_nfeat_reconstruct(model, nfrecon_gen_embs)

            nfeat_recon_val_results = \
                multi_task_mini_batch_predict(
                    model,
                    emb=nfeat_embs,
                    dataloaders=nfeat_recon_val_loaders,
                    task_infos=nfeat_recon_tasks,
                    device=self.device,
                    return_proba=return_proba,
                    return_label=True) \
                if len(nfeat_recon_val_loaders) > 0 else None

            nfeat_recon_test_results = \
                multi_task_mini_batch_predict(
                    model,
                    emb=nfeat_embs,
                    dataloaders=nfeat_recon_test_loaders,
                    task_infos=nfeat_recon_tasks,
                    device=self.device,
                    return_proba=return_proba,
                    return_label=True) \
                if len(nfeat_recon_test_loaders) > 0 else None

            if val_results is None:
                val_results = nfeat_recon_val_results
            else:
                if nfeat_recon_val_results is not None:
                    val_results.update(nfeat_recon_val_results)

            if test_results is None:
                test_results = nfeat_recon_test_results
            else:
                if nfeat_recon_test_results is not None:
                    test_results.update(nfeat_recon_test_results)


        sys_tracker.check('after_test_score')
        val_score, test_score = self.evaluator.evaluate(
                val_results, test_results, total_steps)
        sys_tracker.check('evaluate validation/test')
        model.train()

        if get_rank() == 0:
            self.log_print_metrics(val_score=val_score,
                                   test_score=test_score,
                                   dur_eval=time.time() - test_start,
                                   total_steps=total_steps)
        return val_score<|MERGE_RESOLUTION|>--- conflicted
+++ resolved
@@ -489,15 +489,9 @@
             The GNN model.
         data : GSgnnData
             The training dataset
-<<<<<<< HEAD
-        mt_val_loader: GSNodeDataLoader
-            The dataloader for validation data
-        mt_test_loader : GSNodeDataLoader
-=======
         mt_val_loader: GSgnnMultiTaskDataLoader
             The dataloader for validation data
         mt_test_loader : GSgnnMultiTaskDataLoader
->>>>>>> ac333d84
             The dataloader for test data.
         total_steps: int
             Total number of iterations.
