"""
    Copyright 2024 Amazon.com, Inc. or its affiliates. All Rights Reserved.

    Licensed under the Apache License, Version 2.0 (the "License").
    You may not use this file except in compliance with the License.
    You may obtain a copy of the License at

        http://www.apache.org/licenses/LICENSE-2.0

    Unless required by applicable law or agreed to in writing, software
    distributed under the License is distributed on an "AS IS" BASIS,
    WITHOUT WARRANTIES OR CONDITIONS OF ANY KIND, either express or implied.
    See the License for the specific language governing permissions and
    limitations under the License.

    GraphStorm trainer for multi-task learning.
"""

import time
import resource
import logging
import torch as th
from torch.nn.parallel import DistributedDataParallel
import dgl

from ..config import (BUILTIN_TASK_NODE_CLASSIFICATION,
                      BUILTIN_TASK_NODE_REGRESSION,
                      BUILTIN_TASK_EDGE_CLASSIFICATION,
                      BUILTIN_TASK_EDGE_REGRESSION,
                      BUILTIN_TASK_LINK_PREDICTION,
                      BUILTIN_TASK_RECONSTRUCT_NODE_FEAT)
from ..model import (do_full_graph_inference,
                     do_mini_batch_inference,
                     GSgnnModelBase, GSgnnModel,
                     GSgnnMultiTaskModelInterface,
                     multi_task_mini_batch_predict,
                     gen_emb_for_nfeat_reconstruct)
from ..model.lp_gnn import run_lp_mini_batch_predict
from .gsgnn_trainer import GSgnnTrainer

from ..utils import sys_tracker, rt_profiler, print_mem, get_rank
from ..utils import barrier, is_distributed

def prepare_node_mini_batch(data, task_info, mini_batch, device):
    """ Prepare mini-batch for node classification and regression tasks.

        The input is a mini-batch sampled by a node sampler.
        The output ia a prepared input following the
        input arguments of GSgnnNodeModelInterface.forward.

    Parameters
    ----------
    data: GSgnnData
        Graph data
    task_info: TaskInfo
        Task meta information
    mini_batch: tuple
        Mini-batch info
    device: torch.device
        Device

    Return
    ------
    tuple: mini-batch
    """
    g = data.g
    input_nodes, seeds, blocks = mini_batch
    if not isinstance(input_nodes, dict):
        # This happens on a homogeneous graph.
        assert len(g.ntypes) == 1, \
            "The graph should be a homogeneous graph, " \
            f"but it has multiple node types {g.ntypes}"
        input_nodes = {g.ntypes[0]: input_nodes}

    nfeat_fields = task_info.dataloader.node_feat_fields
    label_field = task_info.dataloader.label_field
    input_feats = data.get_node_feats(input_nodes, nfeat_fields, device)
    lbl = data.get_node_feats(seeds, label_field, device)
    blocks = [block.to(device) for block in blocks] \
        if blocks is not None else None

    # Order follow GSgnnNodeModelInterface.forward
    # TODO: we don't support edge features for now.
    return (blocks, input_feats, None, lbl, input_nodes)

def prepare_edge_mini_batch(data, task_info, mini_batch, device):
    """ Prepare mini-batch for edge classification and regression tasks.

        The input is a mini-batch sampled by an edge sampler.
        The output ia a prepared input following the
        input arguments of GSgnnEdgeModelInterface.forward.

    Parameters
    ----------
    data: GSgnnData
        Graph data
    task_info: TaskInfo
        Task meta information
    mini_batch: tuple
        Mini-batch info
    device: torch.device
        Device

    Return
    ------
    tuple: mini-batch
    """
    input_nodes, batch_graph, blocks = mini_batch
    if not isinstance(input_nodes, dict):
        assert len(batch_graph.ntypes) == 1, \
            "The graph should be a homogeneous graph, " \
            f"but it has multiple node types {batch_graph.ntypes}"
        input_nodes = {batch_graph.ntypes[0]: input_nodes}

    nfeat_fields = task_info.dataloader.node_feat_fields
    node_feats = data.get_node_feats(input_nodes, nfeat_fields, device)

    if task_info.dataloader.decoder_edge_feat_fields is not None:
        # There are edge features used in decoder.
        input_edges = {etype: batch_graph.edges[etype].data[dgl.EID] \
                for etype in batch_graph.canonical_etypes}
        edge_decoder_feats = \
            data.get_edge_feats(input_edges,
                                task_info.dataloader.decoder_edge_feat_fields,
                                device)
        edge_decoder_feats = {etype: feat.to(th.float32) \
            for etype, feat in edge_decoder_feats.items()}
    else:
        edge_decoder_feats = None

    # retrieving seed edge id from the graph to find labels
    assert len(batch_graph.etypes) == 1, \
        "Edge classification/regression tasks only support " \
        "conducting prediction on one edge type."
    target_etype = batch_graph.canonical_etypes[0]
    seeds = batch_graph.edges[target_etype].data[dgl.EID]
    label_field = task_info.dataloader.label_field
    lbl = data.get_edge_feats({target_etype: seeds}, label_field, device)

    blocks = [block.to(device) for block in blocks] \
        if blocks is not None else None
    batch_graph = batch_graph.to(device)
    rt_profiler.record('train_graph2GPU')

    # Order follow GSgnnEdgeModelInterface.forward
    # TODO(zhengda) we don't support edge features for now.
    return (blocks, batch_graph, node_feats, None,
            edge_decoder_feats, lbl, input_nodes)

def prepare_link_predict_mini_batch(data, task_info, mini_batch, device):
    """ Prepare mini-batch for link prediction tasks.

        The input is a mini-batch sampled by an edge sampler.
        The output ia a prepared input following the
        input arguments of GSgnnLinkPredictionModelInterface.forward.

    Parameters
    ----------
    data: GSgnnData
        Graph data
    task_info: TaskInfo
        Task meta information
    mini_batch: tuple
        Mini-batch info
    device: torch.device
        Device

    Return
    ------
    tuple: mini-batch
    """
    input_nodes, pos_graph, neg_graph, blocks = mini_batch

    if not isinstance(input_nodes, dict):
        assert len(pos_graph.ntypes) == 1, \
            "The graph should be a homogeneous graph, " \
            f"but it has multiple node types {pos_graph.ntypes}"
        input_nodes = {pos_graph.ntypes[0]: input_nodes}

    nfeat_fields = task_info.dataloader.node_feat_fields
    node_feats = data.get_node_feats(input_nodes, nfeat_fields, device)

    if task_info.dataloader.pos_graph_feat_fields is not None:
        input_edges = {etype: pos_graph.edges[etype].data[dgl.EID] \
            for etype in pos_graph.canonical_etypes}
        pos_graph_feats = data.get_edge_feats(input_edges,
                                                task_info.dataloader.pos_graph_feat_fields,
                                                device)
    else:
        pos_graph_feats = None

    pos_graph = pos_graph.to(device)
    neg_graph = neg_graph.to(device)
    blocks = [blk.to(device) for blk in blocks] \
        if blocks is not None else None

    # follow the interface of GSgnnLinkPredictionModelInterface.forward
    return (blocks, pos_graph, neg_graph, node_feats, None, \
            pos_graph_feats, None, input_nodes)

def prepare_reconstruct_node_feat(data, task_info, mini_batch, device):
    """ Prepare mini-batch for node feature reconstruction.

        The input is a mini-batch sampled by a node sampler.
        The output ia a prepared input following the
        input arguments of GSgnnNodeModelInterface.forward.

    Parameters
    ----------
    data: GSgnnData
        Graph data
    task_info: TaskInfo
        Task meta information
    mini_batch: tuple
        Mini-batch info
    device: torch.device
        Device

    Return
    ------
    tuple: mini-batch
    """
    # same are preparing node regression data
    # Note: We may add some argumentation in the future
    # So keep a different prepare func for node feature reconstruction.
    return prepare_node_mini_batch(data, task_info, mini_batch, device)

class GSgnnMultiTaskLearningTrainer(GSgnnTrainer):
    r""" A trainer for multi-task learning

    This class is used to train models for multi-task learning.

    It makes use of the functions provided by `GSgnnTrainer`
    to define two main functions: `fit` that performs the training
    for the model that is provided when the object is created,
    and `eval` that evaluates a provided model against test and
    validation data.

    Parameters
    ----------
    model : GSgnnMultiTaskModel
        The GNN model for prediction.
    topk_model_to_save : int
        The top K model to save.
    """
    def __init__(self, model, topk_model_to_save=1):
        super(GSgnnMultiTaskLearningTrainer, self).__init__(model, topk_model_to_save)
        assert isinstance(model, GSgnnMultiTaskModelInterface) \
            and isinstance(model, GSgnnModelBase), \
                "The input model is not a GSgnnModel model "\
                "or not implement the GSgnnMultiTaskModelInterface." \
                "Please implement GSgnnModelBase."

    def _prepare_mini_batch(self, data, task_info, mini_batch, device):
        """ prepare mini batch for a single task

        Parameters
        ----------
        data: GSgnnData
            Graph data
        model: GSgnnModel
            Model
        task_info: TaskInfo
            Task meta information
        mini_batch: tuple
            Mini-batch info
        device: torch.device
            Device

        Return
        ------
        tuple: mini-batch
        """
        if task_info.task_type in \
            [BUILTIN_TASK_NODE_CLASSIFICATION, BUILTIN_TASK_NODE_REGRESSION]:
            return prepare_node_mini_batch(data,
                                           task_info,
                                           mini_batch,
                                           device)
        elif task_info.task_type in \
            [BUILTIN_TASK_EDGE_CLASSIFICATION, BUILTIN_TASK_EDGE_REGRESSION]:
            return prepare_edge_mini_batch(data,
                                           task_info,
                                           mini_batch,
                                           device)
        elif task_info.task_type == BUILTIN_TASK_LINK_PREDICTION:
            return prepare_link_predict_mini_batch(data,
                                                   task_info,
                                                   mini_batch,
                                                   device)
        elif task_info.task_type == BUILTIN_TASK_RECONSTRUCT_NODE_FEAT:
            return prepare_reconstruct_node_feat(data,
                                                 task_info,
                                                 mini_batch,
                                                 device)
        else:
            raise TypeError(f"Unknown task {task_info}", )

    # pylint: disable=unused-argument
    def fit(self, train_loader,
            num_epochs,
            val_loader=None,
            test_loader=None,
            use_mini_batch_infer=True,
            save_model_path=None,
            save_model_frequency=-1,
            save_perf_results_path=None,
            freeze_input_layer_epochs=0,
            max_grad_norm=None,
            grad_norm_type=2.0):
        """ The fit function for multi-task learning.

        Performs the training for `self.model`. Iterates over all the tasks
        and run one mini-batch for each task in an iteration. The loss will be
        accumulated. Performs the backwards step using `self.optimizer`.
        If an evaluator has been assigned to the trainer, it will run evaluation
        at the end of every epoch.

        Parameters
        ----------
        train_loader : GSgnnMultiTaskDataLoader
            The mini-batch sampler for training.
        num_epochs : int
            The max number of epochs to train the model.
        val_loader : GSgnnMultiTaskDataLoader
            The mini-batch sampler for computing validation scores. The validation scores
            are used for selecting models.
        test_loader : GSgnnMultiTaskDataLoader
            The mini-batch sampler for computing test scores.
        use_mini_batch_infer : bool
            Whether or not to use mini-batch inference.
        save_model_path : str
            The path where the model is saved.
        save_model_frequency : int
            The number of iteration to train the model before saving the model.
        save_perf_results_path : str
            The path of the file where the performance results are saved.
            TODO(xiangsx): Add support for saving performance results on disk.
            Reserved for future.
        freeze_input_layer_epochs: int
            Freeze the input layer for N epochs. This is commonly used when
            the input layer contains language models.
            Default: 0, no freeze.
        max_grad_norm: float
            Clip the gradient by the max_grad_norm to ensure stability.
            Default: None, no clip.
        grad_norm_type: float
            Norm type for the gradient clip
            Default: 2.0
        """
        # Check the correctness of configurations.
        if self.evaluator is not None:
            assert val_loader is not None, \
                    "The evaluator is provided but validation set is not provided."
        if not use_mini_batch_infer:
            assert isinstance(self._model, GSgnnModel), \
                    "Only GSgnnModel supports full-graph inference."

        # with freeze_input_layer_epochs is 0, computation graph will not be changed.
        on_cpu = self.device == th.device('cpu')
        if is_distributed():
            model = DistributedDataParallel(self._model,
                                            device_ids=None if on_cpu else [self.device],
                                            output_device=None if on_cpu else self.device,
                                            find_unused_parameters=True,
                                            static_graph=False)
        else:
            model = self._model
        device = model.device
        data = train_loader.data

        # Preparing input layer for training or inference.
        # The input layer can pre-compute node features in the preparing step if needed.
        # For example pre-compute all BERT embeddings
        if freeze_input_layer_epochs > 0:
            self._model.freeze_input_encoder(data)
        # TODO(xiangsx) Support freezing gnn encoder and decoder

        # training loop
        total_steps = 0
        sys_tracker.check('start training')
        for epoch in range(num_epochs):
            model.train()
            epoch_start = time.time()
            if freeze_input_layer_epochs <= epoch:
                self._model.unfreeze_input_encoder()
            # TODO(xiangsx) Support unfreezing gnn encoder and decoder

            rt_profiler.start_record()
            batch_tic = time.time()
            for i, task_mini_batches in enumerate(train_loader):
                rt_profiler.record('train_sample')
                total_steps += 1

                mini_batches = []
                for (task_info, mini_batch) in task_mini_batches:
                    mini_batches.append((task_info, \
                        self._prepare_mini_batch(data, task_info, mini_batch, device)))

                loss, task_losses = model(mini_batches)

                rt_profiler.record('train_forward')
                self.optimizer.zero_grad()
                loss.backward()
                rt_profiler.record('train_backward')
                self.optimizer.step()
                rt_profiler.record('train_step')

                if max_grad_norm is not None:
                    th.nn.utils.clip_grad_norm_(model.parameters(), max_grad_norm, grad_norm_type)
                self.log_metric("Train loss", loss.item(), total_steps)

                if i % 20 == 0 and get_rank() == 0:
                    rt_profiler.print_stats()
                    per_task_loss = {}
                    for mini_batch, task_loss in zip(mini_batches, task_losses):
                        task_info, _ = mini_batch
                        per_task_loss[task_info.task_id] = task_loss[0].item()
                    logging.info("Epoch %05d | Batch %03d | Train Loss: %.4f | Time: %.4f",
                                 epoch, i, loss.item(), time.time() - batch_tic)
                    logging.debug("Per task Loss: %s", per_task_loss)

                val_score = None
                if self.evaluator is not None and \
                    self.evaluator.do_eval(total_steps, epoch_end=False):

                    val_score = self.eval(model.module if is_distributed() else model,
                                          data, val_loader, test_loader, total_steps)
                    # TODO(xiangsx): Add early stop support

                # Every n iterations, save the model and keep
                # the last k models.
                # TODO(xiangsx): support saving the best top k model.
                if save_model_frequency > 0 and \
                    total_steps % save_model_frequency == 0 and \
                    total_steps != 0:

                    if self.evaluator is None or val_score is not None:
                        # We will save the best model when
                        # 1. There is no evaluation, we will keep the
                        #    latest K models.
                        # 2. (TODO) There is evaluaiton, we need to follow the
                        #    guidance of validation score.
                        self.save_topk_models(model, epoch, i, None, save_model_path)

                batch_tic = time.time()
                rt_profiler.record('train_eval')

            # ------- end of an epoch -------
            barrier()
            epoch_time = time.time() - epoch_start
            if get_rank() == 0:
                logging.info("Epoch %d take %.3f seconds", epoch, epoch_time)

            val_score = None
            if self.evaluator is not None and self.evaluator.do_eval(total_steps, epoch_end=True):
                val_score = self.eval(model.module if is_distributed() else model,
                                      data, val_loader, test_loader, total_steps)

            # After each epoch, check to save the top k models.
            # Will either save the last k model or all models
            # depends on the setting of top k.
            self.save_topk_models(model, epoch, None, None, save_model_path)
            rt_profiler.print_stats()
            barrier()

        rt_profiler.save_profile()
        print_mem(device)
        if get_rank() == 0 and self.evaluator is not None:
            # final evaluation
            output = {'best_test_score': self.evaluator.best_test_score,
                       'best_val_score':self.evaluator.best_val_score,
                       'peak_GPU_mem_alloc_MB': th.cuda.max_memory_allocated(device) / 1024 / 1024,
                       'peak_RAM_mem_alloc_MB': \
                           resource.getrusage(resource.RUSAGE_SELF).ru_maxrss / 1024,
                       'best validation iteration': \
                           self.evaluator.best_iter_num,
                       'best model path': \
                           self.get_best_model_path() if save_model_path is not None else None}
            self.log_params(output)

    def eval(self, model, data, mt_val_loader, mt_test_loader, total_steps,
        use_mini_batch_infer=False, return_proba=True):
        """ do the model evaluation using validation and test sets

        Parameters
        ----------
        model : Pytorch model
            The GNN model.
        data : GSgnnData
            The training dataset
        mt_val_loader: GSgnnMultiTaskDataLoader
            The dataloader for validation data
        mt_test_loader : GSgnnMultiTaskDataLoader
            The dataloader for test data.
        total_steps: int
            Total number of iterations.
        use_mini_batch_infer: bool
            Whether do mini-batch inference
        return_proba: bool
            Whether to return all the predictions or the maximum prediction.

        Returns
        -------
        dict: validation score
        """
        test_start = time.time()
        sys_tracker.check('before prediction')
        model.eval()

        if mt_val_loader is None and mt_test_loader is None:
            # no need to do validation and test
            # do nothing.
            return None

        val_dataloaders = mt_val_loader.dataloaders \
            if mt_val_loader is not None else None
        test_dataloaders = mt_test_loader.dataloaders \
            if mt_test_loader is not None else None
        task_infos = mt_val_loader.task_infos \
            if mt_val_loader is not None else mt_test_loader.task_infos
        if val_dataloaders is None:
            val_dataloaders = [None] * len(task_infos)
        if test_dataloaders is None:
            test_dataloaders = [None] * len(task_infos)

        # All the tasks share the same GNN encoder so the fanouts are same
        # for different tasks.
        fanout = None
        if mt_val_loader is not None:
            for task_fanout in mt_val_loader.fanout:
                if task_fanout is not None:
                    fanout = task_fanout
                    break
        else:
            for task_fanout in mt_test_loader.fanout:
                if task_fanout is not None:
                    fanout = task_fanout
                    break
        assert fanout is not None, \
            "There is no validation dataloader.eval() function should not be called"

        # Node prediction and edge prediction
        # do not have information leakage problem
        predict_tasks = []
        predict_val_loaders = []
        predict_test_loaders = []
        # For link prediction tasks, we need to
        # exclude valid and test edges during message
        # passk
        lp_tasks = []
        lp_val_loaders = []
        lp_test_loaders = []
        # For node feature reconstruction tasks,
        # we need to avoid self-loop in the last
        # GNN layer
        nfeat_recon_tasks = []
        nfeat_recon_val_loaders = []
        nfeat_recon_test_loaders = []

        for val_loader, test_loader, task_info \
            in zip(val_dataloaders, test_dataloaders, task_infos):

            if val_loader is None and test_loader is None:
                # For this task, these is no need to do compute test or val score
                # skip this task
                continue

            if task_info.task_type in [BUILTIN_TASK_NODE_CLASSIFICATION,
                                       BUILTIN_TASK_NODE_REGRESSION,
                                       BUILTIN_TASK_EDGE_CLASSIFICATION,
                                       BUILTIN_TASK_EDGE_REGRESSION]:
                predict_tasks.append(task_info)
                predict_val_loaders.append(val_loader)
                predict_test_loaders.append(test_loader)

            if task_info.task_type in [BUILTIN_TASK_LINK_PREDICTION]:
                lp_tasks.append(task_info)
                lp_val_loaders.append(val_loader)
                lp_test_loaders.append(test_loader)

            if task_info.task_type in [BUILTIN_TASK_RECONSTRUCT_NODE_FEAT]:
                nfeat_recon_tasks.append(task_info)
                nfeat_recon_val_loaders.append(val_loader)
                nfeat_recon_test_loaders.append(test_loader)

        def gen_embs(edge_mask=None):
            """ Compute node embeddings
            """
            if use_mini_batch_infer:
                emb = do_mini_batch_inference(model, data,
                                              fanout=fanout,
                                              edge_mask=edge_mask,
                                              task_tracker=self.task_tracker)
            else:
                emb = do_full_graph_inference(model, data,
                                              fanout=fanout,
                                              edge_mask=edge_mask,
                                              task_tracker=self.task_tracker)
            return emb

        embs = None
        val_results = None
        test_results = None
        if len(predict_tasks) > 0:
            # do validation and test for prediciton tasks.
            sys_tracker.check('compute embeddings')
            embs = gen_embs()
            val_results = \
                multi_task_mini_batch_predict(
                    model,
                    emb=embs,
                    dataloaders=predict_val_loaders,
                    task_infos=predict_tasks,
                    device=self.device,
                    return_proba=return_proba,
                    return_label=True) \
                if len(predict_val_loaders) > 0 else None

            test_results = \
                multi_task_mini_batch_predict(
                    model,
                    emb=embs,
                    dataloaders=predict_test_loaders,
                    task_infos=predict_tasks,
                    device=self.device,
                    return_proba=return_proba,
                    return_label=True) \
                if len(predict_test_loaders) > 0 else None

        if len(lp_tasks) > 0:
            for lp_val_loader, lp_test_loader, task_info \
                in zip(lp_val_loaders, lp_test_loaders, lp_tasks):
                # For link prediction, do evaluation task
                # by task.
                lp_test_embs = gen_embs(edge_mask=task_info.task_config.train_mask)

                decoder = model.task_decoders[task_info.task_id]
                val_scores = run_lp_mini_batch_predict(decoder,
                                                       lp_test_embs,
                                                       lp_val_loader,
                                                       self.device) \
                    if lp_val_loader is not None else None
                test_scores = run_lp_mini_batch_predict(decoder,
                                                        lp_test_embs,
                                                        lp_test_loader,
                                                        self.device) \
                    if lp_test_loader is not None else None

                if val_results is not None:
                    val_results[task_info.task_id] = val_scores
                else:
                    val_results = {task_info.task_id: val_scores}
                if test_results is not None:
                    test_results[task_info.task_id] = test_scores
                else:
                    test_results = {task_info.task_id: test_scores}

        if len(nfeat_recon_tasks) > 0:
<<<<<<< HEAD
            def nfrecon_gen_embs(skip_last_self_loop=False,node_embs=embs):
=======
            def nfrecon_gen_embs(skip_last_self_loop=False, node_embs=embs):
>>>>>>> 0af22138
                """ Generate node embeddings for node feature reconstruction
                """
                if skip_last_self_loop is True:
                    # Turn off the last layer GNN's self-loop
                    # to compute node embeddings.
                    model.gnn_encoder.skip_last_selfloop()
                    new_embs = gen_embs()
                    model.gnn_encoder.reset_last_selfloop()
                    return new_embs
                else:
                    # If skip_last_self_loop is False
                    # we will not change the way we compute
                    # node embeddings.
                    if node_embs is not None:
                        # The embeddings have been computed
                        return node_embs
                    else:
                        return gen_embs()

            nfeat_embs = gen_emb_for_nfeat_reconstruct(model, nfrecon_gen_embs)

            nfeat_recon_val_results = \
                multi_task_mini_batch_predict(
                    model,
                    emb=nfeat_embs,
                    dataloaders=nfeat_recon_val_loaders,
                    task_infos=nfeat_recon_tasks,
                    device=self.device,
                    return_proba=return_proba,
                    return_label=True) \
                if len(nfeat_recon_val_loaders) > 0 else None

            nfeat_recon_test_results = \
                multi_task_mini_batch_predict(
                    model,
                    emb=nfeat_embs,
                    dataloaders=nfeat_recon_test_loaders,
                    task_infos=nfeat_recon_tasks,
                    device=self.device,
                    return_proba=return_proba,
                    return_label=True) \
                if len(nfeat_recon_test_loaders) > 0 else None

            if val_results is None:
                val_results = nfeat_recon_val_results
            else:
                if nfeat_recon_val_results is not None:
                    val_results.update(nfeat_recon_val_results)

            if test_results is None:
                test_results = nfeat_recon_test_results
            else:
                if nfeat_recon_test_results is not None:
                    test_results.update(nfeat_recon_test_results)


        sys_tracker.check('after_test_score')
        val_score, test_score = self.evaluator.evaluate(
                val_results, test_results, total_steps)
        sys_tracker.check('evaluate validation/test')
        model.train()

        if get_rank() == 0:
            self.log_print_metrics(val_score=val_score,
                                   test_score=test_score,
                                   dur_eval=time.time() - test_start,
                                   total_steps=total_steps)
        return val_score<|MERGE_RESOLUTION|>--- conflicted
+++ resolved
@@ -657,11 +657,7 @@
                     test_results = {task_info.task_id: test_scores}
 
         if len(nfeat_recon_tasks) > 0:
-<<<<<<< HEAD
-            def nfrecon_gen_embs(skip_last_self_loop=False,node_embs=embs):
-=======
             def nfrecon_gen_embs(skip_last_self_loop=False, node_embs=embs):
->>>>>>> 0af22138
                 """ Generate node embeddings for node feature reconstruction
                 """
                 if skip_last_self_loop is True:
