"""
    Copyright 2023 Contributors

    Licensed under the Apache License, Version 2.0 (the "License");
    you may not use this file except in compliance with the License.
    You may obtain a copy of the License at

       http://www.apache.org/licenses/LICENSE-2.0

    Unless required by applicable law or agreed to in writing, software
    distributed under the License is distributed on an "AS IS" BASIS,
    WITHOUT WARRANTIES OR CONDITIONS OF ANY KIND, either express or implied.
    See the License for the specific language governing permissions and
    limitations under the License.

    GraphStorm trainer for node prediction.
"""
import time
import resource
import torch as th
from torch.nn.parallel import DistributedDataParallel

from ..model.node_gnn import node_mini_batch_gnn_predict, node_mini_batch_predict
from ..model.node_gnn import GSgnnNodeModelInterface
from ..model.gnn import do_full_graph_inference, GSgnnModelBase, GSgnnModel
from .gsgnn_trainer import GSgnnTrainer

from ..utils import sys_tracker, rt_profiler
from ..utils import barrier, is_distributed

class GSgnnNodePredictionTrainer(GSgnnTrainer):
    """ A trainer for node prediction

    Parameters
    ----------
    model : GSgnnNodeModel
        The GNN model for node prediction.
    rank : int
        The rank.
    topk_model_to_save : int
        The top K model to save.
    """
    def __init__(self, model, rank, topk_model_to_save=1):
        super(GSgnnNodePredictionTrainer, self).__init__(model, rank, topk_model_to_save)
        assert isinstance(model, GSgnnNodeModelInterface) and isinstance(model, GSgnnModelBase), \
                "The input model is not a node model. Please implement GSgnnNodeModelBase."

    def fit(self, train_loader, num_epochs,
            val_loader=None,
            test_loader=None,
            use_mini_batch_infer=True,
            save_model_path=None,
            save_model_frequency=-1,
            save_perf_results_path=None,
            freeze_input_layer_epochs=0):
        """ The fit function for node prediction.

        Parameters
        ----------
        train_loader : GSgnnNodeDataLoader
            The mini-batch sampler for training.
        num_epochs : int
            The max number of epochs to train the model.
        val_loader : GSgnnNodeDataLoader
            The mini-batch sampler for computing validation scores. The validation scores
            are used for selecting models.
        test_loader : GSgnnNodeDataLoader
            The mini-batch sampler for computing test scores.
        use_mini_batch_infer : bool
            Whether or not to use mini-batch inference.
        save_model_path : str
            The path where the model is saved.
        save_model_frequency : int
            The number of iteration to train the model before saving the model.
        save_perf_results_path : str
            The path of the file where the performance results are saved.
        freeze_input_layer_epochs: int
            Freeze the input layer for N epochs. This is commonly used when
            the input layer contains language models.
            Default: 0, no freeze.
        """
        # Check the correctness of configurations.
        if self.evaluator is not None:
            assert val_loader is not None, \
                    "The evaluator is provided but validation set is not provided."
        if not use_mini_batch_infer:
            assert isinstance(self._model, GSgnnModel), \
                    "Only GSgnnModel supports full-graph inference."

        # with freeze_input_layer_epochs is 0, computation graph will not be changed.
        static_graph = freeze_input_layer_epochs == 0
<<<<<<< HEAD
        model = DistributedDataParallel(self._model, device_ids=[self.device],
                                        output_device=self.device,
                                        find_unused_parameters=True,
                                        static_graph=static_graph)
=======
        on_cpu = self.device == th.device('cpu')
        if is_distributed():
            model = DistributedDataParallel(self._model,
                                            device_ids=None if on_cpu else [self.device],
                                            output_device=None if on_cpu else self.device,
                                            find_unused_parameters=True,
                                            static_graph=static_graph)
        else:
            model = self._model
>>>>>>> b199d281
        device = model.device
        data = train_loader.data

        # Preparing input layer for training or inference.
        # The input layer can pre-compute node features in the preparing step if needed.
        # For example pre-compute all BERT embeddings
        if freeze_input_layer_epochs > 0:
            self._model.freeze_input_encoder(data)
        # TODO(xiangsx) Support freezing gnn encoder and decoder

        # training loop
        total_steps = 0
        early_stop = False # used when early stop is True
        sys_tracker.check('start training')
        g = data.g
        for epoch in range(num_epochs):
            model.train()
            epoch_start = time.time()
            if freeze_input_layer_epochs <= epoch:
                self._model.unfreeze_input_encoder()
            # TODO(xiangsx) Support unfreezing gnn encoder and decoder

            # TODO(zhengda) the dataloader should return node features and labels directly.
            rt_profiler.start_record()
            batch_tic = time.time()
            for i, (input_nodes, seeds, blocks) in enumerate(train_loader):
                rt_profiler.record('train_sample')
                total_steps += 1

                if not isinstance(input_nodes, dict):
                    assert len(g.ntypes) == 1
                    input_nodes = {g.ntypes[0]: input_nodes}
                input_feats = data.get_node_feats(input_nodes, device)
                lbl = data.get_labels(seeds, device)
                rt_profiler.record('train_node_feats')

                blocks = [block.to(device) for block in blocks]
                rt_profiler.record('train_graph2GPU')

                # TODO(zhengda) we don't support edge features for now.
                loss = model(blocks, input_feats, None, lbl, input_nodes)
                rt_profiler.record('train_forward')

                self.optimizer.zero_grad()
                loss.backward()
                rt_profiler.record('train_backward')
                self.optimizer.step()
                rt_profiler.record('train_step')

                self.log_metric("Train loss", loss.item(), total_steps)

                if i % 20 == 0 and self.rank == 0:
                    rt_profiler.print_stats()
                    print("Part {} | Epoch {:05d} | Batch {:03d} | Loss: {:.4f} | Time: {:.4f}".
                            format(self.rank, epoch, i,  loss.item(), time.time() - batch_tic))

                val_score = None
                if self.evaluator is not None and \
                    self.evaluator.do_eval(total_steps, epoch_end=False) and \
                    val_loader is not None:
                    val_score = self.eval(model.module if is_distributed() else model,
                                          val_loader, test_loader,
                                          use_mini_batch_infer, total_steps, return_proba=False)

                    if self.evaluator.do_early_stop(val_score):
                        early_stop = True

                # Every n iterations, check to save the top k models. If has validation score,
                # will save the best top k. But if no validation, will either save
                # the last k model or all models depends on the setting of top k
                if save_model_frequency > 0 and \
                    total_steps % save_model_frequency == 0 and \
                    total_steps != 0:
                    if self.evaluator is None or val_score is not None:
                        # We will save the best model when
                        # 1. There is no evaluation, we will keep the
                        #    latest K models.
                        # 2. There is evaluaiton, we need to follow the
                        #    guidance of validation score.
                        self.save_topk_models(model, epoch, i, val_score, save_model_path)

                rt_profiler.record('train_eval')
                batch_tic = time.time()
                # early_stop, exit current interation.
                if early_stop is True:
                    break

            # end of an epoch
            barrier()
            epoch_time = time.time() - epoch_start
            if self.rank == 0:
                print("Epoch {} take {}".format(epoch, epoch_time))

            val_score = None
            if self.evaluator is not None and self.evaluator.do_eval(total_steps, epoch_end=True):
                val_score = self.eval(model.module if is_distributed() else model,
                                      val_loader, test_loader,
                                      use_mini_batch_infer, total_steps, return_proba=False)
                if self.evaluator.do_early_stop(val_score):
                    early_stop = True

            # After each epoch, check to save the top k models. If has validation score, will save
            # the best top k. But if no validation, will either save the last k model or all models
            # depends on the setting of top k. To show this is after epoch save, set the iteration
            # to be None, so that we can have a determistic model folder name for testing and debug.
            self.save_topk_models(model, epoch, None, val_score, save_model_path)

            # early_stop, exit training
            if early_stop is True:
                break

        rt_profiler.save_profile()
        if th.cuda.is_available():
            print("Peak GPU Mem alloc: {:.4f} MB".format(th.cuda.max_memory_allocated(device) /
                                                         1024 / 1024))
        else:
            print("Peak RAM Mem alloc: {:.4f} MB".format(
                  resource.getrusage(resource.RUSAGE_SELF).ru_maxrss / 1024))
        if self.rank == 0 and self.evaluator is not None:
            output = {'best_test_score': self.evaluator.best_test_score,
                       'best_val_score': self.evaluator.best_val_score,
                       'peak_GPU_mem_alloc_MB': th.cuda.max_memory_allocated(device) / 1024 / 1024,
                       'peak_RAM_mem_alloc_MB': \
                           resource.getrusage(resource.RUSAGE_SELF).ru_maxrss / 1024,
                       'best validation iteration': \
                           self.evaluator.best_iter_num[self.evaluator.metric[0]],
                       'best model path': \
                           self.get_best_model_path() if save_model_path is not None else None}
            self.log_params(output)

            if save_perf_results_path is not None:
                self.save_model_results_to_file(self.evaluator.best_test_score,
                                                save_perf_results_path)

    def eval(self, model, val_loader, test_loader, use_mini_batch_infer, total_steps,
             return_proba=True):
        """ do the model evaluation using validiation and test sets

        Parameters
        ----------
        model : Pytorch model
            The GNN model.
        val_loader: GSNodeDataLoader
            The dataloader for validation data
        test_loader : GSNodeDataLoader
            The dataloader for test data.
        total_steps: int
            Total number of iterations.
        return_proba: bool
            Whether to return all the predictions or the maximum prediction.

        Returns
        -------
        float: validation score
        """
        teval = time.time()
        sys_tracker.check('before prediction')
        if use_mini_batch_infer:
            val_pred, _, val_label = node_mini_batch_gnn_predict(model, val_loader, return_proba,
                                                                 return_label=True)
            sys_tracker.check('after_val_score')
            if test_loader is not None:
                test_pred, _, test_label = \
                    node_mini_batch_gnn_predict(model, test_loader, return_proba,
                                                return_label=True)
            else: # there is no test set
                test_pred = None
                test_label = None
            sys_tracker.check('after_test_score')
        else:
            emb = do_full_graph_inference(model, val_loader.data, fanout=val_loader.fanout,
                                          task_tracker=self.task_tracker)
            sys_tracker.check('after_full_infer')
            val_pred, val_label = node_mini_batch_predict(model, emb, val_loader, return_proba,
                                                          return_label=True)
            sys_tracker.check('after_val_score')
            if test_loader is not None:
                test_pred, test_label = \
                    node_mini_batch_predict(model, emb, test_loader, return_proba,
                                            return_label=True)
            else:
                # there is no test set
                test_pred = None
                test_label = None
            sys_tracker.check('after_test_score')
        sys_tracker.check('predict')
        val_score, test_score = self.evaluator.evaluate(val_pred, test_pred,
                                                        val_label, test_label, total_steps)
        sys_tracker.check('evaluate')
        if self.rank == 0:
            self.log_print_metrics(val_score=val_score,
                                    test_score=test_score,
                                    dur_eval=time.time() - teval,
                                    total_steps=total_steps)
        return val_score<|MERGE_RESOLUTION|>--- conflicted
+++ resolved
@@ -89,12 +89,6 @@
 
         # with freeze_input_layer_epochs is 0, computation graph will not be changed.
         static_graph = freeze_input_layer_epochs == 0
-<<<<<<< HEAD
-        model = DistributedDataParallel(self._model, device_ids=[self.device],
-                                        output_device=self.device,
-                                        find_unused_parameters=True,
-                                        static_graph=static_graph)
-=======
         on_cpu = self.device == th.device('cpu')
         if is_distributed():
             model = DistributedDataParallel(self._model,
@@ -104,7 +98,6 @@
                                             static_graph=static_graph)
         else:
             model = self._model
->>>>>>> b199d281
         device = model.device
         data = train_loader.data
 
