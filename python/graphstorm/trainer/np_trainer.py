--- conflicted
+++ resolved
@@ -25,12 +25,8 @@
 from ..model.gnn import do_full_graph_inference, GSgnnModelBase, GSgnnModel
 from .gsgnn_trainer import GSgnnTrainer
 
-<<<<<<< HEAD
 from ..utils import sys_tracker, is_distributed, barrier
-=======
-from ..utils import sys_tracker
 from ..utils import rt_profiler
->>>>>>> f01756ff
 
 class GSgnnNodePredictionTrainer(GSgnnTrainer):
     """ A trainer for node prediction
@@ -91,22 +87,17 @@
             assert isinstance(self._model, GSgnnModel), \
                     "Only GSgnnModel supports full-graph inference."
 
-<<<<<<< HEAD
-        if is_distributed():
-            model = DistributedDataParallel(self._model, device_ids=[self.dev_id],
-                                            output_device=self.dev_id,
-                                            static_graph=True)
-        else:
-            model = self._model
-=======
         # with freeze_input_layer_epochs is 0, computation graph will not be changed.
         static_graph = freeze_input_layer_epochs == 0
         on_cpu = self.device == th.device('cpu')
-        model = DistributedDataParallel(self._model, device_ids=None if on_cpu else [self.device],
-                                        output_device=None if on_cpu else self.device,
-                                        find_unused_parameters=True,
-                                        static_graph=static_graph)
->>>>>>> f01756ff
+        if is_distributed():
+            model = DistributedDataParallel(self._model,
+                                            device_ids=None if on_cpu else [self.device],
+                                            output_device=None if on_cpu else self.device,
+                                            find_unused_parameters=True,
+                                            static_graph=static_graph)
+        else:
+            model = self._model
         device = model.device
         data = train_loader.data
 
@@ -167,14 +158,9 @@
                 if self.evaluator is not None and \
                     self.evaluator.do_eval(total_steps, epoch_end=False) and \
                     val_loader is not None:
-<<<<<<< HEAD
                     val_score = self.eval(model.module if is_distributed() else model,
                                           val_loader, test_loader,
-                                          mini_batch_infer, total_steps)
-=======
-                    val_score = self.eval(model.module, val_loader, test_loader,
-                                          use_mini_batch_infer, total_steps, return_proba=False)
->>>>>>> f01756ff
+                                          mini_batch_infer, total_steps, return_proba=False)
 
                     if self.evaluator.do_early_stop(val_score):
                         early_stop = True
@@ -200,26 +186,16 @@
                     break
 
             # end of an epoch
-<<<<<<< HEAD
             barrier()
-            epoch_time = time.time() - t0
-=======
-            th.distributed.barrier()
             epoch_time = time.time() - epoch_start
->>>>>>> f01756ff
             if self.rank == 0:
                 print("Epoch {} take {}".format(epoch, epoch_time))
 
             val_score = None
             if self.evaluator is not None and self.evaluator.do_eval(total_steps, epoch_end=True):
-<<<<<<< HEAD
                 val_score = self.eval(model.module if is_distributed() else model,
                                       val_loader, test_loader,
-                                      mini_batch_infer, total_steps)
-=======
-                val_score = self.eval(model.module, val_loader, test_loader,
-                                      use_mini_batch_infer, total_steps, return_proba=False)
->>>>>>> f01756ff
+                                      mini_batch_infer, total_steps, return_proba=False)
                 if self.evaluator.do_early_stop(val_score):
                     early_stop = True
 
