--- conflicted
+++ resolved
@@ -261,22 +261,6 @@
         if use_mini_batch_infer:
             val_pred, _, val_label = node_mini_batch_gnn_predict(model, val_loader, return_proba,
                                                                  return_label=True)
-<<<<<<< HEAD
-            mm_profiler.record("eval", "after_val_score")
-            test_pred, _, test_label = node_mini_batch_gnn_predict(model, test_loader, return_proba,
-                                                                   return_label=True)
-            mm_profiler.record("eval", "after_test_score")
-        else:
-            emb = do_full_graph_inference(model, val_loader.data, fanout=val_loader.fanout,
-                                          task_tracker=self.task_tracker)
-            mm_profiler.record("eval", "after_full_infer")
-            val_pred, val_label = node_mini_batch_predict(model, emb, val_loader, return_proba,
-                                                          return_label=True)
-            mm_profiler.record("eval", "after_val_score")
-            test_pred, test_label = node_mini_batch_predict(model, emb, test_loader, return_proba,
-                                                            return_label=True)
-            mm_profiler.record("eval", "after_test_score")
-=======
             sys_tracker.check('after_val_score')
             test_pred, _, test_label = node_mini_batch_gnn_predict(model, test_loader, return_proba,
                                                                    return_label=True)
@@ -291,7 +275,6 @@
             test_pred, test_label = node_mini_batch_predict(model, emb, test_loader, return_proba,
                                                             return_label=True)
             sys_tracker.check('after_test_score')
->>>>>>> ed3fd07f
         sys_tracker.check('predict')
         val_score, test_score = self.evaluator.evaluate(val_pred, test_pred,
                                                         val_label, test_label, total_steps)
