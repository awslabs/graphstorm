"""
    Copyright 2023 Contributors

    Licensed under the Apache License, Version 2.0 (the "License");
    you may not use this file except in compliance with the License.
    You may obtain a copy of the License at

       http://www.apache.org/licenses/LICENSE-2.0

    Unless required by applicable law or agreed to in writing, software
    distributed under the License is distributed on an "AS IS" BASIS,
    WITHOUT WARRANTIES OR CONDITIONS OF ANY KIND, either express or implied.
    See the License for the specific language governing permissions and
    limitations under the License.

    GraphStorm trainer for node prediction.
"""
import time
import resource
import logging
import torch as th
from torch.nn.parallel import DistributedDataParallel

from ..model.node_gnn import node_mini_batch_gnn_predict, node_mini_batch_predict
from ..model.node_gnn import GSgnnNodeModelInterface
from ..model.gnn import do_full_graph_inference, GSgnnModelBase, GSgnnModel
from .gsgnn_trainer import GSgnnTrainer

from ..utils import sys_tracker, rt_profiler, print_mem, get_rank
from ..utils import barrier, is_distributed, get_backend

class GSgnnNodePredictionTrainer(GSgnnTrainer):
    """ A trainer for node prediction

    Parameters
    ----------
    model : GSgnnNodeModel
        The GNN model for node prediction.
    topk_model_to_save : int
        The top K model to save.
    """
    def __init__(self, model, topk_model_to_save=1):
        super(GSgnnNodePredictionTrainer, self).__init__(model, topk_model_to_save)
        assert isinstance(model, GSgnnNodeModelInterface) and isinstance(model, GSgnnModelBase), \
                "The input model is not a node model. Please implement GSgnnNodeModelBase."

    def fit(self, train_loader, num_epochs,
            val_loader=None,
            test_loader=None,
            use_mini_batch_infer=True,
            save_model_path=None,
            save_model_frequency=-1,
            save_perf_results_path=None,
            freeze_input_layer_epochs=0,
            max_grad_norm=None,
            grad_norm_type=2.0):
        """ The fit function for node prediction.

        Parameters
        ----------
        train_loader : GSgnnNodeDataLoader
            The mini-batch sampler for training.
        num_epochs : int
            The max number of epochs to train the model.
        val_loader : GSgnnNodeDataLoader
            The mini-batch sampler for computing validation scores. The validation scores
            are used for selecting models.
        test_loader : GSgnnNodeDataLoader
            The mini-batch sampler for computing test scores.
        use_mini_batch_infer : bool
            Whether or not to use mini-batch inference.
        save_model_path : str
            The path where the model is saved.
        save_model_frequency : int
            The number of iteration to train the model before saving the model.
        save_perf_results_path : str
            The path of the file where the performance results are saved.
        freeze_input_layer_epochs: int
            Freeze the input layer for N epochs. This is commonly used when
            the input layer contains language models.
            Default: 0, no freeze.
        max_grad_norm: float
            Clip the gradient by the max_grad_norm to ensure stability.
            Default: None, no clip.
        grad_norm_type: float
            Norm type for the gradient clip
            Default: 2.0
        """
        # Check the correctness of configurations.
        if self.evaluator is not None:
            assert val_loader is not None, \
                    "The evaluator is provided but validation set is not provided."
        if not use_mini_batch_infer:
            assert isinstance(self._model, GSgnnModel), \
                    "Only GSgnnModel supports full-graph inference."

        # with freeze_input_layer_epochs is 0, computation graph will not be changed.
        static_graph = freeze_input_layer_epochs == 0
        on_cpu = self.device == th.device('cpu')
        if is_distributed():
            model = DistributedDataParallel(self._model,
                                            device_ids=None if on_cpu else [self.device],
                                            output_device=None if on_cpu else self.device,
                                            find_unused_parameters=True,
                                            static_graph=static_graph)
        else:
            model = self._model
        device = model.device
        data = train_loader.data

        # Preparing input layer for training or inference.
        # The input layer can pre-compute node features in the preparing step if needed.
        # For example pre-compute all BERT embeddings
        if freeze_input_layer_epochs > 0:
            self._model.freeze_input_encoder(data)
        # TODO(xiangsx) Support freezing gnn encoder and decoder

        # training loop
        total_steps = 0
        early_stop = False # used when early stop is True
        sys_tracker.check('start training')
        g = data.g
        for epoch in range(num_epochs):
            model.train()
            epoch_start = time.time()
            if freeze_input_layer_epochs <= epoch:
                self._model.unfreeze_input_encoder()
            # TODO(xiangsx) Support unfreezing gnn encoder and decoder

            # TODO(zhengda) the dataloader should return node features and labels directly.
            rt_profiler.start_record()
            batch_tic = time.time()
            for i, (input_nodes, seeds, blocks) in enumerate(train_loader):
                rt_profiler.record('train_sample')
                total_steps += 1

                if not isinstance(input_nodes, dict):
                    assert len(g.ntypes) == 1
                    input_nodes = {g.ntypes[0]: input_nodes}
                input_feats = data.get_node_feats(input_nodes, device)
                lbl = data.get_labels(seeds, device)
                rt_profiler.record('train_node_feats')

                blocks = [block.to(device) for block in blocks]
                rt_profiler.record('train_graph2GPU')

                # TODO(zhengda) we don't support edge features for now.
                loss = model(blocks, input_feats, None, lbl, input_nodes)
                rt_profiler.record('train_forward')

                self.optimizer.zero_grad()
                loss.backward()
                rt_profiler.record('train_backward')
                self.optimizer.step()
                rt_profiler.record('train_step')

                if max_grad_norm is not None:
                    th.nn.utils.clip_grad_norm_(model.parameters(), max_grad_norm, grad_norm_type)
                self.log_metric("Train loss", loss.item(), total_steps)

                if i % 20 == 0 and get_rank() == 0:
                    rt_profiler.print_stats()
<<<<<<< HEAD
                    #logging.info("Part %d | Epoch %05d | Batch %03d | Loss: %.4f | Time: %.4f",
                    #             self.rank, epoch, i,  loss.item(), time.time() - batch_tic)
                    print("Part %d | Epoch %05d | Batch %03d | Loss: %.4f | Time: %.4f" % (
                        self.rank, epoch, i,  loss.item(), time.time() - batch_tic))
=======
                    logging.info("Part %d | Epoch %05d | Batch %03d | Loss: %.4f | Time: %.4f",
                                 get_rank(), epoch, i,  loss.item(), time.time() - batch_tic)
>>>>>>> ac801750

                val_score = None
                if self.evaluator is not None and \
                    self.evaluator.do_eval(total_steps, epoch_end=False) and \
                    val_loader is not None:
                    val_score = self.eval(model.module if is_distributed() else model,
                                          val_loader, test_loader,
                                          use_mini_batch_infer, total_steps, return_proba=False)

                    if self.evaluator.do_early_stop(val_score):
                        early_stop = True

                # Every n iterations, check to save the top k models. If has validation score,
                # will save the best top k. But if no validation, will either save
                # the last k model or all models depends on the setting of top k
                if save_model_frequency > 0 and \
                    total_steps % save_model_frequency == 0 and \
                    total_steps != 0:
                    if self.evaluator is None or val_score is not None:
                        # We will save the best model when
                        # 1. There is no evaluation, we will keep the
                        #    latest K models.
                        # 2. There is evaluaiton, we need to follow the
                        #    guidance of validation score.
                        self.save_topk_models(model, epoch, i, val_score, save_model_path)

                rt_profiler.record('train_eval')
                batch_tic = time.time()
                # early_stop, exit current interation.
                if early_stop is True:
                    break

            # end of an epoch
            barrier()
            epoch_time = time.time() - epoch_start
            if get_rank() == 0:
                logging.info("Epoch %d take %.3f seconds", epoch, epoch_time)

            val_score = None
            if self.evaluator is not None and self.evaluator.do_eval(total_steps, epoch_end=True):
                val_score = self.eval(model.module if is_distributed() else model,
                                      val_loader, test_loader,
                                      use_mini_batch_infer, total_steps, return_proba=False)
                if self.evaluator.do_early_stop(val_score):
                    early_stop = True

            # After each epoch, check to save the top k models. If has validation score, will save
            # the best top k. But if no validation, will either save the last k model or all models
            # depends on the setting of top k. To show this is after epoch save, set the iteration
            # to be None, so that we can have a determistic model folder name for testing and debug.
            self.save_topk_models(model, epoch, None, val_score, save_model_path)

            # early_stop, exit training
            if early_stop is True:
                break

        rt_profiler.save_profile()
        print_mem(device)
        if get_rank() == 0 and self.evaluator is not None:
            output = {'best_test_score': self.evaluator.best_test_score,
                       'best_val_score': self.evaluator.best_val_score,
                       'peak_GPU_mem_alloc_MB': th.cuda.max_memory_allocated(device) / 1024 / 1024,
                       'peak_RAM_mem_alloc_MB': \
                           resource.getrusage(resource.RUSAGE_SELF).ru_maxrss / 1024,
                       'best validation iteration': \
                           self.evaluator.best_iter_num[self.evaluator.metric[0]],
                       'best model path': \
                           self.get_best_model_path() if save_model_path is not None else None}
            self.log_params(output)

            if save_perf_results_path is not None:
                self.save_model_results_to_file(self.evaluator.best_test_score,
                                                save_perf_results_path)

    def eval(self, model, val_loader, test_loader, use_mini_batch_infer, total_steps,
             return_proba=True):
        """ do the model evaluation using validiation and test sets

        Parameters
        ----------
        model : Pytorch model
            The GNN model.
        val_loader: GSNodeDataLoader
            The dataloader for validation data
        test_loader : GSNodeDataLoader
            The dataloader for test data.
        use_mini_batch_infer: bool
            Whether do mini-batch inference
        total_steps: int
            Total number of iterations.
        return_proba: bool
            Whether to return all the predictions or the maximum prediction.

        Returns
        -------
        float: validation score
        """
        teval = time.time()
        sys_tracker.check('before prediction')
        if use_mini_batch_infer:
            val_pred, _, val_label = node_mini_batch_gnn_predict(model, val_loader, return_proba,
                                                                 return_label=True)
            sys_tracker.check('after_val_score')
            if test_loader is not None:
                test_pred, _, test_label = \
                    node_mini_batch_gnn_predict(model, test_loader, return_proba,
                                                return_label=True)
            else: # there is no test set
                test_pred = None
                test_label = None
            sys_tracker.check('after_test_score')
        else:
            emb = do_full_graph_inference(model, val_loader.data, fanout=val_loader.fanout,
                                          task_tracker=self.task_tracker)
            sys_tracker.check('after_full_infer')
            val_pred, val_label = node_mini_batch_predict(model, emb, val_loader, return_proba,
                                                          return_label=True)
            sys_tracker.check('after_val_score')
            if test_loader is not None:
                test_pred, test_label = \
                    node_mini_batch_predict(model, emb, test_loader, return_proba,
                                            return_label=True)
            else:
                # there is no test set
                test_pred = None
                test_label = None
            sys_tracker.check('after_test_score')
        sys_tracker.check('predict')

        # TODO(wlcong) we only support node prediction on one node type for evaluation now
        assert len(val_label) == 1, "We only support prediction on one node type for now."
        ntype = list(val_label.keys())[0]
        # We need to have val and label (test and test label) data in GPU
        # when backend is nccl, as we need to use nccl.all_reduce to exchange
        # data between GPUs
        val_pred = val_pred[ntype].to(self.device) \
            if is_distributed() and get_backend() == "nccl" else val_pred[ntype]
        val_label = val_label[ntype].to(self.device) \
            if is_distributed() and get_backend() == "nccl" else val_label[ntype]
        if test_pred is not None:
            test_pred = test_pred[ntype].to(self.device) \
                if is_distributed() and get_backend() == "nccl" else test_pred[ntype]
            test_label = test_label[ntype].to(self.device) \
                if is_distributed() and get_backend() == "nccl" else test_label[ntype]
        val_score, test_score = self.evaluator.evaluate(val_pred, test_pred,
                                                        val_label, test_label, total_steps)
        sys_tracker.check('evaluate')
        if get_rank() == 0:
            self.log_print_metrics(val_score=val_score,
                                    test_score=test_score,
                                    dur_eval=time.time() - teval,
                                    total_steps=total_steps)
        return val_score<|MERGE_RESOLUTION|>--- conflicted
+++ resolved
@@ -160,15 +160,10 @@
 
                 if i % 20 == 0 and get_rank() == 0:
                     rt_profiler.print_stats()
-<<<<<<< HEAD
                     #logging.info("Part %d | Epoch %05d | Batch %03d | Loss: %.4f | Time: %.4f",
-                    #             self.rank, epoch, i,  loss.item(), time.time() - batch_tic)
+                    #             get_rank(), epoch, i,  loss.item(), time.time() - batch_tic)
                     print("Part %d | Epoch %05d | Batch %03d | Loss: %.4f | Time: %.4f" % (
-                        self.rank, epoch, i,  loss.item(), time.time() - batch_tic))
-=======
-                    logging.info("Part %d | Epoch %05d | Batch %03d | Loss: %.4f | Time: %.4f",
-                                 get_rank(), epoch, i,  loss.item(), time.time() - batch_tic)
->>>>>>> ac801750
+                          get_rank(), epoch, i,  loss.item(), time.time() - batch_tic))
 
                 val_score = None
                 if self.evaluator is not None and \
