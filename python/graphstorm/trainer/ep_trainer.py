--- conflicted
+++ resolved
@@ -163,12 +163,8 @@
                 rt_profiler.record('train_graph2GPU')
 
                 # TODO(zhengda) we don't support edge features for now.
-<<<<<<< HEAD
                 loss = model(blocks, batch_graph, input_feats, None,
                              edge_decoder_feats, lbl, input_nodes)
-=======
-                loss = model(blocks, batch_graph, input_feats, None, None, lbl, input_nodes)
->>>>>>> f6cafc55
                 rt_profiler.record('train_forward')
 
                 self.optimizer.zero_grad()
