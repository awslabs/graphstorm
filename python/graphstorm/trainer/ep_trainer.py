--- conflicted
+++ resolved
@@ -165,11 +165,7 @@
                 if self.evaluator is not None and \
                     self.evaluator.do_eval(total_steps, epoch_end=False):
                     val_score = self.eval(model.module, val_loader, test_loader,
-<<<<<<< HEAD
                                         use_mini_batch_infer, total_steps, return_proba)
-=======
-                                          use_mini_batch_infer, total_steps)
->>>>>>> 6c318461
 
                     if self.evaluator.do_early_stop(val_score):
                         early_stop = True
@@ -203,11 +199,7 @@
             val_score = None
             if self.evaluator is not None and self.evaluator.do_eval(total_steps, epoch_end=True):
                 val_score = self.eval(model.module, val_loader, test_loader, use_mini_batch_infer,
-<<<<<<< HEAD
-                                    total_steps, return_proba)
-=======
-                                      total_steps)
->>>>>>> 6c318461
+                                      total_steps, return_proba)
 
                 if self.evaluator.do_early_stop(val_score):
                     early_stop = True
@@ -268,15 +260,10 @@
             test_pred, test_label = edge_mini_batch_gnn_predict(model, test_loader, return_proba,
                                                                 return_label=True)
         else:
-<<<<<<< HEAD
-            emb = do_full_graph_inference(model, val_loader.data, task_tracker=self.task_tracker)
             val_pred, val_label = edge_mini_batch_predict(model, emb, val_loader, return_proba,
-=======
+                                                          return_label=True)
             emb = do_full_graph_inference(model, val_loader.data, fanout=val_loader.fanout,
                                           task_tracker=self.task_tracker)
-            val_pred, val_label = edge_mini_batch_predict(model, emb, val_loader,
->>>>>>> 6c318461
-                                                          return_label=True)
             test_pred, test_label = edge_mini_batch_predict(model, emb, test_loader, return_proba,
                                                             return_label=True)
         model.train()
