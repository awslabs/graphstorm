"""
    Copyright 2023 Contributors

    Licensed under the Apache License, Version 2.0 (the "License");
    you may not use this file except in compliance with the License.
    You may obtain a copy of the License at

       http://www.apache.org/licenses/LICENSE-2.0

    Unless required by applicable law or agreed to in writing, software
    distributed under the License is distributed on an "AS IS" BASIS,
    WITHOUT WARRANTIES OR CONDITIONS OF ANY KIND, either express or implied.
    See the License for the specific language governing permissions and
    limitations under the License.

    Relational GNN
"""

<<<<<<< HEAD
from functools import partial
=======
import logging

>>>>>>> 6aae70b9
import dgl
import torch as th
from torch import nn
from dgl.distributed import DistTensor, node_split
from .gs_layer import GSLayer

from ..utils import get_rank, barrier

class GraphConvEncoder(GSLayer):     # pylint: disable=abstract-method
    r"""General encoder for graph data.

    Parameters
    ----------
    h_dim : int
        Hidden dimension
    out_dim : int
        Output dimension
    num_hidden_layers : int
        Number of hidden layers. Total GNN layers is equal to num_hidden_layers + 1. Default 1
    """
    def __init__(self,
                 h_dim,
                 out_dim,
                 num_hidden_layers=1):
        super(GraphConvEncoder, self).__init__()
        self._h_dim = h_dim
        self._out_dim = out_dim
        self._num_hidden_layers = num_hidden_layers
        self._layers = nn.ModuleList()  # GNN layers.

    @property
    def in_dims(self):
        return self._h_dim

    @property
    def out_dims(self):
        return self._out_dim

    @property
    def h_dims(self):
        """ The hidden dimension size.
        """
        return self._h_dim

    @property
    def num_layers(self):
        """ The number of GNN layers.
        """
        # The number of GNN layer is the number of hidden layers + 1
        return self._num_hidden_layers + 1

    @property
    def layers(self):
        """ GNN layers
        """
        return self._layers

    def dist_inference(self, g, get_input_embeds, batch_size, fanout,
                       edge_mask=None, task_tracker=None):
        """Distributed inference of final representation over all node types.

        Parameters
        ----------
        g : DistGraph
            The distributed graph.
        gnn_encoder : GraphConvEncoder
            The GNN encoder on the graph.
        get_input_embeds : callable
            Get the node features of the input nodes.
        batch_size : int
            The batch size for the GNN inference.
        fanout : list of int
            The fanout for computing the GNN embeddings in a GNN layer.
        edge_mask : str
            The edge mask indicates which edges are used to compute GNN embeddings.
        task_tracker : GSTaskTrackerAbc
            The task tracker.

        Returns
        -------
        dict of Tensor : the final GNN embeddings of all nodes.
        """
        return dist_inference(g, self, get_input_embeds, batch_size, fanout,
                              edge_mask=edge_mask, task_tracker=task_tracker)

def dist_inference_one_layer(g, dataloader, layer, get_input_embeds, y, device, task_tracker):
    """ Run distributed inference for one GNN layer.

    Parameters
    ----------
    g : DistGraph
        The full distributed graph.
    dataloader : Pytorch dataloader
        The iterator over the nodes for computing GNN embeddings.
    layer : nn module
        A GNN layer
    get_input_embeds : callable
        Get the node features.
    y : dict of Tensor
        The output node embeddings.
    device : Pytorch device
        The device to run mini-batch computation.
    task_tracker : GSTaskTrackerAbc
        The task tracker.
    """
    for iter_l, (input_nodes, output_nodes, blocks) in enumerate(dataloader):
        if iter_l % 100000 == 0 and get_rank() == 0:
            print(f"[Rank 0] dist_inference: finishes [{iter_l}] iterations.")

        if task_tracker is not None:
            task_tracker.keep_alive(report_step=iter_l)
        block = blocks[0].to(device)
        if not isinstance(input_nodes, dict):
            # This happens on a homogeneous graph.
            assert len(g.ntypes) == 1
            input_nodes = {g.ntypes[0]: input_nodes}

        if not isinstance(output_nodes, dict):
            # This happens on a homogeneous graph.
            assert len(g.ntypes) == 1
            output_nodes = {g.ntypes[0]: output_nodes}

        h = get_input_embeds(input_nodes)
        h = layer(block, h)

        for k in h.keys():
            # some ntypes might be in the tensor h but are not in the output nodes
            # that have empty tensors
            if k in output_nodes:
                y[k][output_nodes[k]] = h[k].cpu()

def dist_inference(g, gnn_encoder, get_input_embeds, batch_size, fanout,
                   edge_mask=None, task_tracker=None):
    """Distributed inference of final representation over all node types.

    Parameters
    ----------
    g : DistGraph
        The distributed graph.
    gnn_encoder : GraphConvEncoder
        The GNN encoder on the graph.
    get_input_embeds : callable
        Get the node features.
    batch_size : int
        The batch size for the GNN inference.
    fanout : list of int
        The fanout for computing the GNN embeddings in a GNN layer.
    edge_mask : str
        The edge mask indicates which edges are used to compute GNN embeddings.
    task_tracker : GSTaskTrackerAbc
        The task tracker.

    Returns
    -------
    dict of Tensor : the final GNN embeddings of all nodes.
    """
    device = gnn_encoder.device
    with th.no_grad():
        x = None
        for i, layer in enumerate(gnn_encoder.layers):
            # get the fanout for this layer
            y = {}
            for k in g.ntypes:
                h_dim = gnn_encoder.h_dims \
                        if i < len(gnn_encoder.layers) - 1 else gnn_encoder.out_dims
                y[k] = DistTensor((g.number_of_nodes(k), h_dim),
                                  dtype=th.float32, name='h-' + str(i),
                                  part_policy=g.get_node_partition_policy(k),
                                  # TODO(zhengda) this makes the tensor persistent in memory.
                                  persistent=True)

            infer_nodes = {}
            for ntype in g.ntypes:
                infer_nodes[ntype] = node_split(th.ones((g.number_of_nodes(ntype),),
                                                        dtype=th.bool),
                                                partition_book=g.get_partition_book(),
                                                ntype=ntype, force_even=False)
            # need to provide the fanout as a list, the number of layers is one obviously here
            fanout_i = [-1] if fanout is None or len(fanout) == 0 else [fanout[i]]
            sampler = dgl.dataloading.MultiLayerNeighborSampler(fanout_i, mask=edge_mask)
            dataloader = dgl.dataloading.DistNodeDataLoader(g, infer_nodes, sampler,
                                                            batch_size=batch_size,
                                                            shuffle=False,
                                                            drop_last=False)

<<<<<<< HEAD
            if i > 0:
                def get_input_embeds1(input_nodes, node_feats):
                    return {k: node_feats[k][input_nodes[k]].to(device) for k in input_nodes.keys()}
                get_input_embeds = partial(get_input_embeds1, node_feats=x)
            dist_inference_one_layer(g, dataloader, layer, get_input_embeds, y,
                                     device, task_tracker)
=======
            for iter_l, (input_nodes, output_nodes, blocks) in enumerate(dataloader):
                if iter_l % 100000 == 0 and get_rank() == 0:
                    logging.info("dist_inference: Layer %d finishes %d iterations.",
                                 i, iter_l)

                if task_tracker is not None:
                    task_tracker.keep_alive(report_step=iter_l)
                block = blocks[0].to(device)
                if not isinstance(input_nodes, dict):
                    # This happens on a homogeneous graph.
                    assert len(g.ntypes) == 1
                    input_nodes = {g.ntypes[0]: input_nodes}

                if not isinstance(output_nodes, dict):
                    # This happens on a homogeneous graph.
                    assert len(g.ntypes) == 1
                    output_nodes = {g.ntypes[0]: output_nodes}

                if i == 0:
                    h = get_input_embeds(input_nodes)
                else:
                    h = {k: x[k][input_nodes[k]].to(device) for k in input_nodes.keys()}
                h = layer(block, h)

                for k in h.keys():
                    # some ntypes might be in the tensor h but are not in the output nodes
                    # that have empty tensors
                    if k in output_nodes:
                        y[k][output_nodes[k]] = h[k].cpu()

>>>>>>> 6aae70b9
            x = y
            barrier()
    return y<|MERGE_RESOLUTION|>--- conflicted
+++ resolved
@@ -16,12 +16,9 @@
     Relational GNN
 """
 
-<<<<<<< HEAD
 from functools import partial
-=======
 import logging
 
->>>>>>> 6aae70b9
 import dgl
 import torch as th
 from torch import nn
@@ -129,7 +126,7 @@
     """
     for iter_l, (input_nodes, output_nodes, blocks) in enumerate(dataloader):
         if iter_l % 100000 == 0 and get_rank() == 0:
-            print(f"[Rank 0] dist_inference: finishes [{iter_l}] iterations.")
+            logging.info("[Rank 0] dist_inference: finishes %d iterations.", iter_l)
 
         if task_tracker is not None:
             task_tracker.keep_alive(report_step=iter_l)
@@ -207,45 +204,12 @@
                                                             shuffle=False,
                                                             drop_last=False)
 
-<<<<<<< HEAD
             if i > 0:
                 def get_input_embeds1(input_nodes, node_feats):
                     return {k: node_feats[k][input_nodes[k]].to(device) for k in input_nodes.keys()}
                 get_input_embeds = partial(get_input_embeds1, node_feats=x)
             dist_inference_one_layer(g, dataloader, layer, get_input_embeds, y,
                                      device, task_tracker)
-=======
-            for iter_l, (input_nodes, output_nodes, blocks) in enumerate(dataloader):
-                if iter_l % 100000 == 0 and get_rank() == 0:
-                    logging.info("dist_inference: Layer %d finishes %d iterations.",
-                                 i, iter_l)
-
-                if task_tracker is not None:
-                    task_tracker.keep_alive(report_step=iter_l)
-                block = blocks[0].to(device)
-                if not isinstance(input_nodes, dict):
-                    # This happens on a homogeneous graph.
-                    assert len(g.ntypes) == 1
-                    input_nodes = {g.ntypes[0]: input_nodes}
-
-                if not isinstance(output_nodes, dict):
-                    # This happens on a homogeneous graph.
-                    assert len(g.ntypes) == 1
-                    output_nodes = {g.ntypes[0]: output_nodes}
-
-                if i == 0:
-                    h = get_input_embeds(input_nodes)
-                else:
-                    h = {k: x[k][input_nodes[k]].to(device) for k in input_nodes.keys()}
-                h = layer(block, h)
-
-                for k in h.keys():
-                    # some ntypes might be in the tensor h but are not in the output nodes
-                    # that have empty tensors
-                    if k in output_nodes:
-                        y[k][output_nodes[k]] = h[k].cpu()
-
->>>>>>> 6aae70b9
             x = y
             barrier()
     return y