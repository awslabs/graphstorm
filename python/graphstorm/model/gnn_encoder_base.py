"""
    Copyright 2023 Contributors

    Licensed under the Apache License, Version 2.0 (the "License");
    you may not use this file except in compliance with the License.
    You may obtain a copy of the License at

       http://www.apache.org/licenses/LICENSE-2.0

    Unless required by applicable law or agreed to in writing, software
    distributed under the License is distributed on an "AS IS" BASIS,
    WITHOUT WARRANTIES OR CONDITIONS OF ANY KIND, either express or implied.
    See the License for the specific language governing permissions and
    limitations under the License.

    Relational GNN
"""

from functools import partial
import logging

import dgl
import torch as th
from torch import nn
from dgl.distributed import DistTensor, node_split
from .gs_layer import GSLayer

from ..utils import get_rank, barrier

class GraphConvEncoder(GSLayer):     # pylint: disable=abstract-method
    r"""General encoder for graph data.

    Parameters
    ----------
    h_dim : int
        Hidden dimension
    out_dim : int
        Output dimension
    num_hidden_layers : int
        Number of hidden layers. Total GNN layers is equal to num_hidden_layers + 1. Default 1
    """
    def __init__(self,
                 h_dim,
                 out_dim,
                 num_hidden_layers=1):
        super(GraphConvEncoder, self).__init__()
        self._h_dim = h_dim
        self._out_dim = out_dim
        self._num_hidden_layers = num_hidden_layers
        self._layers = nn.ModuleList()  # GNN layers.

    @property
    def in_dims(self):
        return self._h_dim

    @property
    def out_dims(self):
        return self._out_dim

    @property
    def h_dims(self):
        """ The hidden dimension size.
        """
        return self._h_dim

    @property
    def num_layers(self):
        """ The number of GNN layers.
        """
        # The number of GNN layer is the number of hidden layers + 1
        return self._num_hidden_layers + 1

    @property
    def layers(self):
        """ GNN layers
        """
        return self._layers

<<<<<<< HEAD
def dist_minibatch_inference(g, gnn_encoder, get_input_embeds, batch_size, fanout,
                             edge_mask=None, task_tracker=None):
    """Distributed inference of final representation over all node types
       using mini-batch inference.

    Parameters
    ----------
    g : DistGraph
        The distributed graph.
    gnn_encoder : GraphConvEncoder
        The GNN encoder on the graph.
    node_feats : dict of Tensors
        The node features of the graph.
    batch_size : int
        The batch size for the GNN inference.
    fanout : list of int
        The fanout for computing the GNN embeddings in a GNN layer.
    edge_mask : str
        The edge mask indicates which edges are used to compute GNN embeddings.
=======
    def dist_inference(self, g, get_input_embeds, batch_size, fanout,
                       edge_mask=None, task_tracker=None):
        """Distributed inference of final representation over all node types.

        Parameters
        ----------
        g : DistGraph
            The distributed graph.
        gnn_encoder : GraphConvEncoder
            The GNN encoder on the graph.
        get_input_embeds : callable
            Get the node features of the input nodes.
        batch_size : int
            The batch size for the GNN inference.
        fanout : list of int
            The fanout for computing the GNN embeddings in a GNN layer.
        edge_mask : str
            The edge mask indicates which edges are used to compute GNN embeddings.
        task_tracker : GSTaskTrackerAbc
            The task tracker.

        Returns
        -------
        dict of Tensor : the final GNN embeddings of all nodes.
        """
        return dist_inference(g, self, get_input_embeds, batch_size, fanout,
                              edge_mask=edge_mask, task_tracker=task_tracker)

def dist_inference_one_layer(layer_id, g, dataloader, target_ntypes, layer, get_input_embeds,
                             device, task_tracker):
    """ Run distributed inference for one GNN layer.

    Parameters
    ----------
    layer_id : str
        The layer ID.
    g : DistGraph
        The full distributed graph.
    target_ntypes : list of str
        The node types where we compute GNN embeddings.
    dataloader : Pytorch dataloader
        The iterator over the nodes for computing GNN embeddings.
    layer : nn module
        A GNN layer
    get_input_embeds : callable
        Get the node features.
    device : Pytorch device
        The device to run mini-batch computation.
>>>>>>> f6cafc55
    task_tracker : GSTaskTrackerAbc
        The task tracker.

    Returns
    -------
<<<<<<< HEAD
    dict of Tensor : the final GNN embeddings of all nodes.
    """
    device = gnn_encoder.device
    fanout = [-1] * gnn_encoder.num_layers \
        if fanout is None or len(fanout) == 0 else fanout
    with th.no_grad():
        infer_nodes = {}
        out_embs = {}
        for ntype in g.ntypes:
            h_dim = gnn_encoder.out_dims
            # Create dist tensor to store the output embeddings
            out_embs[ntype] = DistTensor((g.number_of_nodes(ntype), h_dim),
                                         dtype=th.float32, name='h-last',
                                         part_policy=g.get_node_partition_policy (ntype),
                                         # TODO(zhengda) this makes the tensor persistent in memory.
                                         persistent=True)
            infer_nodes[ntype] = node_split(th.ones((g.number_of_nodes(ntype),),
                                                        dtype=th.bool),
                                                partition_book=g.get_partition_book(),
                                                ntype=ntype, force_even=False)

        sampler = dgl.dataloading.MultiLayerNeighborSampler(fanout, mask=edge_mask)
        dataloader = dgl.dataloading.DistNodeDataLoader(g, infer_nodes, sampler,
                                                            batch_size=batch_size,
                                                            shuffle=False,
                                                            drop_last=False)

        for iter_l, (input_nodes, output_nodes, blocks) in enumerate(dataloader):
            if iter_l % 100000 == 0 and get_rank() == 0:
                print(f"[Rank 0] dist inference: " \
                        f"finishes [{iter_l}] iterations.")
            if task_tracker is not None:
                task_tracker.keep_alive(report_step=iter_l)

            blocks = [block.to(device) for block in blocks]
            if not isinstance(input_nodes, dict):
                # This happens on a homogeneous graph.
                assert len(g.ntypes) == 1
                input_nodes = {g.ntypes[0]: input_nodes}

            if not isinstance(output_nodes, dict):
                # This happens on a homogeneous graph.
                assert len(g.ntypes) == 1
                output_nodes = {g.ntypes[0]: output_nodes}
            h = get_input_embeds(input_nodes)
            output = gnn_encoder(blocks, h)

            for ntype, out_nodes in output_nodes.items():
                out_embs[ntype][out_nodes] = output[ntype].cpu()
        barrier()
    return out_embs
=======
    dict of Tensors : the inferenced tensors.
    """
    y = {}
    for iter_l, (input_nodes, output_nodes, blocks) in enumerate(dataloader):
        if iter_l % 100000 == 0 and get_rank() == 0:
            logging.info("[Rank 0] dist_inference: finishes %d iterations.", iter_l)

        if task_tracker is not None:
            task_tracker.keep_alive(report_step=iter_l)
        block = blocks[0].to(device)
        if not isinstance(input_nodes, dict):
            # This happens on a homogeneous graph.
            assert len(g.ntypes) == 1
            input_nodes = {g.ntypes[0]: input_nodes}

        if not isinstance(output_nodes, dict):
            # This happens on a homogeneous graph.
            assert len(g.ntypes) == 1
            output_nodes = {g.ntypes[0]: output_nodes}

        h = get_input_embeds(input_nodes)
        h = layer(block, h)

        # For the first iteration, we need to create output tensors.
        if iter_l == 0:
            # Infer the hidden dim size.
            # Here we assume all node embeddings have the same dim size.
            h_dim = 0
            dtype = None
            for k in h:
                assert len(h[k].shape) == 2, \
                        "The embedding tensors should have only two dimensions."
                h_dim = h[k].shape[1]
                dtype = h[k].dtype
            assert h_dim > 0, "Cannot inference the hidden dim size."

            # Create distributed tensors to store the embeddings.
            for k in target_ntypes:
                y[k] = DistTensor((g.number_of_nodes(k), h_dim),
                                  dtype=dtype, name=f'h-{layer_id}',
                                  part_policy=g.get_node_partition_policy(k),
                                  # TODO(zhengda) this makes the tensor persistent in memory.
                                  persistent=True)

        for k in h.keys():
            # some ntypes might be in the tensor h but are not in the output nodes
            # that have empty tensors
            if k in output_nodes:
                assert k in y, "All mini-batch outputs should have the same tensor names."
                y[k][output_nodes[k]] = h[k].cpu()
    return y
>>>>>>> f6cafc55

def dist_inference(g, gnn_encoder, get_input_embeds, batch_size, fanout,
                   edge_mask=None, task_tracker=None):
    """Distributed inference of final representation over all node types
       using layer-by-layer inference.

    Parameters
    ----------
    g : DistGraph
        The distributed graph.
    gnn_encoder : GraphConvEncoder
        The GNN encoder on the graph.
    get_input_embeds : callable
        Get the node features.
    batch_size : int
        The batch size for the GNN inference.
    fanout : list of int
        The fanout for computing the GNN embeddings in a GNN layer.
    edge_mask : str
        The edge mask indicates which edges are used to compute GNN embeddings.
    task_tracker : GSTaskTrackerAbc
        The task tracker.

    Returns
    -------
    dict of Tensor : the final GNN embeddings of all nodes.
    """
    device = gnn_encoder.device
    with th.no_grad():
        next_layer_input = None
        for i, layer in enumerate(gnn_encoder.layers):
            infer_nodes = {}
            for ntype in g.ntypes:
                infer_nodes[ntype] = node_split(th.ones((g.number_of_nodes(ntype),),
                                                        dtype=th.bool),
                                                partition_book=g.get_partition_book(),
                                                ntype=ntype, force_even=False)
            # need to provide the fanout as a list, the number of layers is one obviously here
            fanout_i = [-1] if fanout is None or len(fanout) == 0 else [fanout[i]]
            sampler = dgl.dataloading.MultiLayerNeighborSampler(fanout_i, mask=edge_mask)
            dataloader = dgl.dataloading.DistNodeDataLoader(g, infer_nodes, sampler,
                                                            batch_size=batch_size,
                                                            shuffle=False,
                                                            drop_last=False)

            if i > 0:
                def get_input_embeds1(input_nodes, node_feats):
                    return {k: node_feats[k][input_nodes[k]].to(device) for k in input_nodes.keys()}
                get_input_embeds = partial(get_input_embeds1, node_feats=next_layer_input)
            next_layer_input = dist_inference_one_layer(str(i), g, dataloader,
                                                        list(infer_nodes.keys()),
                                                        layer, get_input_embeds, device,
                                                        task_tracker)
            barrier()
    return next_layer_input<|MERGE_RESOLUTION|>--- conflicted
+++ resolved
@@ -76,7 +76,6 @@
         """
         return self._layers
 
-<<<<<<< HEAD
 def dist_minibatch_inference(g, gnn_encoder, get_input_embeds, batch_size, fanout,
                              edge_mask=None, task_tracker=None):
     """Distributed inference of final representation over all node types
@@ -96,62 +95,10 @@
         The fanout for computing the GNN embeddings in a GNN layer.
     edge_mask : str
         The edge mask indicates which edges are used to compute GNN embeddings.
-=======
-    def dist_inference(self, g, get_input_embeds, batch_size, fanout,
-                       edge_mask=None, task_tracker=None):
-        """Distributed inference of final representation over all node types.
-
-        Parameters
-        ----------
-        g : DistGraph
-            The distributed graph.
-        gnn_encoder : GraphConvEncoder
-            The GNN encoder on the graph.
-        get_input_embeds : callable
-            Get the node features of the input nodes.
-        batch_size : int
-            The batch size for the GNN inference.
-        fanout : list of int
-            The fanout for computing the GNN embeddings in a GNN layer.
-        edge_mask : str
-            The edge mask indicates which edges are used to compute GNN embeddings.
-        task_tracker : GSTaskTrackerAbc
-            The task tracker.
-
-        Returns
-        -------
-        dict of Tensor : the final GNN embeddings of all nodes.
-        """
-        return dist_inference(g, self, get_input_embeds, batch_size, fanout,
-                              edge_mask=edge_mask, task_tracker=task_tracker)
-
-def dist_inference_one_layer(layer_id, g, dataloader, target_ntypes, layer, get_input_embeds,
-                             device, task_tracker):
-    """ Run distributed inference for one GNN layer.
-
-    Parameters
-    ----------
-    layer_id : str
-        The layer ID.
-    g : DistGraph
-        The full distributed graph.
-    target_ntypes : list of str
-        The node types where we compute GNN embeddings.
-    dataloader : Pytorch dataloader
-        The iterator over the nodes for computing GNN embeddings.
-    layer : nn module
-        A GNN layer
-    get_input_embeds : callable
-        Get the node features.
-    device : Pytorch device
-        The device to run mini-batch computation.
->>>>>>> f6cafc55
     task_tracker : GSTaskTrackerAbc
         The task tracker.
 
     Returns
-    -------
-<<<<<<< HEAD
     dict of Tensor : the final GNN embeddings of all nodes.
     """
     device = gnn_encoder.device
@@ -203,7 +150,32 @@
                 out_embs[ntype][out_nodes] = output[ntype].cpu()
         barrier()
     return out_embs
-=======
+
+def dist_inference_one_layer(layer_id, g, dataloader, target_ntypes, layer, get_input_embeds,
+                             device, task_tracker):
+    """ Run distributed inference for one GNN layer.
+
+    Parameters
+    ----------
+    layer_id : str
+        The layer ID.
+    g : DistGraph
+        The full distributed graph.
+    target_ntypes : list of str
+        The node types where we compute GNN embeddings.
+    dataloader : Pytorch dataloader
+        The iterator over the nodes for computing GNN embeddings.
+    layer : nn module
+        A GNN layer
+    get_input_embeds : callable
+        Get the node features.
+    device : Pytorch device
+        The device to run mini-batch computation.
+    task_tracker : GSTaskTrackerAbc
+        The task tracker.
+
+    Returns
+    -------
     dict of Tensors : the inferenced tensors.
     """
     y = {}
@@ -255,7 +227,6 @@
                 assert k in y, "All mini-batch outputs should have the same tensor names."
                 y[k][output_nodes[k]] = h[k].cpu()
     return y
->>>>>>> f6cafc55
 
 def dist_inference(g, gnn_encoder, get_input_embeds, batch_size, fanout,
                    edge_mask=None, task_tracker=None):
