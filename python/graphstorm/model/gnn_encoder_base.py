--- conflicted
+++ resolved
@@ -131,14 +131,31 @@
     -------
     dict of Tensors : the inferenced tensors.
     """
+    len_dataloader = len(list(dataloader))
+    barrier()
+    tensor = th.tensor([len_dataloader], device=device)
+    th.distributed.all_reduce(tensor, op=th.distributed.ReduceOp.MAX)
+    max_num_batch = tensor[0]
+
+    dataloader_iter = iter(dataloader)
     y = {}
-    for iter_l, (input_nodes, output_nodes, blocks) in enumerate(dataloader):
+
+    # To use WholeGraph for feature featching, Dataloaders from different
+    # trainers must iterate through the same number of iterations as WholeGraph
+    # does not support imbalanced batch numbers across processes/trainers
+    for iter_l in range(max_num_batch):
+        if iter_l < len_dataloader:
+            input_nodes, output_nodes, blocks = next(dataloader_iter)
+        else:
+            for ntype in g.ntypes:
+                input_nodes[ntype] = output_nodes[ntype] = th.empty((0,), dtype=g.idtype)
+            blocks = None
         if iter_l % 100000 == 0 and get_rank() == 0:
             logging.info("[Rank 0] dist_inference: finishes %d iterations.", iter_l)
 
         if task_tracker is not None:
             task_tracker.keep_alive(report_step=iter_l)
-        block = blocks[0].to(device)
+        block = blocks[0].to(device) if blocks is not None else None
         if not isinstance(input_nodes, dict):
             # This happens on a homogeneous graph.
             assert len(g.ntypes) == 1
@@ -150,7 +167,7 @@
             output_nodes = {g.ntypes[0]: output_nodes}
 
         h = get_input_embeds(input_nodes)
-        h = layer(block, h)
+        h = layer(block, h) if block is not None else {}
 
         # For the first iteration, we need to create output tensors.
         if iter_l == 0:
@@ -223,58 +240,7 @@
                                                             batch_size=batch_size,
                                                             shuffle=False,
                                                             drop_last=False)
-            # Calculate len of dataloader as DistNodeDataLoader does not have len() attribute
-            len_dataloader = len(list(dataloader))
-            barrier()
-            tensor = th.tensor([len_dataloader], device=device)
-            th.distributed.all_reduce(tensor, op=th.distributed.ReduceOp.MAX)
-            max_num_batch = tensor[0]
-
-            dataloader_iter = iter(dataloader)
-
-            # To use WholeGraph for feature featching, Dataloaders from different
-            # trainers must iterate through the same number of iterations as WholeGraph
-            # does not support imbalanced batch numbers across processes/trainers
-            for iter_l in range(max_num_batch):
-                if iter_l < len_dataloader:
-                    input_nodes, output_nodes, blocks = next(dataloader_iter)
-                else:
-                    for ntype in g.ntypes:
-                        input_nodes[ntype] = output_nodes[ntype] = th.empty((0,), dtype=g.idtype)
-                    blocks = None
-
-<<<<<<< HEAD
-                if iter_l % 100000 == 0 and get_rank() == 0:
-                    print(f"[Rank 0] dist_inference: Layer [{i}] " \
-                          f"finishes [{iter_l}] iterations.")
-
-                if task_tracker is not None:
-                    task_tracker.keep_alive(report_step=iter_l)
-                block = blocks[0].to(device) if blocks is not None else None
-                if not isinstance(input_nodes, dict):
-                    # This happens on a homogeneous graph.
-                    assert len(g.ntypes) == 1
-                    input_nodes = {g.ntypes[0]: input_nodes}
-
-                if not isinstance(output_nodes, dict):
-                    # This happens on a homogeneous graph.
-                    assert len(g.ntypes) == 1
-                    output_nodes = {g.ntypes[0]: output_nodes}
-
-                if i == 0:
-                    h = get_input_embeds(input_nodes)
-                else:
-                    h = {k: x[k][input_nodes[k]].to(device) for k in input_nodes.keys()}
-                h = layer(block, h) if block is not None else {}
-
-                for k in h.keys():
-                    # some ntypes might be in the tensor h but are not in the output nodes
-                    # that have empty tensors
-                    if k in output_nodes:
-                        y[k][output_nodes[k]] = h[k].cpu()
-
-            x = y
-=======
+
             if i > 0:
                 def get_input_embeds1(input_nodes, node_feats):
                     return {k: node_feats[k][input_nodes[k]].to(device) for k in input_nodes.keys()}
@@ -283,6 +249,5 @@
                                                         list(infer_nodes.keys()),
                                                         layer, get_input_embeds, device,
                                                         task_tracker)
->>>>>>> 7915f7fe
             barrier()
     return next_layer_input