--- conflicted
+++ resolved
@@ -768,8 +768,6 @@
 def save_node_prediction_results(predictions, prediction_path):
     """ Save node predictions to the given path
 
-<<<<<<< HEAD
-=======
         The saved node prediction results looks like:
 
         Example:
@@ -803,7 +801,6 @@
         You need to remap them into raw input
         node ID space by following [LINK].
 
->>>>>>> f3df132a
         Parameters
         ----------
         prediction: tensor
@@ -830,8 +827,6 @@
 def save_edge_prediction_results(predictions, prediction_path):
     """ Save edge predictions to the given path
 
-<<<<<<< HEAD
-=======
         Example:
         --------
         The saved node prediction results looks like:
@@ -865,7 +860,6 @@
         You need to remap them into raw input
         node ID space by following [LINK].
 
->>>>>>> f3df132a
         Parameters
         ----------
         prediction: dict of tensor
@@ -876,14 +870,10 @@
     rank = get_rank()
     world_size = get_world_size()
     for etype, pred in predictions.items():
-<<<<<<< HEAD
         pred_val, src_nid, dst_nid = pred
         save_ep_prediction_results(pred_val, src_nid, dst_nid,
                                    os.path.join(prediction_path, "_".join(etype)), rank)
-=======
-        save_prediction_results(pred,
-                                os.path.join(prediction_path, "_".join(etype)), rank)
->>>>>>> f3df132a
+
     if rank == 0:
         meta_fname = os.path.join(prediction_path, "result_info.json")
         meta_info = {
