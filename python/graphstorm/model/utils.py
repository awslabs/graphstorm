"""
    Copyright 2023 Contributors

    Licensed under the Apache License, Version 2.0 (the "License");
    you may not use this file except in compliance with the License.
    You may obtain a copy of the License at

       http://www.apache.org/licenses/LICENSE-2.0

    Unless required by applicable law or agreed to in writing, software
    distributed under the License is distributed on an "AS IS" BASIS,
    WITHOUT WARRANTIES OR CONDITIONS OF ANY KIND, either express or implied.
    See the License for the specific language governing permissions and
    limitations under the License.

    Utility functions and classes.
"""
import os
import math
import json
import shutil
import logging

import torch as th
from torch import nn
import torch.distributed as dist
from torch.nn.parallel import DistributedDataParallel
import dgl

from ..utils import get_rank, get_world_size, barrier
from ..data.utils import alltoallv_cpu

def sparse_emb_initializer(emb):
    """ Initialize sparse embedding

        Parameters
        ----------
        emb: th.Tensor
            Tensor to initialize

        Returns
        -------
        Initialized tensor: th.Tensor
    """
    th.nn.init.xavier_uniform_(emb)
    return emb

def save_model(model_path, gnn_model=None, embed_layer=None, decoder=None):
    """ A model should have three parts:
        * GNN model
        * embedding layer
        The model is only used for inference.

        Parameters
        ----------
        model_path: str
            The path of the model is saved.
        gnn_model: model
            A (distributed) model of GNN
        embed_layer: model
            A (distributed) model of embedding layers.
        decoder: model
            A (distributed) model of decoder
    """
    model_states = {}
    if gnn_model is not None and isinstance(gnn_model, nn.Module):
        model_states['gnn'] = gnn_model.state_dict()
    if embed_layer is not None and isinstance(embed_layer, nn.Module):
        model_states['embed'] = embed_layer.state_dict()
    if decoder is not None and isinstance(decoder, nn.Module):
        model_states['decoder'] = decoder.state_dict()

    os.makedirs(model_path, exist_ok=True)
    # [04/16]: Assume this method is called by rank 0 who can perform chmod
    assert get_rank() == 0, "Only can rank 0 process change folders mode."
    # mode 767 means rwx-rw-rwx:
    #     - owner of the folder can read, write, and execute;
    #     - owner' group can read, write;
    #     - others can read, write, and execute.
    os.chmod(model_path, 0o767)
    th.save(model_states, os.path.join(model_path, 'model.bin'))

def save_model_results_json(conf, test_model_performance, save_perf_results_path):
    """
    This function writes the model configuration and the test metric results to a JSON file
    Args:
        conf: the model configuration
        test_model_performance: the final best test metric

    Returns:

    """
    model_results_and_conf = {"configuration": conf,
                              "test-model-performance": test_model_performance}

    if save_perf_results_path is not None:
        json_path = os.path.join(save_perf_results_path, 'performance_results.json')
        if not os.path.isdir(save_perf_results_path):
            os.makedirs(save_perf_results_path)
        with open(json_path, 'w', encoding='utf-8') as f:
            json.dump(model_results_and_conf, f, ensure_ascii=False, indent=4)

def _get_sparse_emb_range(num_embs, rank, world_size):
    """ Provide a deterministic method to split trainable sparse embeddings
        during saveing and loading according local rank and world size.

        Parameters
        ----------
        num_embs:
            Size of a sparse embedding
        rank: int
            Rank of the current process in a distributed environment.
        world_size : int
            World size in a distributed environment. This tells the size of a distributed cluster
            (How many processes in a cluster).
    """
    assert rank < world_size, \
        "local rank {rank} shold be smaller than world size {world_size}"
    # Get corresponding data range
    if num_embs < world_size:
        start = rank if rank < num_embs else num_embs
        end = rank + 1 if rank < num_embs else num_embs
    else:
        start = rank * math.ceil(num_embs / world_size)
        end = (rank + 1) * math.ceil(num_embs / world_size)
        end = num_embs if rank + 1 == world_size else end
    return start, end

def save_sparse_emb(model_path, sparse_emb, ntype):
    """ Save sparse emb `sparse_emb` into `model_path`

        Sparse embeddings are stored as:
            $model_path/$ntype/sparse_emb_0.pt
            $model_path/$ntype/sparse_emb_1.pt
            ...

        Example:
        --------
        Save sparse embeddings of an input embed_layer by calling ``save_sparse_emb``
        iterating all the sparse embeddings of the embed_layer

        .. code::
            # embed_layer is the input embed_layer
            embed_layer = embed_layer.module \
                if isinstance(embed_layer, DistributedDataParallel) \
                else embed_layer

            for ntype, sparse_emb in embed_layer.sparse_embeds.items():
                save_sparse_emb(model_path, sparse_emb, ntype)

        Parameters
        ----------
        model_path: str
            The path of the model is saved.
        sparse_emb: dgl.distributed.DistEmbedding
            A Distributed node embedding.
        ntype: str
            The node type the embedding belongs to.
    """
    rank = get_rank()
    world_size = get_world_size()
    num_embs = sparse_emb.num_embeddings
    start, end = _get_sparse_emb_range(num_embs, rank, world_size)
    # collect sparse_emb in a iterative way
    embs = []
    batch_size = 10240
    # TODO: dgl.distributed.DistEmbedding should provide emb.shape

    idxs = th.split(th.arange(start=start, end=end), batch_size, dim=0)
    for idx in idxs:
        # TODO: dgl.distributed.DistEmbedding should allow some basic tensor ops
        embs.append(sparse_emb._tensor[idx])

    embs = th.cat(embs, dim=0)
    # In distributed mode where uses an NFS folder, directly call this makedirs method to
    # create spare embedding path will cause folder permission error that prevents
    # non-rank 0 process from saving embeddings. Therefore, need rank 0 process to call
    # the create_sparse_embeds_path() method first before calling save_sparse_embeds().
    emb_path = os.path.join(model_path, ntype)
    os.makedirs(emb_path, exist_ok=True)
    emb_file_path = os.path.join(emb_path, f'sparse_emb_{rank}.pt')
    th.save(embs, emb_file_path)

def save_sparse_embeds(model_path, embed_layer):
    """ save sparse embeddings if embed_layer has any

        Sparse embeddings are stored as:
        $model_path/ntype0/sparse_emb_0.pt
                           ...
                           sparse_emb_N.pt
        $model_path/ntype1/sparse_emb_0.pt
                           ...
                           sparse_emb_N.pt
        ...

        Parameters
        ----------
        model_path: str
            The path of the model is saved.
        embed_layer: model
            A (distributed) model of embedding layers.
    """
    if embed_layer is None:
        return
    embed_layer = embed_layer.module \
        if isinstance(embed_layer, DistributedDataParallel) else embed_layer

    if len(embed_layer.sparse_embeds) > 0:
        for ntype, sparse_emb in embed_layer.sparse_embeds.items():
            save_sparse_emb(model_path, sparse_emb, ntype)

def save_opt_state(model_path, dense_opts, lm_opts, sparse_opts):
    """ Save the states of the optimizers.

        Parameters
        ----------
        model_path : str
            The path of the folder where the model is saved.
            We save the optimizer states with the model.
        dense_opts : list of optimizer
            The optimizers for dense model parameters.
        lm_opts: list of optimizer
            The optimizers for language model parameters.
        emb_opts : list of optimizer
            The optimizers for sparse embedding layer.
    """
    opt_states = {}

    assert len(dense_opts) <= 1, "We can only support one dense optimizer now."
    assert len(lm_opts) <= 1, "We can only support one language model optimizer now."

    if len(dense_opts) == 1:
        opt_states['dense'] = dense_opts[0].state_dict()
    if len(lm_opts) == 1:
        opt_states['lm'] = lm_opts[0].state_dict()
    # TODO(zhengda) we need to change DGL to make it work.
    if len(sparse_opts) > 0:
        # TODO(xiangsx) Further discussion of whether we need to save the state of
        #               sparse optimizer is needed.
        logging.warning("We do not export the state of sparse optimizer")
    os.makedirs(model_path, exist_ok=True)
    th.save(opt_states, os.path.join(model_path, 'optimizers.bin'))

def save_relation_embeddings(emb_path, decoder):
    """ Save relation embeddings

        This function is called only when decoder has relation embeds

        Parameters
        ----------
        emb_path: str
            The path to save embedding
        decoder: Decoder
            Link predicition decoder
    """
    assert hasattr(decoder, "get_relembs"), \
        "Decoder must implement get_relembs()"
    relembs, et2id_map = decoder.get_relembs()
    relembs = relembs.detach().cpu()
    with open(os.path.join(emb_path, 'relation2id_map.json'), "w", encoding='utf-8') as f:
        et2id_map = {str(key): val for key, val in et2id_map.items()}
        json.dump(et2id_map, f, ensure_ascii=False, indent=4)
    th.save(relembs, os.path.join(emb_path, "rel_emb.pt"))

def _get_data_range(rank, world_size, num_embs):
    """ save_embeddings will evenly split node embeddings across all
        the workers to save. This function returns the data range according
        to the current worker rank and the total number of nodes (embeddings).

        Parameters
        ----------
        rank: int
            Current worker rank
        world_size: int
            Total number of workers
        num_embs: int
            Number of node embeddings.

        Return
        ------
        start: int
            Starting node idx of the current embedding data range
        end: int
            Ending node idx of the current embedding data range.
    """
    assert rank < world_size, \
        f"Rank {rank} of a worker should be smaller than the cluster size {world_size}"

    # Get corresponding data range
    start = rank * (num_embs // world_size)
    end = (rank + 1) * (num_embs // world_size)
    end = num_embs if rank + 1 == world_size else end
    return start, end

def _exchange_node_id_mapping(rank, world_size, device,
    node_id_mapping, num_embs):
    """ Rank0 loads node_id_mappings and spreads it to other ranks.
        Each rank will get a sub-range of node_id_mappings.
        We use alltoall_v to send sub-node_id_mappings to each rank.

        Parameters
        ----------
        rank: int
            Rank of the current process in a distributed environment.
        world_size : int
            World size in a distributed environment. This tells the size of a distributed cluster
            (How many processes in a cluster).
        device: torch device
            Device used for all_to_allv data exchange. For gloo backend
            we store data in CPU, For nccl backend, we need to store
            data in GPU.
        node_id_mapping_file: str
            Path to the file storing node id mapping generated by the
            graph partition algorithm.
    """
    backend = th.distributed.get_backend()
    device = th.device('cpu') if backend == "gloo" else device

    if rank == 0:
        data_tensors = []
        for i in range(world_size):
            start_idx, end_idx = _get_data_range(i, world_size, num_embs)
            data_tensors.append(
                node_id_mapping[start_idx:end_idx].to(device))
    else:
        data_tensors = [th.empty((0,),
                                    dtype=th.long,
                                    device=device) \
            for _ in range(world_size)]

    start_idx, end_idx = _get_data_range(rank, world_size, num_embs)
    gather_list = \
        [th.empty((end_idx-start_idx,),
                    dtype=th.long,
                    device=device) \
            if i == 0 else th.empty((0,),
                                    dtype=th.long,
                                    device=device) \
            for i in range(world_size)]
    if backend == "gloo":
        alltoallv_cpu(rank, world_size, gather_list, data_tensors)
    else: # backend == "nccl"
        th.distributed.all_to_all(gather_list, data_tensors)
    return gather_list[0]

def save_embeddings(model_path, embeddings, rank, world_size,
                    device=th.device('cpu'), node_id_mapping_file=None):
    """ Save embeddings in a distributed way

        Parameters
        ----------
        model_path : str
            The path of the folder where the model is saved.
        embeddings : DistTensor
            Embeddings to save
        rank: int
            Rank of the current process in a distributed environment.
        world_size : int
            World size in a distributed environment. This tells the size of a distributed cluster
            (How many processes in a cluster).
        device: torch device
            Device used for all_to_allv data exchange. For gloo backend
            we store data in CPU, For nccl backend, we need to store
            data in GPU.
        node_id_mapping_file: str
            Path to the file storing node id mapping generated by the
            graph partition algorithm.
    """
    os.makedirs(model_path, exist_ok=True)
    # [04/16]: Only rank 0 can chmod to let all other ranks to write files.
    if rank == 0:
        # mode 767 means rwx-rw-rwx:
        #     - owner of the folder can read, write, and execute;
        #     - owner' group can read, write;
        #     - others can read, write, and execute.
        os.chmod(model_path, 0o767)

    # make sure the model_path permission is changed before other process start to save
    barrier()

    assert rank < world_size
    # Node ID mapping won't be very large if number of nodes is
    # less than 10 billion. An ID mapping of 10 billion nodes
    # will take around 80 GByte.
    if node_id_mapping_file is not None:
        if isinstance(embeddings, (dgl.distributed.DistTensor, LazyDistTensor)):
            # only host 0 will load node id mapping from disk
            if rank == 0:
                ori_node_id_mapping = th.load(node_id_mapping_file)
                _, node_id_mapping = th.sort(ori_node_id_mapping)
            else:
                node_id_mapping = None

            nid_mapping = _exchange_node_id_mapping(
                rank, world_size, device, node_id_mapping, len(embeddings))
        elif isinstance(embeddings, dict):
            nid_mapping = {}
            # only host 0 will load node id mapping from disk
            node_id_mappings = th.load(node_id_mapping_file) \
                if rank == 0 else None

            for name, emb in embeddings.items():
                if rank == 0:
                    assert name in node_id_mappings, \
                        f"node id mapping for ntype {name} should exists"
                    # new mapping back index
                    ori_node_id_mapping = node_id_mappings[name]
                    _, node_id_mapping = th.sort(ori_node_id_mapping)
                else:
                    node_id_mapping = None

                nid_mapping[name] = _exchange_node_id_mapping(
                    rank, world_size, device, node_id_mapping, len(emb))
        else:
            nid_mapping = None
    else:
        nid_mapping = None

    if isinstance(embeddings, (dgl.distributed.DistTensor, LazyDistTensor)):
        if nid_mapping is None:
            start, end = _get_data_range(rank, world_size, len(embeddings))
            embeddings = embeddings[start:end]
        else:
            embeddings = embeddings[nid_mapping]
    elif isinstance(embeddings, dict):
        # We need to duplicate the dict so that the input argument is not changed.
        embeddings = dict(embeddings.items())
        for name, emb in embeddings.items():
            if isinstance(emb, (dgl.distributed.DistTensor, LazyDistTensor)):
                if nid_mapping is None:
                    start, end = _get_data_range(rank, world_size, len(emb))
                    emb = emb[start:end]
                else:
                    emb = emb[nid_mapping[name]]
                embeddings[name] = emb

    emb_info = {
        "emb_name":[],
        "world_size":world_size
    }

    if isinstance(embeddings, dict):
        # embedding per node type
        for name, emb in embeddings.items():
            th.save(emb, os.path.join(model_path, f'{name}_emb.part{rank}.bin'))
            emb_info["emb_name"].append(name)
    else:
        th.save(embeddings, os.path.join(model_path, f'emb.part{rank}.bin'))
        emb_info["emb_name"] = None

    if rank == 0:
        with open(os.path.join(model_path, "emb_info.json"), 'w', encoding='utf-8') as f:
            f.write(json.dumps(emb_info))

def shuffle_predict(predictions, id_mapping_file, pred_type,
                    rank, world_size, device):
    """ Shuffle prediction result according to id_mapping

        Parameters
        ----------
        predictions: dgl DistTensor
            prediction results
        id_mapping_file: str
            Path to the file storing node id mapping or edge id mapping generated by the
            graph partition algorithm.
        pred_type: str or tuple
            Node type or edge type of the prediction target.
        rank: int
            Rank of the current process in a distributed environment.
        world_size : int
            World size in a distributed environment. This tells the size of a distributed cluster
            (How many processes in a cluster).
        device : torch device
            Device used to do data shuffling.
    """
    # In most of cases, id_mapping is a dict for heterogeneous graph.
    # For homogeneous graph, it is just a tensor.
    if rank == 0:
        id_mappings = th.load(id_mapping_file)
        ori_id_mapping = id_mappings[pred_type] if isinstance(id_mappings, dict) else id_mappings
        # new mapping back index
        _, id_mapping = th.sort(ori_id_mapping)
    else:
        id_mapping = None

    local_id_mapping = _exchange_node_id_mapping(
                rank, world_size, device, id_mapping,
                len(predictions)).cpu() # predictions are stored in CPU
    return predictions[local_id_mapping]

def save_prediction_results(predictions, prediction_path, rank):
    """ Save node and edge predictions to the given path

        Parameters
        ----------
        prediction_path: tensor
            The tensor of predictions
        prediction_path: str
            The path of the prediction is saved.
        rank: int
            Rank of the current process in a distributed environment.
    """
    os.makedirs(prediction_path, exist_ok=True)
    # [04/16]: Only rank 0 can chmod to let all other ranks to write files.
    if rank == 0:
        # mode 767 means rwx-rw-rwx:
        #     - owner of the folder can read, write, and execute;
        #     - owner' group can read, write;
        #     - others can read, write, and execute.
        os.chmod(prediction_path, 0o767)
    # make sure the prediction_path permission is changed before other process start to save
    barrier()

    th.save(predictions, os.path.join(prediction_path, "predict-{}.pt".format(rank)))

def load_model(model_path, gnn_model=None, embed_layer=None, decoder=None):
    """ Load a complete gnn model.
        A user needs to provide the correct model architectures first.

        Parameters
        ----------
        model_path : str
            The path of the folder where the model is saved.
        gnn_model: model
            GNN model to load
        embed_layer: model
            Embed layer model to load
        decoder: model
            Decoder to load
    """
    gnn_model = gnn_model.module \
        if isinstance(gnn_model, DistributedDataParallel) else gnn_model
    embed_layer = embed_layer.module \
        if isinstance(embed_layer, DistributedDataParallel) else embed_layer
    decoder = decoder.module \
        if isinstance(decoder, DistributedDataParallel) else decoder

    if th.__version__ < "1.13.0":
        logging.warning("torch.load() uses pickle module implicitly, " \
                "which is known to be insecure. It is possible to construct " \
                "malicious pickle data which will execute arbitrary code " \
                "during unpickling. Only load data you trust or " \
                "update torch to 1.13.0+")
        checkpoint = th.load(os.path.join(model_path, 'model.bin'), map_location='cpu')
    else:
        checkpoint = th.load(os.path.join(model_path, 'model.bin'),
                             map_location='cpu',
                             weights_only=True)
    if 'gnn' in checkpoint and gnn_model is not None:
        gnn_model.load_state_dict(checkpoint['gnn'])
    if 'embed' in checkpoint and embed_layer is not None:
        embed_layer.load_state_dict(checkpoint['embed'], strict=False)
    if 'decoder' in checkpoint and decoder is not None:
        decoder.load_state_dict(checkpoint['decoder'])

def load_sparse_emb(target_sparse_emb, ntype_emb_path):
    """load sparse embeddings from ntype_emb_path

        Sparse embeddings are stored as:
            $model_path/ntype0/sparse_emb_0.pt
                               ...
                               sparse_emb_N.pt
            $model_path/ntype1/sparse_emb_0.pt
                               ...
                               sparse_emb_N.pt
            ...

        Example:
        --------
        Load sparse embeddings of an input embed_layer by calling ``load_sparse_emb``
        iterating all the sparse embeddings of the embed_layer

        .. code::
            # embed_layer is the input embed_layer
            # model_path is where the sparse embeddings are stored.
            for ntype, sparse_emb in embed_layer.sparse_embeds.items():
                load_sparse_emb(sparse_emb, os.path.join(model_path, ntype))

        Parameters
        ----------
        target_sparse_emb: dgl.distributed.DistEmbedding
            A Distributed node embedding object where the loaded spare embeddings are stored.
        ntype_emb_path: str
            The path where the node embedding are stored (To be loaded).
    """
    rank = get_rank()
    world_size = get_world_size()
    num_files = len(os.listdir(ntype_emb_path))
    num_embs = target_sparse_emb.num_embeddings
    # Suppose a sparse embedding is trained and saved using N trainers (e.g., GPUs).
    # We are going to use K trainers/infers to load it.
    # The code handles the following cases:
    # 1. N == K
    # 2. N > K, some trainers/infers need to load more than one files
    # 3. N < K, some trainers/infers do not need to load any files
    for i in range(math.ceil(num_files/world_size)):
        file_idx = i * world_size + rank
        if file_idx < num_files:
            emb = th.load(os.path.join(ntype_emb_path, f'sparse_emb_{file_idx}.pt'))

            # Get the target idx range for sparse_emb_{rank}.pt
            start, end = _get_sparse_emb_range(num_embs,
                                                rank=file_idx,
                                                world_size=num_files)
            # write sparse_emb back in an iterative way
            batch_size = 10240
            idxs = th.split(th.arange(end - start), batch_size, dim=0)
            for idx in idxs:
                # TODO: dgl.distributed.DistEmbedding should allow some basic tensor ops
                target_sparse_emb._tensor[start+idx] = emb[idx]

def load_sparse_embeds(model_path, embed_layer):
    """load sparse embeddings if any

        Sparse embeddings are stored as:
        $model_path/ntype0/sparse_emb_0.pt
                           ...
                           sparse_emb_N.pt
        $model_path/ntype1/sparse_emb_0.pt
                           ...
                           sparse_emb_N.pt
        ...

        Parameters
        ----------
        model_path: str
            The path of the model to be saved.
        embed_layer: model
            A (distributed) model of embedding layers.
    """
    if embed_layer is None:
        return
    embed_layer = embed_layer.module \
        if isinstance(embed_layer, DistributedDataParallel) else embed_layer

    if len(embed_layer.sparse_embeds) > 0:
        for ntype, sparse_emb in embed_layer.sparse_embeds.items():
            if th.__version__ < "1.13.0":
                logging.warning("torch.load() uses pickle module implicitly, " \
                        "which is known to be insecure. It is possible to construct " \
                        "malicious pickle data which will execute arbitrary code " \
                        "during unpickling. Only load data you trust or " \
                        "update torch to 1.13.0+")
<<<<<<< HEAD
            emb_path = os.path.join(model_path, ntype)
            assert os.path.exists(emb_path), f"The sparse embedding file {emb_path} doesn't exist."
            load_sparse_emb(num_embs, emb_path)
=======
                load_sparse_emb(sparse_emb, os.path.join(model_path, ntype))
            else:
                load_sparse_emb(sparse_emb, os.path.join(model_path, ntype))
>>>>>>> 57c2640b

def load_opt_state(model_path, dense_opts, lm_opts, sparse_opts):
    """ Load the optimizer states and resotre the optimizers.

        Parameters
        ----------
        model_path: str
            The path of the model is saved.
        dense_opts: list of optimizers
            Optimzer for dense layers
        lm_opts: list of optimizers
            Optimzer for language models layers
        sparse_opts: list of optimizers
            Optimizer for sparse emb layer
    """
    if th.__version__ < "1.13.0":
        logging.warning("torch.load() uses pickle module implicitly, " \
                "which is known to be insecure. It is possible to construct " \
                "malicious pickle data which will execute arbitrary code " \
                "during unpickling. Only load data you trust")
    checkpoint = th.load(os.path.join(model_path, 'optimizers.bin'), map_location='cpu')

    assert len(dense_opts) <= 1, "We can only support one dense optimizer now."
    assert len(lm_opts) <= 1, "We can only support one language model optimizer now."

    # Load general dense models like gnn and input projection matrix
    if "dense" in checkpoint:
        assert len(dense_opts) == 1, "General dense parameters must exists in the model"
        dense_opts[0].load_state_dict(checkpoint["dense"])
    # Load language models.
    if "lm" in checkpoint:
        assert len(lm_opts) == 1, "Language model parameters must exists in the model"
        lm_opts[0].load_state_dict(checkpoint["lm"])

    # TODO(zhengda) we need to change DGL to make it work.
    if 'sparse' in checkpoint and len(sparse_opts) > 0:
        raise NotImplementedError('We cannot load the state of sparse optimizer')


def remove_saved_models(model_path):
    """ For only save the Top k best performaned models to save disk spaces, need this function to
        removed previously saved model files.

        Parameters
        ----------
        model_path: str
            The path of the model to be removed.

        Returns
        ----------
        status: int
            The remove status.
            0 : successful;
            -1: error occurs for reasons that will be printed.
    """
    assert os.path.exists(model_path), f'The {model_path} does not exists!'

    try:
        shutil.rmtree(model_path)
    except OSError:
        logging.error('Something wrong with deleting contents of %s!', model_path)
        return -1

    return 0

class LazyDistTensor:
    '''Lazy distributed tensor

        When slicing a distributed tensor, we can postpone the operation.
        A user will get the actual data when he slices data from the tensor.
        This behavior is similar to DGL's DistTensor.

        Parameters
        ----------
        dist_tensor : DistTensor
            The distributed tensor
        slice_idx : tensor
            The index to slice the tensor
    '''
    def __init__(self, dist_tensor, slice_idx):
        self.dist_tensor = dist_tensor
        self.slice_idx = slice_idx

    def __len__(self):
        return len(self.slice_idx)

    def __getitem__(self, idx):
        return self.dist_tensor[self.slice_idx[idx]]

    def __setitem__(self, idx, val):
        self.dist_tensor[self.slice_idx[idx]] = val

    @property
    def shape(self):
        """ Shape of lazy tensor
        """
        s = list(self.dist_tensor.shape)
        s[0] = len(self.slice_idx)
        return tuple(s)

    @property
    def dtype(self):
        """ Dtype of lazy tensor
        """
        return self.dist_tensor.dtype

    @property
    def part_policy(self):
        """ Part policy of the underlying dist tensor
        """
        return self.dist_tensor.part_policy

    @property
    def name(self):
        """ Return the name of the underlying dist tensor
        """
        return self.dist_tensor.name

def all_gather(tensor):
    """ Run all_gather on arbitrary tensor data
        Note that this can be further implemented to support arbitrary pickable data
        like list by serialize the data into byte tensor.

        Parameters
        ----------
            data: th.Tensor
                data to collect

        Returns:
        --------
        list of data gathered from each rank: list[th.Tensor]
    """
    # data = data.cpu()
    tensor = tensor.cpu()
    world_size = dist.get_world_size()
    if world_size == 1:
        return [tensor]

    # obtain Tensor size of each rank
    # this is needed to get the maximum size for padding
    # and also to remove the padding when aggregating the results
    local_size = th.LongTensor([tensor.shape[1]])
    size_list = [th.LongTensor([0]) for _ in range(world_size)]
    dist.all_gather(size_list, local_size)
    size_list = [int(size.item()) for size in size_list]
    max_size = max(size_list)

    # receiving Tensor from all ranks
    # we pad the tensor because torch all_gather does not support
    # gathering tensors of different shapes, which cause the deadlock
    tensor_list = []
    placeholder_shape = list(tensor.shape)
    placeholder_shape[-1] = max_size
    for _ in size_list:
        tensor_list.append(th.Tensor(size=placeholder_shape).type(tensor.dtype))
    padding_shape = list(tensor.shape)
    padding_shape[-1] = max_size - local_size
    if local_size != max_size:
        padding = th.Tensor(size=padding_shape).type(tensor.dtype)
        tensor = th.cat((tensor, padding), dim=-1)
    dist.all_gather(tensor_list, tensor)

    data_list = []
    for size, tensr in zip(size_list, tensor_list):
        # remove the padding here by local size of each trainer
        tensr = tensr[..., :size].cpu()
        data_list.append(tensr)

    return data_list

class TopKList():
    """ Purely based on the GSF validation score rank case, which give a score's rank from a list.

    Parameter:
    ----------
        top_k: size of the list, should >= 0. If is 0, then does not keep any record, which is
               for inference only.

    """
    def __init__(self, top_k):
        assert top_k >= 0, f'The top_k argument should be larger or equal to 0, but got {top_k}.'

        self.top_k = top_k
        self.toplist = []

    def insert(self, rank, val):
        """
        Arguments:
        ---------
            rank: int, the rank of the val in the top list, should > 0
            val : the value to be stored in the top list. It could be an object
                  that has comparator method

        Returns:
        ---------
            insert_success: Boolean, if the given rank has been inserted.
                            True, if the topk list is not full or the rank is in the top k
                            False, if the topk list is full and the rank is not in the top k
            return_val: A value either is the given val, or the last top k value in the topk list.
                        If the insert_success is True, the return_val should be the given val,
                        which should be saved, or the last val in the previous topk list, which
                        should be removed;
                        If the insert_success is False, the return_val could be the given val.

        """
        if (rank - 1) >= self.top_k:                # only when list length > k will rank be > k
            insert_success = False
            return_val = val
        else:
            if len(self.toplist) == self.top_k: # list is full
                insert_success = True
                return_val = self.toplist[-1]

                first_part = self.toplist[:(rank - 1)]
                last_part = self.toplist[(rank - 1): -1]
                self.toplist = first_part + [val] + last_part
            else:                                   # list is not full and rank <= list lenght
                insert_success = True
                return_val = val

                first_part = self.toplist[: (rank - 1)]
                last_part = self.toplist[(rank - 1):]
                self.toplist = first_part + [val] + last_part

        return insert_success, return_val

def create_sparse_emb_path(model_path, ntype):
    """ Create sparse embedding save path by the rank 0

         The folders are like:
            $model_path/ntype0/
            $model_path/ntype1/
            ...

        Example:
        --------

        Creat paths on a shared file system for saving sparse embeddings of
        an input embed_layer by calling ``create_sparse_emb_path``
        for each sparse embedding of the embed_layer

        .. code::
            # embed_layer is the input embed_layer
            embed_layer = embed_layer.module \
                if isinstance(embed_layer, DistributedDataParallel) else embed_layer

            if len(embed_layer.sparse_embeds) > 0:
                for ntype, _ in embed_layer.sparse_embeds.items():
                    create_sparse_emb_path(model_path, ntype)
            return

        Parameters
        ----------
        model_path: str
            The path of the model is saved.
        ntype: str
            The node type the sparse embedding belongs to.
    """
    # Assume this method is called by rank 0 who can perform chmod
    if get_rank() == 0:
        emb_path = os.path.join(model_path, ntype)
        os.makedirs(emb_path, exist_ok=True)

        # mode 767 means rwx-rw-rwx:
        #     - owner of the folder can read, write, and execute;
        #     - owner' group can read, write;
        #     - others can read, write, and execute.
        os.chmod(emb_path, 0o767)
    barrier()

def create_sparse_embeds_path(model_path, embed_layer):
    """ create sparse embeddings save path by the rank 0
        The folders are like:

        $model_path/ntype0/
        $model_path/ntype1/
        ...

        Parameters
        ----------
        model_path: str
            The path of the model is saved.
        embed_layer: model
            A (distributed) model of embedding layers.
    """
    if embed_layer is None:
        return

    embed_layer = embed_layer.module \
        if isinstance(embed_layer, DistributedDataParallel) else embed_layer

    if len(embed_layer.sparse_embeds) > 0:
        for ntype, _ in embed_layer.sparse_embeds.items():
            create_sparse_emb_path(model_path, ntype)

def append_to_dict(from_dict, to_dict):
    """ Append content of from_dict to to_dict

        Parameters
        ----------
        from_dict: dict of Tensor
            Dict of tensor to be added to to_dict
        to_dict: dict of Tensor
            Target dict of tensor
    """
    for k, v in from_dict.items():
        if k in to_dict:
            to_dict[k].append(v.cpu())
        else:
            to_dict[k] = [v.cpu()]<|MERGE_RESOLUTION|>--- conflicted
+++ resolved
@@ -641,15 +641,9 @@
                         "malicious pickle data which will execute arbitrary code " \
                         "during unpickling. Only load data you trust or " \
                         "update torch to 1.13.0+")
-<<<<<<< HEAD
             emb_path = os.path.join(model_path, ntype)
             assert os.path.exists(emb_path), f"The sparse embedding file {emb_path} doesn't exist."
-            load_sparse_emb(num_embs, emb_path)
-=======
-                load_sparse_emb(sparse_emb, os.path.join(model_path, ntype))
-            else:
-                load_sparse_emb(sparse_emb, os.path.join(model_path, ntype))
->>>>>>> 57c2640b
+            load_sparse_emb(sparse_emb, emb_path)
 
 def load_opt_state(model_path, dense_opts, lm_opts, sparse_opts):
     """ Load the optimizer states and resotre the optimizers.
