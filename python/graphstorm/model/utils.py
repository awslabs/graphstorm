"""
    Copyright 2023 Contributors

    Licensed under the Apache License, Version 2.0 (the "License");
    you may not use this file except in compliance with the License.
    You may obtain a copy of the License at

       http://www.apache.org/licenses/LICENSE-2.0

    Unless required by applicable law or agreed to in writing, software
    distributed under the License is distributed on an "AS IS" BASIS,
    WITHOUT WARRANTIES OR CONDITIONS OF ANY KIND, either express or implied.
    See the License for the specific language governing permissions and
    limitations under the License.

    Utility functions and classes.
"""
import os
import math
import json
import shutil
import logging

import torch as th
from torch import nn
import torch.distributed as dist
from torch.nn.parallel import DistributedDataParallel
import dgl

from ..gconstruct.file_io import stream_dist_tensors_to_hdf5
from ..utils import get_rank, barrier, get_world_size, create_dist_tensor
from ..data.utils import alltoallv_cpu, alltoallv_nccl

# placeholder of the ntype for homogeneous graphs
NTYPE = dgl.NTYPE

def pad_file_index(file_index, width=5):
    """ Left pad file_index with zerros.

        for examaple, given 1, it will return 00001.

        Parameters
        ----------
        file_index: int
            Index of the file
        width: int
            Minimum length of resulting string; strings with length less
            than width be prepended with 0 characters.

        Return
        ------
        str: padded file_index
    """
    assert width > 1, "Width should be larger than 1"
    return str(file_index).zfill(width)

def sparse_emb_initializer(emb):
    """ Initialize sparse embedding

        Parameters
        ----------
        emb: th.Tensor
            Tensor to initialize

        Returns
        -------
        Initialized tensor: th.Tensor
    """
    th.nn.init.xavier_uniform_(emb)
    return emb

def save_model(model_path, gnn_model=None, embed_layer=None, decoder=None):
    """ A model should have three parts:
        * GNN model
        * embedding layer
        The model is only used for inference.

        Parameters
        ----------
        model_path: str
            The path of the model is saved.
        gnn_model: model
            A (distributed) model of GNN
        embed_layer: model
            A (distributed) model of embedding layers.
        decoder: model
            A (distributed) model of decoder
    """
    model_states = {}
    if gnn_model is not None and isinstance(gnn_model, nn.Module):
        model_states['gnn'] = gnn_model.state_dict()
    if embed_layer is not None and isinstance(embed_layer, nn.Module):
        model_states['embed'] = embed_layer.state_dict()
    if decoder is not None and isinstance(decoder, nn.Module):
        model_states['decoder'] = decoder.state_dict()

    os.makedirs(model_path, exist_ok=True)
    # [04/16]: Assume this method is called by rank 0 who can perform chmod
    assert get_rank() == 0, "Only can rank 0 process change folders mode."
    # mode 767 means rwx-rw-rwx:
    #     - owner of the folder can read, write, and execute;
    #     - owner' group can read, write;
    #     - others can read, write, and execute.
    os.chmod(model_path, 0o767)
    th.save(model_states, os.path.join(model_path, 'model.bin'))

def save_model_results_json(conf, test_model_performance, save_perf_results_path):
    """
    This function writes the model configuration and the test metric results to a JSON file
    Args:
        conf: the model configuration
        test_model_performance: the final best test metric

    Returns:

    """
    model_results_and_conf = {"configuration": conf,
                              "test-model-performance": test_model_performance}

    if save_perf_results_path is not None:
        json_path = os.path.join(save_perf_results_path, 'performance_results.json')
        if not os.path.isdir(save_perf_results_path):
            os.makedirs(save_perf_results_path)
        with open(json_path, 'w', encoding='utf-8') as f:
            json.dump(model_results_and_conf, f, ensure_ascii=False, indent=4)

def _get_sparse_emb_range(num_embs, rank, world_size):
    """ Provide a deterministic method to split trainable sparse embeddings
        during saveing and loading according local rank and world size.

        Parameters
        ----------
        num_embs:
            Size of a sparse embedding
        rank: int
            Rank of the current process in a distributed environment.
        world_size : int
            World size in a distributed environment. This tells the size of a distributed cluster
            (How many processes in a cluster).
    """
    assert rank < world_size, \
        "local rank {rank} shold be smaller than world size {world_size}"
    # Get corresponding data range
    if num_embs < world_size:
        start = rank if rank < num_embs else num_embs
        end = rank + 1 if rank < num_embs else num_embs
    else:
        start = rank * math.ceil(num_embs / world_size)
        end = (rank + 1) * math.ceil(num_embs / world_size)
        end = num_embs if rank + 1 == world_size else end
    return start, end

def save_sparse_emb(model_path, sparse_emb, ntype):
    """ Save sparse emb `sparse_emb` into `model_path`

        Sparse embeddings are stored as:
            $model_path/$ntype/sparse_emb_0.pt
            $model_path/$ntype/sparse_emb_1.pt
            ...

        Example:
        --------
        Save sparse embeddings of an input embed_layer by calling ``save_sparse_emb``
        iterating all the sparse embeddings of the embed_layer

        .. code::
            # embed_layer is the input embed_layer
            embed_layer = embed_layer.module \
                if isinstance(embed_layer, DistributedDataParallel) \
                else embed_layer

            for ntype, sparse_emb in embed_layer.sparse_embeds.items():
                save_sparse_emb(model_path, sparse_emb, ntype)

        Parameters
        ----------
        model_path: str
            The path of the model is saved.
        sparse_emb: dgl.distributed.DistEmbedding
            A Distributed node embedding.
        ntype: str
            The node type the embedding belongs to.
    """
    rank = get_rank()
    world_size = get_world_size()
    num_embs = sparse_emb.num_embeddings
    start, end = _get_sparse_emb_range(num_embs, rank, world_size)
    # collect sparse_emb in a iterative way
    embs = []
    batch_size = 10240
    # TODO: dgl.distributed.DistEmbedding should provide emb.shape

    idxs = th.split(th.arange(start=start, end=end), batch_size, dim=0)
    for idx in idxs:
        # TODO: dgl.distributed.DistEmbedding should allow some basic tensor ops
        embs.append(sparse_emb._tensor[idx])

    embs = th.cat(embs, dim=0)
    # In distributed mode where uses an NFS folder, directly call this makedirs method to
    # create spare embedding path will cause folder permission error that prevents
    # non-rank 0 process from saving embeddings. Therefore, need rank 0 process to call
    # the create_sparse_embeds_path() method first before calling save_sparse_embeds().
    emb_path = os.path.join(model_path, ntype)
    os.makedirs(emb_path, exist_ok=True)
    emb_file_path = os.path.join(emb_path, f'sparse_emb_{pad_file_index(rank)}.pt')
    th.save(embs, emb_file_path)

def save_sparse_embeds(model_path, embed_layer):
    """ save sparse embeddings if embed_layer has any

        Sparse embeddings are stored as:
        $model_path/ntype0/sparse_emb_0.pt
                           ...
                           sparse_emb_N.pt
        $model_path/ntype1/sparse_emb_0.pt
                           ...
                           sparse_emb_N.pt
        ...

        Parameters
        ----------
        model_path: str
            The path of the model is saved.
        embed_layer: model
            A (distributed) model of embedding layers.
    """
    if embed_layer is None:
        return
    embed_layer = embed_layer.module \
        if isinstance(embed_layer, DistributedDataParallel) else embed_layer

    if len(embed_layer.sparse_embeds) > 0:
        for ntype, sparse_emb in embed_layer.sparse_embeds.items():
            save_sparse_emb(model_path, sparse_emb, ntype)

def save_opt_state(model_path, dense_opts, lm_opts, sparse_opts):
    """ Save the states of the optimizers.

        Parameters
        ----------
        model_path : str
            The path of the folder where the model is saved.
            We save the optimizer states with the model.
        dense_opts : list of optimizer
            The optimizers for dense model parameters.
        lm_opts: list of optimizer
            The optimizers for language model parameters.
        emb_opts : list of optimizer
            The optimizers for sparse embedding layer.
    """
    opt_states = {}

    assert len(dense_opts) <= 1, "We can only support one dense optimizer now."
    assert len(lm_opts) <= 1, "We can only support one language model optimizer now."

    if len(dense_opts) == 1:
        opt_states['dense'] = dense_opts[0].state_dict()
    if len(lm_opts) == 1:
        opt_states['lm'] = lm_opts[0].state_dict()
    # TODO(zhengda) we need to change DGL to make it work.
    if len(sparse_opts) > 0:
        # TODO(xiangsx) Further discussion of whether we need to save the state of
        #               sparse optimizer is needed.
        logging.warning("We do not export the state of sparse optimizer")
    os.makedirs(model_path, exist_ok=True)
    th.save(opt_states, os.path.join(model_path, 'optimizers.bin'))

def save_relation_embeddings(emb_path, decoder):
    """ Save relation embeddings

        This function is called only when decoder has relation embeds

        Parameters
        ----------
        emb_path: str
            The path to save embedding
        decoder: Decoder
            Link predicition decoder
    """
    assert hasattr(decoder, "get_relembs"), \
        "Decoder must implement get_relembs()"
    relembs, et2id_map = decoder.get_relembs()
    relembs = relembs.detach().cpu()
    with open(os.path.join(emb_path, 'relation2id_map.json'), "w", encoding='utf-8') as f:
        et2id_map = {str(key): val for key, val in et2id_map.items()}
        json.dump(et2id_map, f, ensure_ascii=False, indent=4)
    th.save(relembs, os.path.join(emb_path, "rel_emb.pt"))

def _get_data_range(rank, world_size, num_embs):
    """ save_embeddings will evenly split node embeddings across all
        the workers to save. This function returns the data range according
        to the current worker rank and the total number of nodes (embeddings).

        Parameters
        ----------
        rank: int
            Current worker rank
        world_size: int
            Total number of workers
        num_embs: int
            Number of node embeddings.

        Return
        ------
        start: int
            Starting node idx of the current embedding data range
        end: int
            Ending node idx of the current embedding data range.
    """
    assert rank < world_size, \
        f"Rank {rank} of a worker should be smaller than the cluster size {world_size}"

    # Get corresponding data range
    start = rank * (num_embs // world_size)
    end = (rank + 1) * (num_embs // world_size)
    end = num_embs if rank + 1 == world_size else end
    return start, end

def _exchange_node_id_mapping(rank, world_size, device,
    node_id_mapping, num_embs):
    """ Rank0 loads node_id_mappings and spreads it to other ranks.
        Each rank will get a sub-range of node_id_mappings.
        We use alltoall_v to send sub-node_id_mappings to each rank.

        Parameters
        ----------
        rank: int
            Rank of the current process in a distributed environment.
        world_size : int
            World size in a distributed environment. This tells the size of a distributed cluster
            (How many processes in a cluster).
        device: torch device
            Device used for all_to_allv data exchange. For gloo backend
            we store data in CPU, For nccl backend, we need to store
            data in GPU.
        node_id_mapping_file: str
            Path to the file storing node id mapping generated by the
            graph partition algorithm.

        Return:
        Tensor: sub node_id_mappings corresponding to `rank`
    """
    backend = th.distributed.get_backend()
    device = th.device('cpu') if backend == "gloo" else device

    if rank == 0:
        data_tensors = []
        for i in range(world_size):
            start_idx, end_idx = _get_data_range(i, world_size, num_embs)
            data_tensors.append(
                node_id_mapping[start_idx:end_idx].to(device))
    else:
        data_tensors = [th.empty((0,),
                                    dtype=th.long,
                                    device=device) \
            for _ in range(world_size)]

    start_idx, end_idx = _get_data_range(rank, world_size, num_embs)
    gather_list = \
        [th.empty((end_idx-start_idx,),
                    dtype=th.long,
                    device=device) \
            if i == 0 else th.empty((0,),
                                    dtype=th.long,
                                    device=device) \
            for i in range(world_size)]
    if backend == "gloo":
        alltoallv_cpu(rank, world_size, gather_list, data_tensors)
    else: # backend == "nccl"
        alltoallv_nccl(gather_list, data_tensors)
    # move mapping into CPU
    return gather_list[0].to(th.device("cpu"))

def distribute_nid_map(embeddings, rank, world_size,
    node_id_mapping_file, device=th.device('cpu')):
    """ Distribute nid_map to all workers.

        Parameters
        ----------
        embeddings : DistTensor
            Embeddings to save
        rank : int
            Local rank
        world_size : int
            World size in a distributed env.
        node_id_mapping_file: str
            Path to the file storing node id mapping generated by the
            graph partition algorithm.
        device: torch device
            Device used for all_to_allv data exchange. For gloo backend
            we store data in CPU, For nccl backend, we need to store
            data in GPU.

        Returns
        _______
        Dict of list: Embeddings index from original order.
    """
    assert node_id_mapping_file is not None
    if isinstance(embeddings, (dgl.distributed.DistTensor, LazyDistTensor)):
        # only host 0 will load node id mapping from disk
        if rank == 0:
            ori_node_id_mapping = th.load(node_id_mapping_file)
            _, node_id_mapping = th.sort(ori_node_id_mapping)
        else:
            node_id_mapping = None

        nid_mapping = _exchange_node_id_mapping(
            rank, world_size, device, node_id_mapping, len(embeddings))
    elif isinstance(embeddings, dict):
        nid_mapping = {}
        # only host 0 will load node id mapping from disk
        node_id_mappings = th.load(node_id_mapping_file) \
            if rank == 0 else None

        for name, emb in embeddings.items():
            if rank == 0:
                assert name in node_id_mappings, \
                    f"node id mapping for ntype {name} should exists"
                # new mapping back index
                ori_node_id_mapping = node_id_mappings[name]
                _, node_id_mapping = th.sort(ori_node_id_mapping)
            else:
                node_id_mapping = None

            nid_mapping[name] = _exchange_node_id_mapping(
                rank, world_size, device, node_id_mapping, len(emb))
    else:
        nid_mapping = None
    return nid_mapping

def remap_embeddings(embeddings, rank, world_size,
    node_id_mapping_file, device=th.device('cpu')):
    """ Remap embeddings by nid_map without writing to disk.

        Parameters
        ----------
        embeddings : DistTensor
            Embeddings to save
        rank : int
            Local rank
        world_size : int
            World size in a distributed env.
        node_id_mapping_file: str
            Path to the file storing node id mapping generated by the
            graph partition algorithm.
        device: torch device
            Device used for all_to_allv data exchange. For gloo backend
            we store data in CPU, For nccl backend, we need to store
            data in GPU.

        Returns
        _______
        DistTensor : remapped DistTensor
    """
    assert node_id_mapping_file is not None

    # TODO: handle when node_id_mapping_file is None.
    nid_mapping = distribute_nid_map(embeddings, rank, world_size,
            node_id_mapping_file, device)

    if isinstance(embeddings, (dgl.distributed.DistTensor, LazyDistTensor)):
        start, end = _get_data_range(rank, world_size, len(embeddings))
        embeddings[list(range(start, end))] = embeddings[nid_mapping]
    elif isinstance(embeddings, dict):
        # We need to duplicate the dict so that the input argument is not changed.
        embeddings = dict(embeddings.items())
        for name, emb in embeddings.items():
            if isinstance(emb, (dgl.distributed.DistTensor, LazyDistTensor)):
                # this is the same window as nid_mapping
                start, end = _get_data_range(rank, world_size, len(emb))
                # we need to keep emb to be dist tensor unchanged
                emb[th.arange(start, end)] = emb[nid_mapping[name]]
            th.distributed.barrier()

    return embeddings

def save_pytorch_embeddings(model_path, embeddings, rank, world_size,
    device=th.device('cpu'), node_id_mapping_file=None):
    """ Save embeddings through pytorch a distributed way

        Example:
        --------
        The saved node embeddings looks like:

        .. code::
            PATH_TO_EMB:
                |- emb_info.json
                |- ntype0_emb.part00000.bin
                |- ...
                |- ntype1_emb.part00000.bin
                |- ...

        The emb.info.json contains three information:
            * "format", how data are stored, e.g., "pytorch".
            * "world_size", the total number of file parts. 0 means there is no partition.
            * "emb_name", a list of node types that have embeddings saved.

        Example:
        --------
        .. code::
            {
                "format": "pytorch",
                "world_size": 8,
                "emb_name": ["movie", "user"]
            }

        .. note::
        The saved node embeddings are in GraphStorm node ID space.
        You need to remap them into raw input
        node ID space by following [LINK].

        Parameters
        ----------
        model_path : str
            The path of the folder where the model is saved.
        embeddings : DistTensor
            Embeddings to save
        rank : int
            Rank of the current process in a distributed environment.
        world_size : int
            World size in a distributed env.
        device: torch device
            Device used for all_to_allv data exchange. For gloo backend
            we store data in CPU, For nccl backend, we need to store
            data in GPU.
        node_id_mapping_file: str
            Path to the file storing node id mapping generated by the
            graph partition algorithm.
    """
    # [04/16]: Only rank 0 can chmod to let all other ranks to write files.
    if rank == 0:
        # mode 767 means rwx-rw-rwx:
        #     - owner of the folder can read, write, and execute;
        #     - owner' group can read, write;
        #     - others can read, write, and execute.
        os.chmod(model_path, 0o767)

    # make sure the model_path permission is changed before other process start to save
    barrier()

    assert rank < world_size
    # Node ID mapping won't be very large if number of nodes is
    # less than 10 billion. An ID mapping of 10 billion nodes
    # will take around 80 GByte.
    if node_id_mapping_file is not None:
        nid_mapping = distribute_nid_map(embeddings, rank, world_size,
            node_id_mapping_file, device)
    else:
        nid_mapping = None

    if isinstance(embeddings, (dgl.distributed.DistTensor, LazyDistTensor)):
        if nid_mapping is None:
            start, end = _get_data_range(rank, world_size, len(embeddings))
            embeddings = embeddings[start:end]
        else:
            embeddings = embeddings[nid_mapping]
    elif isinstance(embeddings, dict):
        # We need to duplicate the dict so that the input argument is not changed.
        embeddings = dict(embeddings.items())
        for name, emb in embeddings.items():
            if isinstance(emb, (dgl.distributed.DistTensor, LazyDistTensor)):
                if nid_mapping is None:
                    start, end = _get_data_range(rank, world_size, len(emb))
                    emb = emb[start:end]
                else:
                    emb = emb[nid_mapping[name]]
                embeddings[name] = emb

    emb_info = {
        "format": "pytorch",
        "emb_name":[],
        "world_size":world_size
    }

    if isinstance(embeddings, dict):
        # embedding per node type
        for name, emb in embeddings.items():
            os.makedirs(os.path.join(model_path, name), exist_ok=True)
            th.save(emb, os.path.join(os.path.join(model_path, name),
                                      f'emb.part{pad_file_index(rank)}.bin'))
            emb_info["emb_name"].append(name)
    else:
        os.makedirs(os.path.join(model_path, NTYPE), exist_ok=True)
        # There is no ntype for the embedding
        # use NTYPE
        th.save(embeddings, os.path.join(os.path.join(model_path, NTYPE),
                                         f'emb.part{pad_file_index(rank)}.bin'))
        emb_info["emb_name"] = NTYPE

    if rank == 0:
        with open(os.path.join(model_path, "emb_info.json"), 'w', encoding='utf-8') as f:
            f.write(json.dumps(emb_info))

def save_hdf5_embeddings(model_path, embeddings, rank, world_size,
    device=th.device('cpu'), node_id_mapping_file=None):
    """ Save embeddings through hdf5 into a single file.

        Parameters
        ----------
        model_path : str
            The path of the folder where the model is saved.
        embeddings : DistTensor
            Embeddings to save
        rank : int
            Rank of the current process in a distributed environment.
        world_size : int
            World size in a distributed env.
        device: torch device
            Device used for all_to_allv data exchange. For gloo backend
            we store data in CPU, For nccl backend, we need to store
            data in GPU.
        node_id_mapping_file: str
            Path to the file storing node id mapping generated by the
            graph partition algorithm.
    """
    mapped_embeds = remap_embeddings(embeddings, rank, world_size,
    node_id_mapping_file, device)
    if rank == 0:
        stream_dist_tensors_to_hdf5(mapped_embeds, os.path.join(model_path, "embed_dict.hdf5"))
        emb_info = {
            "format": "hdf5",
            "world_size":0
        }
        with open(os.path.join(model_path, "emb_info.json"), 'w', encoding='utf-8') as f:
            f.write(json.dumps(emb_info))

def save_shuffled_node_embeddings(shuffled_embs, save_embed_path, save_embed_format="pytorch"):
    """ Save node embeddings that have already been shuffled.

        For each node embeddings, two tensors are required and should be
        provided as a tuple: (embedding tensor, embdding nid tensor)

        Parameters
        ----------
        shuffled_embs: dict of tuple of tensors
            Embeddings and their associated node ids to be saved
        save_embed_path: str
            Path to save the embeddings
        save_embed_format : str
            The format of saved embeddings.
            Currently support ["pytorch"].
    """
    os.makedirs(save_embed_path, exist_ok=True)
    assert save_embed_format == "pytorch", \
        "save_shuffled_node_embeddings only supports pytorch format now."
    rank = get_rank()
    world_size = get_world_size()
    # [04/16]: Only rank 0 can chmod to let all other ranks to write files.
    if rank == 0:
        # mode 767 means rwx-rw-rwx:
        #     - owner of the folder can read, write, and execute;
        #     - owner' group can read, write;
        #     - others can read, write, and execute.
        os.chmod(save_embed_path, 0o767)
        logging.info("Writing GNN embeddings to "\
            "%s in pytorch format.", save_embed_path)

    # make sure the save_embed_path permission is changed before other process start to save
    barrier()

    emb_info = {
        "format": "pytorch",
        "emb_name":[],
        "world_size":world_size
    }

    for ntype, emb_info in shuffled_embs.items():
        os.makedirs(os.path.join(save_embed_path, ntype), exist_ok=True)
        embs, nids = emb_info
        assert len(nids) == len(embs), \
            f"The embeding length {len(embs)} does not match the node id length {len(nids)}"
        th.save(embs, os.path.join(os.path.join(save_embed_path, ntype),
                                  f'emb.part{pad_file_index(rank)}.bin'))
        th.save(nids, os.path.join(os.path.join(save_embed_path, ntype),
                                  f'nids.part{pad_file_index(rank)}.bin'))
        emb_info["emb_name"].append(ntype)

    if rank == 0:
        with open(os.path.join(save_embed_path, "emb_info.json"), 'w', encoding='utf-8') as f:
            f.write(json.dumps(emb_info))

def save_embeddings(model_path, embeddings, rank, world_size,
    device=th.device('cpu'), node_id_mapping_file=None,
    save_embed_format="pytorch"):
    """ Save embeddings.

        Parameters
        ----------
        model_path : str
            The path of the folder where the model is saved.
        embeddings : dict of DistTensor or DistTensor
            Embeddings to save
        rank : int
            Rank of the current process in a distributed environment.
        world_size : int
            World size in a distributed env.
        device: torch device
            Device used for all_to_allv data exchange. For gloo backend
            we store data in CPU, For nccl backend, we need to store
            data in GPU.
        node_id_mapping_file : str
            Path to the file storing node id mapping generated by the
            graph partition algorithm.
        save_embed_format : str
            The format of saved embeddings.
            Currently support ["pytorch", "hdf5"].
    """
    os.makedirs(model_path, exist_ok=True)
    if save_embed_format == "pytorch":
        if rank == 0:
            logging.info("Writing GNN embeddings to "\
                "%s in pytorch format.", model_path)
        save_pytorch_embeddings(model_path, embeddings, rank, world_size,
            device, node_id_mapping_file)
    elif save_embed_format == "hdf5":
        if rank == 0:
            logging.info("Writing GNN embeddings to "\
                "%s in hdf5 format.", \
                os.path.join(model_path, 'embed_dict.hdf5'))
        save_hdf5_embeddings(model_path, embeddings, rank, world_size,
            device, node_id_mapping_file)
    else:
        raise ValueError(f"{model_path} is not supported for save_embed_format")

def shuffle_predict(predictions, id_mapping_file, pred_type,
                    rank, world_size, device):
    """ Shuffle prediction result according to id_mapping

        Parameters
        ----------
        predictions: dgl DistTensor
            prediction results
        id_mapping_file: str
            Path to the file storing node id mapping or edge id mapping generated by the
            graph partition algorithm.
        pred_type: str or tuple
            Node type or edge type of the prediction target.
        rank: int
            Rank of the current process in a distributed environment.
        world_size : int
            World size in a distributed environment. This tells the size of a distributed cluster
            (How many processes in a cluster).
        device : torch device
            Device used to do data shuffling.
    """
    # In most of cases, id_mapping is a dict for heterogeneous graph.
    # For homogeneous graph, it is just a tensor.
    if rank == 0:
        id_mappings = th.load(id_mapping_file)
        ori_id_mapping = id_mappings[pred_type] if isinstance(id_mappings, dict) else id_mappings
        # new mapping back index
        _, id_mapping = th.sort(ori_id_mapping)
    else:
        id_mapping = None

    local_id_mapping = _exchange_node_id_mapping(
                rank, world_size, device, id_mapping,
                len(predictions)).cpu() # predictions are stored in CPU
    return predictions[local_id_mapping]

class NodeIDShuffler():
    """ Shuffle node ids into the original node ids according to node_id_mappings

        Parameters
        ----------
        g: Dist DGLGraph
            Graph.
        node_id_mapping_file:
            Path to the file storing node id mapping generated by the
            graph partition algorithm.
        ntypes: list of str
            The node types that will have node ids shuffled.
    """
    def __init__(self, g, node_id_mapping_file, ntypes=None):
        self._g = g
        assert node_id_mapping_file is not None \
            and os.path.exists(node_id_mapping_file), \
            f"{node_id_mapping_file} must exist."

        ntypes = ntypes if ntypes is not None else g.ntypes
        assert isinstance(ntypes, list) and len(ntypes) > 0, \
            f"ntypes is not a list or is an empty list {ntypes}"
        id_mappings = th.load(node_id_mapping_file) if get_rank() == 0 else None

        self._id_mapping_info = {
            ntype: self._load_id_mapping(g, ntype, id_mappings) \
                for ntype in ntypes
        }

    def _load_id_mapping(self, g, ntype, id_mappings):
        """load id mapping of ntype"""
        num_nodes = g.num_nodes(ntype)
        id_mapping_info = create_dist_tensor((num_nodes,), dtype=th.int64,
                                             name=f"mapping-{ntype}",
                                             part_policy=g.get_node_partition_policy(ntype))
        if get_rank() == 0:
            # the id_mapping stores the mapping from shuffled node ID to original ID
            # For example, the id_mapping [1, 0 ,2] means:
            # Original node ID: 1, 0, 2
            # Shuffled node ID: 0, 1, 2
            id_mapping = id_mappings[ntype] if isinstance(id_mappings, dict) else id_mappings
            assert id_mapping.shape[0] == num_nodes, \
                "id mapping should have the same size of num_nodes"
            # Save ID mapping into dist tensor
            id_mapping_info[th.arange(num_nodes)] = id_mapping
        barrier()
        return id_mapping_info

    def shuffle_nids(self, ntype, nids):
        """ Shuffle node ids of nype into their original id space.

            Parameters
            ----------
            ntype: str
                Node type of nids.
            nids: torch.Tensor
                Node ids.
        """
        assert ntype in self._id_mapping_info, \
            f"The id mapping of {ntype} is not loaded, please provide ntypes" \
            "when initializing NodeIDShuffler"

        return self._id_mapping_info[ntype][nids]

def save_edge_prediction_result(predictions, src_nids, dst_nids,
                               prediction_path, rank):
    """ Save edge predictions to the given path, i.e., prediction_path.

        The function will save three tensors: 1) predictions, which stores
        the prediction results; 2) src_nids, which stores the source
        node ids of target edges and 3) dst_nids, which stores the
        destination node ids of target edges.
        The (src_nid, dst_nid) pairs can be used to identify the target
        edges.

        Parameters
        ----------
        prediction_path: tensor
            The tensor of predictions.
        src_nids: tensor
            The tensor of src node ids.
        dst_nids: tensor
            The tensor of dst node ids.
        prediction_path: str
            The path of the prediction is saved.
        rank: int
            Rank of the current process in a distributed environment.
    """
    os.makedirs(prediction_path, exist_ok=True)
    # [04/16]: Only rank 0 can chmod to let all other ranks to write files.
    if rank == 0:
        # mode 767 means rwx-rw-rwx:
        #     - owner of the folder can read, write, and execute;
        #     - owner' group can read, write;
        #     - others can read, write, and execute.
        os.chmod(prediction_path, 0o767)
    # make sure the prediction_path permission is changed before other process start to save
    barrier()
    th.save(predictions, os.path.join(prediction_path, f"predict-{pad_file_index(rank)}.pt"))
    th.save(src_nids, os.path.join(prediction_path, f"src_nids-{pad_file_index(rank)}.pt"))
    th.save(dst_nids, os.path.join(prediction_path, f"dst_nids-{pad_file_index(rank)}.pt"))

<<<<<<< HEAD
def save_node_prediction_result(predictions, nids,
                               prediction_path, rank):
    """ Save node predictions to the given path, i.e., prediction_path.

        The function will save two tensors: 1) predictions, which stores
        the prediction results; 2) nides, which stores the node ids of the
        target nodes.

        Parameters
        ----------
        prediction_path: tensor
            The tensor of predictions.
        nids: tensor
            The tensor of target node ids.
        prediction_path: str
            The path of the prediction is saved.
        rank: int
            Rank of the current process in a distributed environment.
    """
    os.makedirs(prediction_path, exist_ok=True)
    # [04/16]: Only rank 0 can chmod to let all other ranks to write files.
    if rank == 0:
        # mode 767 means rwx-rw-rwx:
        #     - owner of the folder can read, write, and execute;
        #     - owner' group can read, write;
        #     - others can read, write, and execute.
        os.chmod(prediction_path, 0o767)
    # make sure the prediction_path permission is changed before other process start to save
    barrier()
    th.save(predictions, os.path.join(prediction_path, f"predict-{pad_file_index(rank)}.pt"))
    th.save(nids, os.path.join(prediction_path, f"nids-{pad_file_index(rank)}.pt"))
=======
>>>>>>> 89ac7a06

def save_prediction_results(predictions, prediction_path, rank):
    """ Save node predictions to the given path

        Parameters
        ----------
        prediction_path: tensor
            The tensor of predictions
        prediction_path: str
            The path of the prediction is saved.
        rank: int
            Rank of the current process in a distributed environment.
    """
    os.makedirs(prediction_path, exist_ok=True)
    # [04/16]: Only rank 0 can chmod to let all other ranks to write files.
    if rank == 0:
        # mode 767 means rwx-rw-rwx:
        #     - owner of the folder can read, write, and execute;
        #     - owner' group can read, write;
        #     - others can read, write, and execute.
        os.chmod(prediction_path, 0o767)
    # make sure the prediction_path permission is changed before other process start to save
    barrier()

    th.save(predictions, os.path.join(prediction_path, f"predict-{pad_file_index(rank)}.pt"))

def save_node_prediction_results(predictions, prediction_path):
    """ Save node predictions to the given path

        The saved node prediction results looks like:

        Example:
        --------
        .. code::
            PATH_TO_RESULTS:
            |- result_info.json
            |- ntype0
                |- predict-00000.pt
                |- predict-00001.pt
                |- ...
                |- nids-00000.pt
                |- nids-00001.pt
                |- ...
            |- ntype1
                |- ...

        The result_info.json contains three information:
           * "format", how data are stored, e.g., "pytorch".
           * "world_size", the total number of file parts. 0 means there is no partition.
           * "ntypes", a list of node types that have prediction results.

        Example:
        --------
        .. code::
            {
                "format": "pytorch",
                "world_size": 8,
                "ntypes": ["movie", "user"]
            }

        .. note::
        The saved prediction results are in GraphStorm node ID space.
        You need to remap them into raw input
        node ID space by following [LINK].

        Parameters
        ----------
        predictions: dict of tuple of tensors
            The dict of tuple of tensors of predict results and the corresponding nids
        prediction_path: str
            The path of the prediction is saved.
    """
    rank = get_rank()
    world_size = get_world_size()
    for ntype, pred_result in predictions.items():
        pred, nids = pred_result
        save_node_prediction_result(pred, nids,
                                    os.path.join(prediction_path, ntype),
                                    rank)
    if rank == 0:
        meta_fname = os.path.join(prediction_path, "result_info.json")
        meta_info = {
            "format": "pytorch",
            "world_size": world_size,
            "ntypes": list(predictions.keys())
        }
        with open(meta_fname, 'w', encoding='utf-8') as f:
            json.dump(meta_info, f, indent=4)

def save_edge_prediction_results(predictions, prediction_path):
    """ Save edge predictions to the given path

        Example:
        --------
        The saved node prediction results looks like:

        .. code::
            PATH_TO_RESULTS:
            |- result_info.json
            |- etype0
                |- predict-00000.pt
                |- predict-00001.pt
                |- ...
                |- src_nids-00000.pt
                |- src_nids-00001.pt
                |- ...
                |- dst_nids-00000.pt
                |- dst_nids-00001.pt
                |- ...
            |- etype1
                |- ...

        The result_info.json contains three information:
           * "format", how data are stored, e.g., "pytorch".
           * "world_size", the total number of file parts. 0 means there is no partition.
           * "etypes", a list of edge types that have prediction results.

        Example:
        --------
        .. code::
            {
                "format": "pytorch",
                "world_size": 8,
                "etypes": [("movie","rated-by","user"), ("user","watched","movie")]
            }

        .. note::
        The saved prediction results are in GraphStorm node ID space.
        You need to remap them into raw input
        node ID space by following [LINK].

        Parameters
        ----------
        prediction: dict of tensor
            The dict of tensors of predictions.
        prediction_path: str
            The path of the prediction is saved.
    """
    rank = get_rank()
    world_size = get_world_size()
    for etype, pred in predictions.items():
        pred_val, src_nid, dst_nid = pred
        save_edge_prediction_result(pred_val, src_nid, dst_nid,
                                     os.path.join(prediction_path, "_".join(etype)), rank)

    if rank == 0:
        meta_fname = os.path.join(prediction_path, "result_info.json")
        meta_info = {
            "format": "pytorch",
            "world_size": world_size,
            "etypes": list(predictions.keys())
        }
        with open(meta_fname, 'w', encoding='utf-8') as f:
            json.dump(meta_info, f, indent=4)

def load_model(model_path, gnn_model=None, embed_layer=None, decoder=None):
    """ Load a complete gnn model.
        A user needs to provide the correct model architectures first.

        Parameters
        ----------
        model_path : str
            The path of the folder where the model is saved.
        gnn_model: model
            GNN model to load
        embed_layer: model
            Embed layer model to load
        decoder: model
            Decoder to load
    """
    gnn_model = gnn_model.module \
        if isinstance(gnn_model, DistributedDataParallel) else gnn_model
    embed_layer = embed_layer.module \
        if isinstance(embed_layer, DistributedDataParallel) else embed_layer
    decoder = decoder.module \
        if isinstance(decoder, DistributedDataParallel) else decoder

    if th.__version__ < "1.13.0":
        logging.warning("torch.load() uses pickle module implicitly, " \
                "which is known to be insecure. It is possible to construct " \
                "malicious pickle data which will execute arbitrary code " \
                "during unpickling. Only load data you trust or " \
                "update torch to 1.13.0+")
        checkpoint = th.load(os.path.join(model_path, 'model.bin'), map_location='cpu')
    else:
        checkpoint = th.load(os.path.join(model_path, 'model.bin'),
                             map_location='cpu',
                             weights_only=True)
    if 'gnn' in checkpoint and gnn_model is not None:
        gnn_model.load_state_dict(checkpoint['gnn'])
    if 'embed' in checkpoint and embed_layer is not None:
        embed_layer.load_state_dict(checkpoint['embed'], strict=False)
    if 'decoder' in checkpoint and decoder is not None:
        decoder.load_state_dict(checkpoint['decoder'])

def load_sparse_emb(target_sparse_emb, ntype_emb_path):
    """load sparse embeddings from ntype_emb_path

        Sparse embeddings are stored as:
            $model_path/ntype0/sparse_emb_0.pt
                               ...
                               sparse_emb_N.pt
            $model_path/ntype1/sparse_emb_0.pt
                               ...
                               sparse_emb_N.pt
            ...

        Example:
        --------
        Load sparse embeddings of an input embed_layer by calling ``load_sparse_emb``
        iterating all the sparse embeddings of the embed_layer

        .. code::
            # embed_layer is the input embed_layer
            # model_path is where the sparse embeddings are stored.
            for ntype, sparse_emb in embed_layer.sparse_embeds.items():
                load_sparse_emb(sparse_emb, os.path.join(model_path, ntype))

        Parameters
        ----------
        target_sparse_emb: dgl.distributed.DistEmbedding
            A Distributed node embedding object where the loaded spare embeddings are stored.
        ntype_emb_path: str
            The path where the node embedding are stored (To be loaded).
    """
    rank = get_rank()
    world_size = get_world_size()
    num_files = len(os.listdir(ntype_emb_path))
    num_embs = target_sparse_emb.num_embeddings
    # Suppose a sparse embedding is trained and saved using N trainers (e.g., GPUs).
    # We are going to use K trainers/infers to load it.
    # The code handles the following cases:
    # 1. N == K
    # 2. N > K, some trainers/infers need to load more than one files
    # 3. N < K, some trainers/infers do not need to load any files
    for i in range(math.ceil(num_files/world_size)):
        file_idx = i * world_size + rank
        if file_idx < num_files:
            emb = th.load(os.path.join(ntype_emb_path,
                                       f'sparse_emb_{pad_file_index(file_idx)}.pt'))

            # Get the target idx range for sparse_emb_{rank}.pt
            start, end = _get_sparse_emb_range(num_embs,
                                                rank=file_idx,
                                                world_size=num_files)
            # write sparse_emb back in an iterative way
            batch_size = 10240
            idxs = th.split(th.arange(end - start), batch_size, dim=0)
            for idx in idxs:
                # TODO: dgl.distributed.DistEmbedding should allow some basic tensor ops
                target_sparse_emb._tensor[start+idx] = emb[idx]

def load_sparse_embeds(model_path, embed_layer):
    """load sparse embeddings if any

        Sparse embeddings are stored as:
        $model_path/ntype0/sparse_emb_0.pt
                           ...
                           sparse_emb_N.pt
        $model_path/ntype1/sparse_emb_0.pt
                           ...
                           sparse_emb_N.pt
        ...

        Parameters
        ----------
        model_path: str
            The path of the model to be saved.
        embed_layer: model
            A (distributed) model of embedding layers.
    """
    if embed_layer is None:
        return
    embed_layer = embed_layer.module \
        if isinstance(embed_layer, DistributedDataParallel) else embed_layer

    if len(embed_layer.sparse_embeds) > 0:
        for ntype, sparse_emb in embed_layer.sparse_embeds.items():
            if th.__version__ < "1.13.0":
                logging.warning("torch.load() uses pickle module implicitly, " \
                        "which is known to be insecure. It is possible to construct " \
                        "malicious pickle data which will execute arbitrary code " \
                        "during unpickling. Only load data you trust or " \
                        "update torch to 1.13.0+")
            emb_path = os.path.join(model_path, ntype)
            assert os.path.exists(emb_path), f"The sparse embedding file {emb_path} doesn't exist."
            load_sparse_emb(sparse_emb, emb_path)

def load_opt_state(model_path, dense_opts, lm_opts, sparse_opts):
    """ Load the optimizer states and resotre the optimizers.

        Parameters
        ----------
        model_path: str
            The path of the model is saved.
        dense_opts: list of optimizers
            Optimzer for dense layers
        lm_opts: list of optimizers
            Optimzer for language models layers
        sparse_opts: list of optimizers
            Optimizer for sparse emb layer
    """
    if th.__version__ < "1.13.0":
        logging.warning("torch.load() uses pickle module implicitly, " \
                "which is known to be insecure. It is possible to construct " \
                "malicious pickle data which will execute arbitrary code " \
                "during unpickling. Only load data you trust")
    checkpoint = th.load(os.path.join(model_path, 'optimizers.bin'), map_location='cpu')

    assert len(dense_opts) <= 1, "We can only support one dense optimizer now."
    assert len(lm_opts) <= 1, "We can only support one language model optimizer now."

    # Load general dense models like gnn and input projection matrix
    if "dense" in checkpoint:
        assert len(dense_opts) == 1, "General dense parameters must exists in the model"
        dense_opts[0].load_state_dict(checkpoint["dense"])
    # Load language models.
    if "lm" in checkpoint:
        assert len(lm_opts) == 1, "Language model parameters must exists in the model"
        lm_opts[0].load_state_dict(checkpoint["lm"])

    # TODO(zhengda) we need to change DGL to make it work.
    if 'sparse' in checkpoint and len(sparse_opts) > 0:
        raise NotImplementedError('We cannot load the state of sparse optimizer')


def remove_saved_models(model_path):
    """ For only save the Top k best performaned models to save disk spaces, need this function to
        removed previously saved model files.

        Parameters
        ----------
        model_path: str
            The path of the model to be removed.

        Returns
        ----------
        status: int
            The remove status.
            0 : successful;
            -1: error occurs for reasons that will be printed.
    """
    assert os.path.exists(model_path), f'The {model_path} does not exists!'

    try:
        shutil.rmtree(model_path)
    except OSError:
        logging.error('Something wrong with deleting contents of %s!', model_path)
        return -1

    return 0

class LazyDistTensor:
    '''Lazy distributed tensor

        When slicing a distributed tensor, we can postpone the operation.
        A user will get the actual data when he slices data from the tensor.
        This behavior is similar to DGL's DistTensor.

        Parameters
        ----------
        dist_tensor : DistTensor
            The distributed tensor
        slice_idx : tensor
            The index to slice the tensor
    '''
    def __init__(self, dist_tensor, slice_idx):
        self.dist_tensor = dist_tensor
        self.slice_idx = slice_idx

    def __len__(self):
        return len(self.slice_idx)

    def __getitem__(self, idx):
        return self.dist_tensor[self.slice_idx[idx]]

    def __setitem__(self, idx, val):
        self.dist_tensor[self.slice_idx[idx]] = val

    @property
    def shape(self):
        """ Shape of lazy tensor
        """
        s = list(self.dist_tensor.shape)
        s[0] = len(self.slice_idx)
        return tuple(s)

    @property
    def dtype(self):
        """ Dtype of lazy tensor
        """
        return self.dist_tensor.dtype

    @property
    def part_policy(self):
        """ Part policy of the underlying dist tensor
        """
        return self.dist_tensor.part_policy

    @property
    def name(self):
        """ Return the name of the underlying dist tensor
        """
        return self.dist_tensor.name

def all_gather(tensor):
    """ Run all_gather on arbitrary tensor data
        Note that this can be further implemented to support arbitrary pickable data
        like list by serialize the data into byte tensor.

        Parameters
        ----------
            data: th.Tensor
                data to collect

        Returns:
        --------
        list of data gathered from each rank: list[th.Tensor]
    """
    # data = data.cpu()
    tensor = tensor.cpu()
    world_size = dist.get_world_size()
    if world_size == 1:
        return [tensor]

    # obtain Tensor size of each rank
    # this is needed to get the maximum size for padding
    # and also to remove the padding when aggregating the results
    local_size = th.LongTensor([tensor.shape[1]])
    size_list = [th.LongTensor([0]) for _ in range(world_size)]
    dist.all_gather(size_list, local_size)
    size_list = [int(size.item()) for size in size_list]
    max_size = max(size_list)

    # receiving Tensor from all ranks
    # we pad the tensor because torch all_gather does not support
    # gathering tensors of different shapes, which cause the deadlock
    tensor_list = []
    placeholder_shape = list(tensor.shape)
    placeholder_shape[-1] = max_size
    for _ in size_list:
        tensor_list.append(th.Tensor(size=placeholder_shape).type(tensor.dtype))
    padding_shape = list(tensor.shape)
    padding_shape[-1] = max_size - local_size
    if local_size != max_size:
        padding = th.Tensor(size=padding_shape).type(tensor.dtype)
        tensor = th.cat((tensor, padding), dim=-1)
    dist.all_gather(tensor_list, tensor)

    data_list = []
    for size, tensr in zip(size_list, tensor_list):
        # remove the padding here by local size of each trainer
        tensr = tensr[..., :size].cpu()
        data_list.append(tensr)

    return data_list

class TopKList():
    """ Purely based on the GSF validation score rank case, which give a score's rank from a list.

    Parameter:
    ----------
        top_k: size of the list, should >= 0. If is 0, then does not keep any record, which is
               for inference only.

    """
    def __init__(self, top_k):
        assert top_k >= 0, f'The top_k argument should be larger or equal to 0, but got {top_k}.'

        self.top_k = top_k
        self.toplist = []

    def insert(self, rank, val):
        """
        Arguments:
        ---------
            rank: int, the rank of the val in the top list, should > 0
            val : the value to be stored in the top list. It could be an object
                  that has comparator method

        Returns:
        ---------
            insert_success: Boolean, if the given rank has been inserted.
                            True, if the topk list is not full or the rank is in the top k
                            False, if the topk list is full and the rank is not in the top k
            return_val: A value either is the given val, or the last top k value in the topk list.
                        If the insert_success is True, the return_val should be the given val,
                        which should be saved, or the last val in the previous topk list, which
                        should be removed;
                        If the insert_success is False, the return_val could be the given val.

        """
        if (rank - 1) >= self.top_k:                # only when list length > k will rank be > k
            insert_success = False
            return_val = val
        else:
            if len(self.toplist) == self.top_k: # list is full
                insert_success = True
                return_val = self.toplist[-1]

                first_part = self.toplist[:(rank - 1)]
                last_part = self.toplist[(rank - 1): -1]
                self.toplist = first_part + [val] + last_part
            else:                                   # list is not full and rank <= list lenght
                insert_success = True
                return_val = val

                first_part = self.toplist[: (rank - 1)]
                last_part = self.toplist[(rank - 1):]
                self.toplist = first_part + [val] + last_part

        return insert_success, return_val

def create_sparse_emb_path(model_path, ntype):
    """ Create sparse embedding save path by the rank 0

         The folders are like:
            $model_path/ntype0/
            $model_path/ntype1/
            ...

        Example:
        --------

        Creat paths on a shared file system for saving sparse embeddings of
        an input embed_layer by calling ``create_sparse_emb_path``
        for each sparse embedding of the embed_layer

        .. code::
            # embed_layer is the input embed_layer
            embed_layer = embed_layer.module \
                if isinstance(embed_layer, DistributedDataParallel) else embed_layer

            if len(embed_layer.sparse_embeds) > 0:
                for ntype, _ in embed_layer.sparse_embeds.items():
                    create_sparse_emb_path(model_path, ntype)
            return

        Parameters
        ----------
        model_path: str
            The path of the model is saved.
        ntype: str
            The node type the sparse embedding belongs to.
    """
    # Assume this method is called by rank 0 who can perform chmod
    if get_rank() == 0:
        emb_path = os.path.join(model_path, ntype)
        os.makedirs(emb_path, exist_ok=True)

        # mode 767 means rwx-rw-rwx:
        #     - owner of the folder can read, write, and execute;
        #     - owner' group can read, write;
        #     - others can read, write, and execute.
        os.chmod(emb_path, 0o767)
    barrier()

def create_sparse_embeds_path(model_path, embed_layer):
    """ create sparse embeddings save path by the rank 0
        The folders are like:

        $model_path/ntype0/
        $model_path/ntype1/
        ...

        Parameters
        ----------
        model_path: str
            The path of the model is saved.
        embed_layer: model
            A (distributed) model of embedding layers.
    """
    if embed_layer is None:
        return

    embed_layer = embed_layer.module \
        if isinstance(embed_layer, DistributedDataParallel) else embed_layer

    if len(embed_layer.sparse_embeds) > 0:
        for ntype, _ in embed_layer.sparse_embeds.items():
            create_sparse_emb_path(model_path, ntype)

def append_to_dict(from_dict, to_dict):
    """ Append content of from_dict to to_dict

        Parameters
        ----------
        from_dict: dict of Tensor
            Dict of tensor to be added to to_dict
        to_dict: dict of Tensor
            Target dict of tensor
    """
    for k, v in from_dict.items():
        if k in to_dict:
            to_dict[k].append(v.cpu())
        else:
            to_dict[k] = [v.cpu()]<|MERGE_RESOLUTION|>--- conflicted
+++ resolved
@@ -664,9 +664,8 @@
         "world_size":world_size
     }
 
-    for ntype, emb_info in shuffled_embs.items():
+    for ntype, (embs, nids) in shuffled_embs.items():
         os.makedirs(os.path.join(save_embed_path, ntype), exist_ok=True)
-        embs, nids = emb_info
         assert len(nids) == len(embs), \
             f"The embeding length {len(embs)} does not match the node id length {len(nids)}"
         th.save(embs, os.path.join(os.path.join(save_embed_path, ntype),
@@ -804,6 +803,7 @@
             # Save ID mapping into dist tensor
             id_mapping_info[th.arange(num_nodes)] = id_mapping
         barrier()
+        print(id_mapping_info[th.arange(num_nodes)])
         return id_mapping_info
 
     def shuffle_nids(self, ntype, nids):
@@ -860,7 +860,6 @@
     th.save(src_nids, os.path.join(prediction_path, f"src_nids-{pad_file_index(rank)}.pt"))
     th.save(dst_nids, os.path.join(prediction_path, f"dst_nids-{pad_file_index(rank)}.pt"))
 
-<<<<<<< HEAD
 def save_node_prediction_result(predictions, nids,
                                prediction_path, rank):
     """ Save node predictions to the given path, i.e., prediction_path.
@@ -892,8 +891,6 @@
     barrier()
     th.save(predictions, os.path.join(prediction_path, f"predict-{pad_file_index(rank)}.pt"))
     th.save(nids, os.path.join(prediction_path, f"nids-{pad_file_index(rank)}.pt"))
-=======
->>>>>>> 89ac7a06
 
 def save_prediction_results(predictions, prediction_path, rank):
     """ Save node predictions to the given path
