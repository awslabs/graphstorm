"""
    Copyright 2023 Contributors

    Licensed under the Apache License, Version 2.0 (the "License");
    you may not use this file except in compliance with the License.
    You may obtain a copy of the License at

       http://www.apache.org/licenses/LICENSE-2.0

    Unless required by applicable law or agreed to in writing, software
    distributed under the License is distributed on an "AS IS" BASIS,
    WITHOUT WARRANTIES OR CONDITIONS OF ANY KIND, either express or implied.
    See the License for the specific language governing permissions and
    limitations under the License.

    Utility functions and classes.
"""
import os
import math
import json
import shutil
import logging

import torch as th
from torch import nn
import torch.distributed as dist
from torch.nn.parallel import DistributedDataParallel
import dgl

from ..gconstruct.file_io import stream_dist_tensors_to_hdf5
from ..utils import get_rank, barrier, get_world_size, create_dist_tensor
from ..data.utils import alltoallv_cpu, alltoallv_nccl

# placeholder of the ntype for homogeneous graphs
NTYPE = dgl.NTYPE

def pad_file_index(file_index, width=5):
    """ Left pad file_index with zerros.

        for examaple, given 1, it will return 00001.

        Parameters
        ----------
        file_index: int
            Index of the file
        width: int
            Minimum length of resulting string; strings with length less
            than width be prepended with 0 characters.

        Return
        ------
        str: padded file_index
    """
    assert width > 1, "Width should be larger than 1"
    return str(file_index).zfill(width)

def sparse_emb_initializer(emb):
    """ Initialize sparse embedding

        Parameters
        ----------
        emb: th.Tensor
            Tensor to initialize

        Returns
        -------
        Initialized tensor: th.Tensor
    """
    th.nn.init.xavier_uniform_(emb)
    return emb

def save_model(model_path, gnn_model=None, embed_layer=None, decoder=None):
    """ A model should have three parts:
        * GNN model
        * embedding layer
        The model is only used for inference.

        Parameters
        ----------
        model_path: str
            The path of the model is saved.
        gnn_model: model
            A (distributed) model of GNN
        embed_layer: model
            A (distributed) model of embedding layers.
        decoder: model
            A (distributed) model of decoder
    """
    model_states = {}
    if gnn_model is not None and isinstance(gnn_model, nn.Module):
        model_states['gnn'] = gnn_model.state_dict()
    if embed_layer is not None and isinstance(embed_layer, nn.Module):
        model_states['embed'] = embed_layer.state_dict()
    if decoder is not None and isinstance(decoder, nn.Module):
        model_states['decoder'] = decoder.state_dict()

    os.makedirs(model_path, exist_ok=True)
    # [04/16]: Assume this method is called by rank 0 who can perform chmod
    assert get_rank() == 0, "Only can rank 0 process change folders mode."
    # mode 767 means rwx-rw-rwx:
    #     - owner of the folder can read, write, and execute;
    #     - owner' group can read, write;
    #     - others can read, write, and execute.
    os.chmod(model_path, 0o767)
    th.save(model_states, os.path.join(model_path, 'model.bin'))

def save_model_results_json(conf, test_model_performance, save_perf_results_path):
    """
    This function writes the model configuration and the test metric results to a JSON file
    Args:
        conf: the model configuration
        test_model_performance: the final best test metric

    Returns:

    """
    model_results_and_conf = {"configuration": conf,
                              "test-model-performance": test_model_performance}

    if save_perf_results_path is not None:
        json_path = os.path.join(save_perf_results_path, 'performance_results.json')
        if not os.path.isdir(save_perf_results_path):
            os.makedirs(save_perf_results_path)
        with open(json_path, 'w', encoding='utf-8') as f:
            json.dump(model_results_and_conf, f, ensure_ascii=False, indent=4)

def _get_sparse_emb_range(num_embs, rank, world_size):
    """ Provide a deterministic method to split trainable sparse embeddings
        during saveing and loading according local rank and world size.

        Parameters
        ----------
        num_embs:
            Size of a sparse embedding
        rank: int
            Rank of the current process in a distributed environment.
        world_size : int
            World size in a distributed environment. This tells the size of a distributed cluster
            (How many processes in a cluster).
    """
    assert rank < world_size, \
        "local rank {rank} shold be smaller than world size {world_size}"
    # Get corresponding data range
    if num_embs < world_size:
        start = rank if rank < num_embs else num_embs
        end = rank + 1 if rank < num_embs else num_embs
    else:
        start = rank * math.ceil(num_embs / world_size)
        end = (rank + 1) * math.ceil(num_embs / world_size)
        end = num_embs if rank + 1 == world_size else end
    return start, end

def save_sparse_emb(model_path, sparse_emb, ntype):
    """ Save sparse emb `sparse_emb` into `model_path`

        Sparse embeddings are stored as:
            $model_path/$ntype/sparse_emb_0.pt
            $model_path/$ntype/sparse_emb_1.pt
            ...

        Example:
        --------
        Save sparse embeddings of an input embed_layer by calling ``save_sparse_emb``
        iterating all the sparse embeddings of the embed_layer

        .. code::

            # embed_layer is the input embed_layer
            embed_layer = embed_layer.module \
                if isinstance(embed_layer, DistributedDataParallel) \
                else embed_layer

            for ntype, sparse_emb in embed_layer.sparse_embeds.items():
                save_sparse_emb(model_path, sparse_emb, ntype)

        Parameters
        ----------
        model_path: str
            The path of the model is saved.
        sparse_emb: dgl.distributed.DistEmbedding
            A Distributed node embedding.
        ntype: str
            The node type the embedding belongs to.
    """
    rank = get_rank()
    world_size = get_world_size()
    num_embs = sparse_emb.num_embeddings
    start, end = _get_sparse_emb_range(num_embs, rank, world_size)
    # collect sparse_emb in a iterative way
    embs = []
    batch_size = 10240
    # TODO: dgl.distributed.DistEmbedding should provide emb.shape

    idxs = th.split(th.arange(start=start, end=end), batch_size, dim=0)
    for idx in idxs:
        # TODO: dgl.distributed.DistEmbedding should allow some basic tensor ops
        embs.append(sparse_emb._tensor[idx])

    embs = th.cat(embs, dim=0)
    # In distributed mode where uses an NFS folder, directly call this makedirs method to
    # create spare embedding path will cause folder permission error that prevents
    # non-rank 0 process from saving embeddings. Therefore, need rank 0 process to call
    # the create_sparse_embeds_path() method first before calling save_sparse_embeds().
    emb_path = os.path.join(model_path, ntype)
    os.makedirs(emb_path, exist_ok=True)
    emb_file_path = os.path.join(emb_path, f'sparse_emb_{pad_file_index(rank)}.pt')
    th.save(embs, emb_file_path)

def save_sparse_embeds(model_path, embed_layer):
    """ save sparse embeddings if embed_layer has any

        Sparse embeddings are stored as:
        $model_path/ntype0/sparse_emb_0.pt
                           ...
                           sparse_emb_N.pt
        $model_path/ntype1/sparse_emb_0.pt
                           ...
                           sparse_emb_N.pt
        ...

        Parameters
        ----------
        model_path: str
            The path of the model is saved.
        embed_layer: model
            A (distributed) model of embedding layers.
    """
    if embed_layer is None:
        return
    embed_layer = embed_layer.module \
        if isinstance(embed_layer, DistributedDataParallel) else embed_layer

    if len(embed_layer.sparse_embeds) > 0:
        for ntype, sparse_emb in embed_layer.sparse_embeds.items():
            save_sparse_emb(model_path, sparse_emb, ntype)

def save_opt_state(model_path, dense_opts, lm_opts, sparse_opts):
    """ Save the states of the optimizers.

        Parameters
        ----------
        model_path : str
            The path of the folder where the model is saved.
            We save the optimizer states with the model.
        dense_opts : list of optimizer
            The optimizers for dense model parameters.
        lm_opts: list of optimizer
            The optimizers for language model parameters.
        emb_opts : list of optimizer
            The optimizers for sparse embedding layer.
    """
    opt_states = {}

    assert len(dense_opts) <= 1, "We can only support one dense optimizer now."
    assert len(lm_opts) <= 1, "We can only support one language model optimizer now."

    if len(dense_opts) == 1:
        opt_states['dense'] = dense_opts[0].state_dict()
    if len(lm_opts) == 1:
        opt_states['lm'] = lm_opts[0].state_dict()
    # TODO(zhengda) we need to change DGL to make it work.
    if len(sparse_opts) > 0:
        # TODO(xiangsx) Further discussion of whether we need to save the state of
        #               sparse optimizer is needed.
        logging.warning("We do not export the state of sparse optimizer")
    os.makedirs(model_path, exist_ok=True)
    th.save(opt_states, os.path.join(model_path, 'optimizers.bin'))

def save_relation_embeddings(emb_path, decoder):
    """ Save relation embeddings

        This function is called only when decoder has relation embeds

        Parameters
        ----------
        emb_path: str
            The path to save embedding
        decoder: Decoder
            Link predicition decoder
    """
    assert hasattr(decoder, "get_relembs"), \
        "Decoder must implement get_relembs()"
    relembs, et2id_map = decoder.get_relembs()
    relembs = relembs.detach().cpu()
    with open(os.path.join(emb_path, 'relation2id_map.json'), "w", encoding='utf-8') as f:
        et2id_map = {str(key): val for key, val in et2id_map.items()}
        json.dump(et2id_map, f, ensure_ascii=False, indent=4)
    th.save(relembs, os.path.join(emb_path, "rel_emb.pt"))

def get_data_range(rank, world_size, num_embs):
    """ save_embeddings will evenly split node embeddings across all
        the workers to save. This function returns the data range according
        to the current worker rank and the total number of nodes (embeddings).

        Parameters
        ----------
        rank: int
            Current worker rank
        world_size: int
            Total number of workers
        num_embs: int
            Number of node embeddings.

        Return
        ------
        start: int
            Starting node idx of the current embedding data range
        end: int
            Ending node idx of the current embedding data range.
    """
    assert rank < world_size, \
        f"Rank {rank} of a worker should be smaller than the cluster size {world_size}"

    # Get corresponding data range
    start = rank * (num_embs // world_size)
    end = (rank + 1) * (num_embs // world_size)
    end = num_embs if rank + 1 == world_size else end
    return start, end

def _exchange_node_id_mapping(rank, world_size, device,
    node_id_mapping, num_embs):
    """ Rank0 loads node_id_mappings and spreads it to other ranks.
        Each rank will get a sub-range of node_id_mappings.
        We use alltoall_v to send sub-node_id_mappings to each rank.

        Parameters
        ----------
        rank: int
            Rank of the current process in a distributed environment.
        world_size : int
            World size in a distributed environment. This tells the size of a distributed cluster
            (How many processes in a cluster).
        device: torch device
            Device used for all_to_allv data exchange. For gloo backend
            we store data in CPU, For nccl backend, we need to store
            data in GPU.
        node_id_mapping_file: str
            Path to the file storing node id mapping generated by the
            graph partition algorithm.

        Return:
        Tensor: sub node_id_mappings corresponding to `rank`
    """
    backend = th.distributed.get_backend()
    device = th.device('cpu') if backend == "gloo" else device

    if rank == 0:
        data_tensors = []
        for i in range(world_size):
            start_idx, end_idx = get_data_range(i, world_size, num_embs)
            data_tensors.append(
                node_id_mapping[start_idx:end_idx].to(device))
    else:
        data_tensors = [th.empty((0,),
                                    dtype=th.long,
                                    device=device) \
            for _ in range(world_size)]

    start_idx, end_idx = get_data_range(rank, world_size, num_embs)
    gather_list = \
        [th.empty((end_idx-start_idx,),
                    dtype=th.long,
                    device=device) \
            if i == 0 else th.empty((0,),
                                    dtype=th.long,
                                    device=device) \
            for i in range(world_size)]
    if backend == "gloo":
        alltoallv_cpu(rank, world_size, gather_list, data_tensors)
    else: # backend == "nccl"
        alltoallv_nccl(gather_list, data_tensors)
    # move mapping into CPU
    return gather_list[0].to(th.device("cpu"))

def distribute_nid_map(embeddings, rank, world_size,
    node_id_mapping_file, device=th.device('cpu')):
    """ Distribute nid_map to all workers.

        Parameters
        ----------
        embeddings : DistTensor
            Embeddings to save
        rank : int
            Local rank
        world_size : int
            World size in a distributed env.
        node_id_mapping_file: str
            Path to the file storing node id mapping generated by the
            graph partition algorithm.
        device: torch device
            Device used for all_to_allv data exchange. For gloo backend
            we store data in CPU, For nccl backend, we need to store
            data in GPU.

        Returns
        _______
        Dict of list: Embeddings index from original order.
    """
    assert node_id_mapping_file is not None
    if isinstance(embeddings, (dgl.distributed.DistTensor, LazyDistTensor)):
        # only host 0 will load node id mapping from disk
        if rank == 0:
            ori_node_id_mapping = th.load(node_id_mapping_file)
            _, node_id_mapping = th.sort(ori_node_id_mapping)
        else:
            node_id_mapping = None

        nid_mapping = _exchange_node_id_mapping(
            rank, world_size, device, node_id_mapping, len(embeddings))
    elif isinstance(embeddings, dict):
        nid_mapping = {}
        # only host 0 will load node id mapping from disk
        node_id_mappings = th.load(node_id_mapping_file) \
            if rank == 0 else None

        for name, emb in embeddings.items():
            if rank == 0:
                assert name in node_id_mappings, \
                    f"node id mapping for ntype {name} should exists"
                # new mapping back index
                ori_node_id_mapping = node_id_mappings[name]
                _, node_id_mapping = th.sort(ori_node_id_mapping)
            else:
                node_id_mapping = None

            nid_mapping[name] = _exchange_node_id_mapping(
                rank, world_size, device, node_id_mapping, len(emb))
    else:
        nid_mapping = None
    return nid_mapping

def remap_embeddings(embeddings, rank, world_size,
    node_id_mapping_file, device=th.device('cpu')):
    """ Remap embeddings by nid_map without writing to disk.

        Parameters
        ----------
        embeddings : DistTensor
            Embeddings to save
        rank : int
            Local rank
        world_size : int
            World size in a distributed env.
        node_id_mapping_file: str
            Path to the file storing node id mapping generated by the
            graph partition algorithm.
        device: torch device
            Device used for all_to_allv data exchange. For gloo backend
            we store data in CPU, For nccl backend, we need to store
            data in GPU.

        Returns
        _______
        DistTensor : remapped DistTensor
    """
    assert node_id_mapping_file is not None

    # TODO: handle when node_id_mapping_file is None.
    nid_mapping = distribute_nid_map(embeddings, rank, world_size,
            node_id_mapping_file, device)

    if isinstance(embeddings, (dgl.distributed.DistTensor, LazyDistTensor)):
        start, end = get_data_range(rank, world_size, len(embeddings))
        embeddings[list(range(start, end))] = embeddings[nid_mapping]
    elif isinstance(embeddings, dict):
        # We need to duplicate the dict so that the input argument is not changed.
        embeddings = dict(embeddings.items())
        for name, emb in embeddings.items():
            if isinstance(emb, (dgl.distributed.DistTensor, LazyDistTensor)):
                # this is the same window as nid_mapping
                start, end = get_data_range(rank, world_size, len(emb))
                # we need to keep emb to be dist tensor unchanged
                emb[th.arange(start, end)] = emb[nid_mapping[name]]
            barrier()

    return embeddings

def save_pytorch_embedding(emb_path, embedding, rank, world_size):
    """ Save Dist embedding tensor in Pytorch format.

        Parameters
        ----------
        emb_path : str
            The path of the save embedding files.
        embedding : DistTensor
            The Dist tensor to save.
        rank : int
            Rank of the current process in a distributed environment.
        world_size : int
            World size in a distributed env.
    """
    os.makedirs(emb_path, exist_ok=True)
    # [04/16]: Only rank 0 can chmod to let all other ranks to write files.
    if rank == 0:
        # mode 767 means rwx-rw-rwx:
        #     - owner of the folder can read, write, and execute;
        #     - owner' group can read, write;
        #     - others can read, write, and execute.
        os.chmod(emb_path, 0o767)

    # make sure the emb_path permission is changed before other process start to save
    barrier()

    assert rank < world_size, \
        f"Process rank {rank} must be smaller than the distributed cluster size {world_size}"

    assert isinstance(embedding, (dgl.distributed.DistTensor, LazyDistTensor)), \
        "Input embedding must be a dgl.distributed.DistTensor or a LazyDistTensor"

    start, end = get_data_range(rank, world_size, len(embedding))
    embedding = embedding[start:end]
    th.save(embedding, os.path.join(emb_path, f'emb.part{pad_file_index(rank)}.pt'))

def load_pytorch_embedding(emb_path, part_policy, name):
    """ Load embedding tensor in Pytorch format.

    Parameters
    ----------
    emb_path : str
        The path of the save embedding files.
    part_policy : dgl.distributed.PartitionPolicy
        The partitioning policy
    name : str
        The name of the created distributed tensor.

    Returns
    -------
    DistTensor : the loaded embeddings.
    """
    rank = get_rank()
    world_size = get_world_size()
    emb = th.load(os.path.join(emb_path, f'emb.part{pad_file_index(rank)}.pt'))
    dist_emb = create_dist_tensor((part_policy.get_size(), emb.shape[1]), emb.dtype,
            name=name, part_policy=part_policy)
<<<<<<< HEAD
    start, end = get_data_range(rank, world_size, len(dist_emb))
=======
    start, end = _get_data_range(rank, world_size, len(dist_emb))
    assert end - start == emb.shape[0], \
            f"The loaded BERT embeddings have {emb.shape[0]} rows, " + \
            f"doesn't match the required data range [{start}, {end}]."
>>>>>>> 6f8f12fd
    dist_emb[start:end] = emb
    barrier()
    return dist_emb

def save_pytorch_embeddings(emb_path, embeddings, rank, world_size,
    device=th.device('cpu'), node_id_mapping_file=None):
    """ Save node embeddings as pytorch tensors in a distributed way.

        The input node `embeddings` are stored in Partition Node ID space.
        When `node_id_mapping_file` is provided (GraphStorm graph processing
        pipeline automatically generate node id mapping files by default),
        `save_pytorch_embeddings` will shuffle the order of
        node embeddings so that they are stored in Graph Node ID space.

        The node embeddings are stored into multiple pytorch files.

        Example:
        --------
        The saved node embeddings looks like:

        .. code::

            PATH_TO_EMB:
                |- emb_info.json
                |- ntype0_emb.part00000.pt
                |- ...
                |- ntype1_emb.part00000.pt
                |- ...

        The emb.info.json contains three information:
            * "format", how data are stored, e.g., "pytorch".
            * "world_size", the total number of file parts. 0 means there is no partition.
            * "emb_name", a list of node types that have embeddings saved.

        Example:
        --------
        .. code::

            {
                "format": "pytorch",
                "world_size": 8,
                "emb_name": ["movie", "user"]
            }

        The order of embeddings are sorted according to the node IDs in
        Graph Node ID space.

        Example:
        --------

        .. code::

            Graph Node ID   |   embeddings
            0               |   0.112,0.123,-0.011,...
            1               |   0.872,0.321,-0.901,...
            2               |   0.472,0.432,-0.732,...
            ...

        An alternative way to save node embeddings is calling `save_full_node_embeddings`
        which is recommended as it is more efficient. Please refer to `save_full_node_embeddings`
        for more details.

        Parameters
        ----------
        emb_path : str
            The path of the folder where the embeddings are saved.
        embeddings : DistTensor or dict of DistTensor
            Embeddings to save
        rank : int
            Rank of the current process in a distributed environment.
        world_size : int
            World size in a distributed env.
        device: torch device
            Device used for all_to_allv data exchange. For gloo backend
            we store data in CPU, For nccl backend, we need to store
            data in GPU.
        node_id_mapping_file: str
            Path to the file storing node id mapping generated by the
            graph partition algorithm.
    """
    # [04/16]: Only rank 0 can chmod to let all other ranks to write files.
    if rank == 0:
        # mode 767 means rwx-rw-rwx:
        #     - owner of the folder can read, write, and execute;
        #     - owner' group can read, write;
        #     - others can read, write, and execute.
        os.chmod(emb_path, 0o767)

    # make sure the emb_path permission is changed before other process start to save
    barrier()

    assert rank < world_size
    # Node ID mapping won't be very large if number of nodes is
    # less than 10 billion. An ID mapping of 10 billion nodes
    # will take around 80 GByte.
    if node_id_mapping_file is not None:
        nid_mapping = distribute_nid_map(embeddings, rank, world_size,
            node_id_mapping_file, device)
    else:
        nid_mapping = None

    if isinstance(embeddings, (dgl.distributed.DistTensor, LazyDistTensor)):
        if nid_mapping is None:
            start, end = get_data_range(rank, world_size, len(embeddings))
            embeddings = embeddings[start:end]
        else:
            embeddings = embeddings[nid_mapping]
    elif isinstance(embeddings, dict):
        # We need to duplicate the dict so that the input argument is not changed.
        embeddings = dict(embeddings.items())
        for name, emb in embeddings.items():
            if isinstance(emb, (dgl.distributed.DistTensor, LazyDistTensor)):
                if nid_mapping is None:
                    start, end = get_data_range(rank, world_size, len(emb))
                    emb = emb[start:end]
                else:
                    emb = emb[nid_mapping[name]]
                embeddings[name] = emb

    emb_info = {
        "format": "pytorch",
        "emb_name":[], # This is telling how many node types have node embeddings
        "world_size": world_size
    }

    if isinstance(embeddings, dict):
        # embedding per node type
        for name, emb in embeddings.items():
            os.makedirs(os.path.join(emb_path, name), exist_ok=True)
            th.save(emb, os.path.join(os.path.join(emb_path, name),
                                      f'emb.part{pad_file_index(rank)}.pt'))
            emb_info["emb_name"].append(name)
    else:
        os.makedirs(os.path.join(emb_path, NTYPE), exist_ok=True)
        # There is no ntype for the embedding
        # use NTYPE
        th.save(embeddings, os.path.join(os.path.join(emb_path, NTYPE),
                                         f'emb.part{pad_file_index(rank)}.pt'))
        emb_info["emb_name"] = NTYPE

    if rank == 0:
        with open(os.path.join(emb_path, "emb_info.json"), 'w', encoding='utf-8') as f:
            json.dump(emb_info, f, indent=4)

def save_hdf5_embeddings(emb_path, embeddings, rank, world_size,
    device=th.device('cpu'), node_id_mapping_file=None):
    """ Save embeddings through hdf5 into a single file.

        Parameters
        ----------
        emb_path : str
            The path of the folder where the embeddings are saved.
        embeddings : DistTensor
            Embeddings to save
        rank : int
            Rank of the current process in a distributed environment.
        world_size : int
            World size in a distributed env.
        device: torch device
            Device used for all_to_allv data exchange. For gloo backend
            we store data in CPU, For nccl backend, we need to store
            data in GPU.
        node_id_mapping_file: str
            Path to the file storing node id mapping generated by the
            graph partition algorithm.
    """
    mapped_embeds = remap_embeddings(embeddings, rank, world_size, node_id_mapping_file, device)
    if rank == 0:
        stream_dist_tensors_to_hdf5(mapped_embeds, os.path.join(emb_path, "embed_dict.hdf5"))
        emb_info = {
            "format": "hdf5",
            "world_size":0
        }
        with open(os.path.join(emb_path, "emb_info.json"), 'w', encoding='utf-8') as f:
            json.dump(emb_info, f, indent=4)

def save_shuffled_node_embeddings(shuffled_embs, save_embed_path, save_embed_format="pytorch"):
    """ Save node embeddings that have corresponding node IDs shuffled into Graph
        Node ID space.

        For each node embeddings, two tensors are required and should be
        provided as a tuple: (embedding tensor, node ID tensor).
        The node ID tensor stores node IDs in Graph Node ID space.

        Parameters
        ----------
        shuffled_embs: dict of tuple of tensors
            Embeddings and their associated node ids to be saved
        save_embed_path: str
            Path to save the embeddings
        save_embed_format : str
            The format of saved embeddings.
            Currently support ["pytorch"].
    """
    os.makedirs(save_embed_path, exist_ok=True)
    assert save_embed_format == "pytorch", \
        "save_shuffled_node_embeddings only supports pytorch format now."
    rank = get_rank()
    world_size = get_world_size()
    # [04/16]: Only rank 0 can chmod to let all other ranks to write files.
    if rank == 0:
        # mode 767 means rwx-rw-rwx:
        #     - owner of the folder can read, write, and execute;
        #     - owner' group can read, write;
        #     - others can read, write, and execute.
        os.chmod(save_embed_path, 0o767)
        logging.info("Writing GNN embeddings to "\
            "%s in pytorch format.", save_embed_path)

    # make sure the save_embed_path permission is changed before other process start to save
    barrier()

    emb_info = {
        "format": "pytorch",
        "emb_name":[],
        "world_size":world_size
    }

    for ntype, (embs, nids) in shuffled_embs.items():
        os.makedirs(os.path.join(save_embed_path, ntype), exist_ok=True)
        assert len(nids) == len(embs), \
            f"The embeding length {len(embs)} does not match the node id length {len(nids)}"
        th.save(embs, os.path.join(os.path.join(save_embed_path, ntype),
                                  f'emb.part{pad_file_index(rank)}.pt'))
        th.save(nids, os.path.join(os.path.join(save_embed_path, ntype),
                                  f'nids.part{pad_file_index(rank)}.pt'))
        emb_info["emb_name"].append(ntype)

    if rank == 0:
        with open(os.path.join(save_embed_path, "emb_info.json"), 'w', encoding='utf-8') as f:
            json.dump(emb_info, f, indent=4)

def save_full_node_embeddings(g, save_embed_path,
                              embeddings,
                              node_id_mapping_file,
                              save_embed_format="pytorch"):
    """ Save all node embeddings with node IDs in Graph Node ID space.

        The input node `embeddings` are stored in Partition Node ID space.
        By default, `save_full_node_embeddings` will translate the node IDs
        from Partition Node ID space into their counterparts in Graph Node
        ID space.

        `save_full_node_embeddings` will save two information of an
        embedding: 1) the embedding and 2) its corresponding node ID
        in Graph Node ID space.
        It assumes the input `embeddings` are stored in Partition Node
        ID space and the IDs start from 0 to N. It will call NodeIDShuffler
        to shuffle the node IDs from Partition Node ID space into Graph
        Node ID space.

        The saved node embeddings are in the following format:

        Example
        --------
        # embedddings:
        #   ntype0:
        #     nids.part00000.pt
        #     nids.part00001.pt
        #     ...
        #     emb.part00000.pt
        #     emb.part00001.pt
        #     ...
        #   ntype1:
        #     nids.part00000.pt
        #     nids.part00001.pt
        #     ...
        #     emb.part00000.pt
        #     emb.part00001.pt
        #     ...

        The content of nids.part files and emb.part files looks like:

        Example:
        --------

        .. code::

            nids.part00000.pt    |   emb.part00000.pt
                                 |
            Graph Node ID        |   embeddings
            10                   |   0.112,0.123,-0.011,...
            1                    |   0.872,0.321,-0.901,...
            23                   |   0.472,0.432,-0.732,...
            ...

        Note: `save_pytorch_embeddings` (called by `save_embeddings`) is different from
        `save_full_node_embeddings`. In `save_pytorch_embeddings`, it will shuffle the
        order of node embeddings so that the node embeddings are shuffled according to
        node IDs in Graph Node ID space. While `save_full_node_embeddings`
        shuffles node IDs instead of node embeddings, which is more efficient.

        Note: Users need to call graphstorm.gcostruct.remap_result to remap the output
        of `save_full_node_embeddings` from Graph Node ID space to Raw Node ID space.
        GraphStorm's launch scripts will automatically call remap_result by default.

        Parameters
        ----------
        g: DGLGraph
            The graph
        save_embed_path : str
            The path of the folder where the embeddings are saved.
        embeddings : DistTensor or dict of DistTensor
            Embeddings to save
        node_id_mapping_file : str
            Path to the file storing node id mapping generated by the
            graph partition algorithm.
        save_embed_format : str
            The format of saved embeddings.
            Currently support ["pytorch"].
    """
    assert save_embed_format in ["pytorch"], \
        "Only support save embeddings in the format of ['pytorch']"
    ntypes = list(embeddings.keys())
    nid_shuffler = NodeIDShuffler(g, node_id_mapping_file, ntypes) \
                if node_id_mapping_file else None

    pb = g.get_partition_book()
    shuffled_embs = {}
    for ntype in ntypes:
        if get_rank() == 0:
            logging.info("save embeddings of %s to %s", ntype, save_embed_path)

        # only save embeddings of target_nidx
        assert ntype in embeddings, \
            f"{ntype} is not in the set of evaluation ntypes {ntypes}"
        emb_nids = \
            dgl.distributed.node_split(th.full((g.num_nodes(ntype),), True, dtype=th.bool),
                                       pb, ntype=ntype, force_even=True)
        emb = embeddings[ntype][emb_nids]
        if nid_shuffler is not None:
            emb_nids = nid_shuffler.shuffle_nids(ntype, emb_nids)
        shuffled_embs[ntype] = (emb, emb_nids)

    save_shuffled_node_embeddings(shuffled_embs, save_embed_path, save_embed_format)


def save_embeddings(emb_path, embeddings, rank, world_size,
    device=th.device('cpu'), node_id_mapping_file=None,
    save_embed_format="pytorch"):
    """ Save embeddings.

        Parameters
        ----------
        emb_path : str
            The path of the folder where the embeddings are saved.
        embeddings : DistTensor or dict of DistTensor
            Embeddings to save
        rank : int
            Rank of the current process in a distributed environment.
        world_size : int
            World size in a distributed env.
        device: torch device
            Device used for all_to_allv data exchange. For gloo backend
            we store data in CPU, For nccl backend, we need to store
            data in GPU.
        node_id_mapping_file : str
            Path to the file storing node id mapping generated by the
            graph partition algorithm.
        save_embed_format : str
            The format of saved embeddings.
            Currently support ["pytorch", "hdf5"].
    """
    os.makedirs(emb_path, exist_ok=True)
    if save_embed_format == "pytorch":
        if rank == 0:
            logging.info("Writing GNN embeddings to %s in pytorch format.",
                    emb_path)
        save_pytorch_embeddings(emb_path, embeddings, rank, world_size,
            device, node_id_mapping_file)
    elif save_embed_format == "hdf5":
        if rank == 0:
            logging.info("Writing GNN embeddings to %s in hdf5 format.", \
                os.path.join(emb_path, 'embed_dict.hdf5'))
        save_hdf5_embeddings(emb_path, embeddings, rank, world_size,
            device, node_id_mapping_file)
    else:
        raise ValueError(f"{emb_path} is not supported for save_embed_format")

def shuffle_predict(predictions, id_mapping_file, pred_type,
                    rank, world_size, device):
    """ Shuffle prediction result according to id_mapping

        Parameters
        ----------
        predictions: dgl DistTensor
            prediction results
        id_mapping_file: str
            Path to the file storing node id mapping or edge id mapping generated by the
            graph partition algorithm.
        pred_type: str or tuple
            Node type or edge type of the prediction target.
        rank: int
            Rank of the current process in a distributed environment.
        world_size : int
            World size in a distributed environment. This tells the size of a distributed cluster
            (How many processes in a cluster).
        device : torch device
            Device used to do data shuffling.
    """
    # In most of cases, id_mapping is a dict for heterogeneous graph.
    # For homogeneous graph, it is just a tensor.
    if rank == 0:
        id_mappings = th.load(id_mapping_file)
        ori_id_mapping = id_mappings[pred_type] if isinstance(id_mappings, dict) else id_mappings
        # new mapping back index
        _, id_mapping = th.sort(ori_id_mapping)
    else:
        id_mapping = None

    local_id_mapping = _exchange_node_id_mapping(
                rank, world_size, device, id_mapping,
                len(predictions)).cpu() # predictions are stored in CPU
    return predictions[local_id_mapping]

class NodeIDShuffler():
    """ Shuffle node ids into the Graph Node ID space according to node_id_mappings

        Parameters
        ----------
        g: Dist DGLGraph
            Graph.
        node_id_mapping_file:
            Path to the file storing node id mapping generated by the
            graph partition algorithm.
        ntypes: list of str
            The node types that will have node ids shuffled.
    """
    def __init__(self, g, node_id_mapping_file, ntypes=None):
        self._g = g
        assert node_id_mapping_file is not None \
            and os.path.exists(node_id_mapping_file), \
            f"{node_id_mapping_file} must exist."

        ntypes = ntypes if ntypes is not None else g.ntypes
        assert isinstance(ntypes, list) and len(ntypes) > 0, \
            f"ntypes is not a list or is an empty list {ntypes}"
        id_mappings = th.load(node_id_mapping_file) if get_rank() == 0 else None

        self._id_mapping_info = {
            ntype: self._load_id_mapping(g, ntype, id_mappings) \
                for ntype in ntypes
        }

    def _load_id_mapping(self, g, ntype, id_mappings):
        """load id mapping of ntype"""
        num_nodes = g.num_nodes(ntype)
        id_mapping_info = create_dist_tensor((num_nodes,), dtype=th.int64,
                                             name=f"mapping-{ntype}",
                                             part_policy=g.get_node_partition_policy(ntype))
        if get_rank() == 0:
            # the id_mapping stores the mapping from shuffled node ID to original ID
            # For example, the id_mapping [1, 0 ,2] means:
            # Original node ID: 1, 0, 2
            # Shuffled node ID: 0, 1, 2
            id_mapping = id_mappings[ntype] if isinstance(id_mappings, dict) else id_mappings
            assert id_mapping.shape[0] == num_nodes, \
                "id mapping should have the same size of num_nodes"
            # Save ID mapping into dist tensor
            id_mapping_info[th.arange(num_nodes)] = id_mapping
        barrier()
        return id_mapping_info

    def shuffle_nids(self, ntype, nids):
        """ Shuffle node ids of nype into their Graph Node ID space.

            Parameters
            ----------
            ntype: str
                Node type of nids.
            nids: torch.Tensor
                Node ids.
        """
        assert ntype in self._id_mapping_info, \
            f"The id mapping of {ntype} is not loaded, please provide ntypes" \
            "when initializing NodeIDShuffler"

        return self._id_mapping_info[ntype][nids]

def save_edge_prediction_result(predictions, src_nids, dst_nids,
                               prediction_path, rank):
    """ Save edge predictions to the given path, i.e., prediction_path.

        The function will save three tensors: 1) predictions, which stores
        the prediction results; 2) src_nids, which stores the source
        node ids of target edges and 3) dst_nids, which stores the
        destination node ids of target edges.
        The (src_nid, dst_nid) pairs can be used to identify the target
        edges.

        Parameters
        ----------
        prediction_path: tensor
            The tensor of predictions.
        src_nids: tensor
            The tensor of src node ids.
        dst_nids: tensor
            The tensor of dst node ids.
        prediction_path: str
            The path of the prediction is saved.
        rank: int
            Rank of the current process in a distributed environment.
    """
    os.makedirs(prediction_path, exist_ok=True)
    # [04/16]: Only rank 0 can chmod to let all other ranks to write files.
    if rank == 0:
        # mode 767 means rwx-rw-rwx:
        #     - owner of the folder can read, write, and execute;
        #     - owner' group can read, write;
        #     - others can read, write, and execute.
        os.chmod(prediction_path, 0o767)
    # make sure the prediction_path permission is changed before other process start to save
    barrier()
    th.save(predictions, os.path.join(prediction_path, f"predict-{pad_file_index(rank)}.pt"))
    th.save(src_nids, os.path.join(prediction_path, f"src_nids-{pad_file_index(rank)}.pt"))
    th.save(dst_nids, os.path.join(prediction_path, f"dst_nids-{pad_file_index(rank)}.pt"))

def save_node_prediction_result(predictions, nids,
                               prediction_path, rank):
    """ Save node predictions to the given path, i.e., prediction_path.

        The function will save two tensors: 1) predictions, which stores
        the prediction results; 2) nides, which stores the node ids of the
        target nodes.

        Parameters
        ----------
        prediction_path: tensor
            The tensor of predictions.
        nids: tensor
            The tensor of target node ids.
        prediction_path: str
            The path of the prediction is saved.
        rank: int
            Rank of the current process in a distributed environment.
    """
    os.makedirs(prediction_path, exist_ok=True)
    # [04/16]: Only rank 0 can chmod to let all other ranks to write files.
    if rank == 0:
        # mode 767 means rwx-rw-rwx:
        #     - owner of the folder can read, write, and execute;
        #     - owner' group can read, write;
        #     - others can read, write, and execute.
        os.chmod(prediction_path, 0o767)
    # make sure the prediction_path permission is changed before other process start to save
    barrier()
    th.save(predictions, os.path.join(prediction_path, f"predict-{pad_file_index(rank)}.pt"))
    th.save(nids, os.path.join(prediction_path, f"nids-{pad_file_index(rank)}.pt"))

def save_prediction_results(predictions, prediction_path, rank):
    """ Save node predictions to the given path

        Parameters
        ----------
        prediction_path: tensor
            The tensor of predictions
        prediction_path: str
            The path of the prediction is saved.
        rank: int
            Rank of the current process in a distributed environment.
    """
    os.makedirs(prediction_path, exist_ok=True)
    # [04/16]: Only rank 0 can chmod to let all other ranks to write files.
    if rank == 0:
        # mode 767 means rwx-rw-rwx:
        #     - owner of the folder can read, write, and execute;
        #     - owner' group can read, write;
        #     - others can read, write, and execute.
        os.chmod(prediction_path, 0o767)
    # make sure the prediction_path permission is changed before other process start to save
    barrier()

    th.save(predictions, os.path.join(prediction_path, f"predict-{pad_file_index(rank)}.pt"))

def save_node_prediction_results(predictions, prediction_path):
    """ Save node predictions to the given path

        The saved node prediction results looks like:

        Example:
        --------
        .. code::

            PATH_TO_RESULTS:
            |- result_info.json
            |- ntype0
                |- predict-00000.pt
                |- predict-00001.pt
                |- ...
                |- nids-00000.pt
                |- nids-00001.pt
                |- ...
            |- ntype1
                |- ...

        The result_info.json contains three information:
           * "format", how data are stored, e.g., "pytorch".
           * "world_size", the total number of file parts. 0 means there is no partition.
           * "ntypes", a list of node types that have prediction results.

        Example:
        --------
        .. code::

            {
                "format": "pytorch",
                "world_size": 8,
                "ntypes": ["movie", "user"]
            }

        .. note::

            The saved prediction results are in Graph Node ID space.
            You need to remap them into Raw Node ID space.

        Parameters
        ----------
        predictions: dict of tuple of tensors
            The dict of tuple of tensors of predict results and the corresponding nids
        prediction_path: str
            The path of the prediction is saved.
    """
    rank = get_rank()
    world_size = get_world_size()
    for ntype, (pred, nids) in predictions.items():
        save_node_prediction_result(pred, nids,
                                    os.path.join(prediction_path, ntype),
                                    rank)
    if rank == 0:
        meta_fname = os.path.join(prediction_path, "result_info.json")
        meta_info = {
            "format": "pytorch",
            "world_size": world_size,
            "ntypes": list(predictions.keys())
        }
        with open(meta_fname, 'w', encoding='utf-8') as f:
            json.dump(meta_info, f, indent=4)

def save_edge_prediction_results(predictions, prediction_path):
    """ Save edge predictions to the given path

        Example:
        --------
        The saved node prediction results looks like:

        .. code::

            PATH_TO_RESULTS:
            |- result_info.json
            |- etype0
                |- predict-00000.pt
                |- predict-00001.pt
                |- ...
                |- src_nids-00000.pt
                |- src_nids-00001.pt
                |- ...
                |- dst_nids-00000.pt
                |- dst_nids-00001.pt
                |- ...
            |- etype1
                |- ...

        The result_info.json contains three information:
           * "format", how data are stored, e.g., "pytorch".
           * "world_size", the total number of file parts. 0 means there is no partition.
           * "etypes", a list of edge types that have prediction results.

        Example:
        --------
        .. code::

            {
                "format": "pytorch",
                "world_size": 8,
                "etypes": [("movie","rated-by","user"), ("user","watched","movie")]
            }

        .. note::

            The saved prediction results are in Graph Node ID space.
            You need to remap them into Raw Node ID space.

        Parameters
        ----------
        prediction: dict of tensor
            The dict of tensors of predictions.
        prediction_path: str
            The path of the prediction is saved.
    """
    rank = get_rank()
    world_size = get_world_size()
    for etype, pred in predictions.items():
        pred_val, src_nid, dst_nid = pred
        save_edge_prediction_result(pred_val, src_nid, dst_nid,
                                     os.path.join(prediction_path, "_".join(etype)), rank)

    if rank == 0:
        meta_fname = os.path.join(prediction_path, "result_info.json")
        meta_info = {
            "format": "pytorch",
            "world_size": world_size,
            "etypes": list(predictions.keys())
        }
        with open(meta_fname, 'w', encoding='utf-8') as f:
            json.dump(meta_info, f, indent=4)

def load_model(model_path, gnn_model=None, embed_layer=None, decoder=None):
    """ Load a complete gnn model.
        A user needs to provide the correct model architectures first.

        Parameters
        ----------
        model_path : str
            The path of the folder where the model is saved.
        gnn_model: model
            GNN model to load
        embed_layer: model
            Embed layer model to load
        decoder: model
            Decoder to load
    """
    gnn_model = gnn_model.module \
        if isinstance(gnn_model, DistributedDataParallel) else gnn_model
    embed_layer = embed_layer.module \
        if isinstance(embed_layer, DistributedDataParallel) else embed_layer
    decoder = decoder.module \
        if isinstance(decoder, DistributedDataParallel) else decoder

    if th.__version__ < "1.13.0":
        logging.warning("torch.load() uses pickle module implicitly, " \
                "which is known to be insecure. It is possible to construct " \
                "malicious pickle data which will execute arbitrary code " \
                "during unpickling. Only load data you trust or " \
                "update torch to 1.13.0+")
        checkpoint = th.load(os.path.join(model_path, 'model.bin'), map_location='cpu')
    else:
        checkpoint = th.load(os.path.join(model_path, 'model.bin'),
                             map_location='cpu',
                             weights_only=True)
    if 'gnn' in checkpoint and gnn_model is not None:
        gnn_model.load_state_dict(checkpoint['gnn'])
    if 'embed' in checkpoint and embed_layer is not None:
        embed_layer.load_state_dict(checkpoint['embed'], strict=False)
    if 'decoder' in checkpoint and decoder is not None:
        decoder.load_state_dict(checkpoint['decoder'])

def load_sparse_emb(target_sparse_emb, ntype_emb_path):
    """load sparse embeddings from ntype_emb_path

        Sparse embeddings are stored as:
            $model_path/ntype0/sparse_emb_0.pt
                               ...
                               sparse_emb_N.pt
            $model_path/ntype1/sparse_emb_0.pt
                               ...
                               sparse_emb_N.pt
            ...

        Example:
        --------
        Load sparse embeddings of an input embed_layer by calling ``load_sparse_emb``
        iterating all the sparse embeddings of the embed_layer

        .. code::

            # embed_layer is the input embed_layer
            # model_path is where the sparse embeddings are stored.
            for ntype, sparse_emb in embed_layer.sparse_embeds.items():
                load_sparse_emb(sparse_emb, os.path.join(model_path, ntype))

        Parameters
        ----------
        target_sparse_emb: dgl.distributed.DistEmbedding
            A Distributed node embedding object where the loaded spare embeddings are stored.
        ntype_emb_path: str
            The path where the node embedding are stored (To be loaded).
    """
    rank = get_rank()
    world_size = get_world_size()
    num_files = len(os.listdir(ntype_emb_path))
    num_embs = target_sparse_emb.num_embeddings
    # Suppose a sparse embedding is trained and saved using N trainers (e.g., GPUs).
    # We are going to use K trainers/infers to load it.
    # The code handles the following cases:
    # 1. N == K
    # 2. N > K, some trainers/infers need to load more than one files
    # 3. N < K, some trainers/infers do not need to load any files
    for i in range(math.ceil(num_files/world_size)):
        file_idx = i * world_size + rank
        if file_idx < num_files:
            emb = th.load(os.path.join(ntype_emb_path,
                                       f'sparse_emb_{pad_file_index(file_idx)}.pt'))

            # Get the target idx range for sparse_emb_{rank}.pt
            start, end = _get_sparse_emb_range(num_embs,
                                                rank=file_idx,
                                                world_size=num_files)
            # write sparse_emb back in an iterative way
            batch_size = 10240
            idxs = th.split(th.arange(end - start), batch_size, dim=0)
            for idx in idxs:
                # TODO: dgl.distributed.DistEmbedding should allow some basic tensor ops
                target_sparse_emb._tensor[start+idx] = emb[idx]

def load_sparse_embeds(model_path, embed_layer):
    """load sparse embeddings if any

        Sparse embeddings are stored as:
        $model_path/ntype0/sparse_emb_0.pt
                           ...
                           sparse_emb_N.pt
        $model_path/ntype1/sparse_emb_0.pt
                           ...
                           sparse_emb_N.pt
        ...

        Parameters
        ----------
        model_path: str
            The path of the model to be saved.
        embed_layer: model
            A (distributed) model of embedding layers.
    """
    if embed_layer is None:
        return
    embed_layer = embed_layer.module \
        if isinstance(embed_layer, DistributedDataParallel) else embed_layer

    if len(embed_layer.sparse_embeds) > 0:
        for ntype, sparse_emb in embed_layer.sparse_embeds.items():
            if th.__version__ < "1.13.0":
                logging.warning("torch.load() uses pickle module implicitly, " \
                        "which is known to be insecure. It is possible to construct " \
                        "malicious pickle data which will execute arbitrary code " \
                        "during unpickling. Only load data you trust or " \
                        "update torch to 1.13.0+")
            emb_path = os.path.join(model_path, ntype)
            assert os.path.exists(emb_path), f"The sparse embedding file {emb_path} doesn't exist."
            load_sparse_emb(sparse_emb, emb_path)

def load_opt_state(model_path, dense_opts, lm_opts, sparse_opts):
    """ Load the optimizer states and resotre the optimizers.

        Parameters
        ----------
        model_path: str
            The path of the model is saved.
        dense_opts: list of optimizers
            Optimzer for dense layers
        lm_opts: list of optimizers
            Optimzer for language models layers
        sparse_opts: list of optimizers
            Optimizer for sparse emb layer
    """
    if th.__version__ < "1.13.0":
        logging.warning("torch.load() uses pickle module implicitly, " \
                "which is known to be insecure. It is possible to construct " \
                "malicious pickle data which will execute arbitrary code " \
                "during unpickling. Only load data you trust")
    checkpoint = th.load(os.path.join(model_path, 'optimizers.bin'), map_location='cpu')

    assert len(dense_opts) <= 1, "We can only support one dense optimizer now."
    assert len(lm_opts) <= 1, "We can only support one language model optimizer now."

    # Load general dense models like gnn and input projection matrix
    if "dense" in checkpoint:
        assert len(dense_opts) == 1, "General dense parameters must exists in the model"
        dense_opts[0].load_state_dict(checkpoint["dense"])
    # Load language models.
    if "lm" in checkpoint:
        assert len(lm_opts) == 1, "Language model parameters must exists in the model"
        lm_opts[0].load_state_dict(checkpoint["lm"])

    # TODO(zhengda) we need to change DGL to make it work.
    if 'sparse' in checkpoint and len(sparse_opts) > 0:
        raise NotImplementedError('We cannot load the state of sparse optimizer')


def remove_saved_models(model_path):
    """ For only save the Top k best performaned models to save disk spaces, need this function to
        removed previously saved model files.

        Parameters
        ----------
        model_path: str
            The path of the model to be removed.

        Returns
        ----------
        status: int
            The remove status.
            0 : successful;
            -1: error occurs for reasons that will be printed.
    """
    assert os.path.exists(model_path), f'The {model_path} does not exists!'

    try:
        shutil.rmtree(model_path)
    except OSError:
        logging.error('Something wrong with deleting contents of %s!', model_path)
        return -1

    return 0

class LazyDistTensor:
    '''Lazy distributed tensor

        When slicing a distributed tensor, we can postpone the operation.
        A user will get the actual data when he slices data from the tensor.
        This behavior is similar to DGL's DistTensor.

        Parameters
        ----------
        dist_tensor : DistTensor
            The distributed tensor
        slice_idx : tensor
            The index to slice the tensor
    '''
    def __init__(self, dist_tensor, slice_idx):
        self.dist_tensor = dist_tensor
        self.slice_idx = slice_idx

    def __len__(self):
        return len(self.slice_idx)

    def __getitem__(self, idx):
        return self.dist_tensor[self.slice_idx[idx]]

    def __setitem__(self, idx, val):
        self.dist_tensor[self.slice_idx[idx]] = val

    @property
    def shape(self):
        """ Shape of lazy tensor
        """
        s = list(self.dist_tensor.shape)
        s[0] = len(self.slice_idx)
        return tuple(s)

    @property
    def dtype(self):
        """ Dtype of lazy tensor
        """
        return self.dist_tensor.dtype

    @property
    def part_policy(self):
        """ Part policy of the underlying dist tensor
        """
        return self.dist_tensor.part_policy

    @property
    def name(self):
        """ Return the name of the underlying dist tensor
        """
        return self.dist_tensor.name

def all_gather(tensor):
    """ Run all_gather on arbitrary tensor data
        Note that this can be further implemented to support arbitrary pickable data
        like list by serialize the data into byte tensor.

        Parameters
        ----------
            data: th.Tensor
                data to collect

        Returns:
        --------
        list of data gathered from each rank: list[th.Tensor]
    """
    # data = data.cpu()
    tensor = tensor.cpu()
    world_size = dist.get_world_size()
    if world_size == 1:
        return [tensor]

    # obtain Tensor size of each rank
    # this is needed to get the maximum size for padding
    # and also to remove the padding when aggregating the results
    local_size = th.LongTensor([tensor.shape[1]])
    size_list = [th.LongTensor([0]) for _ in range(world_size)]
    dist.all_gather(size_list, local_size)
    size_list = [int(size.item()) for size in size_list]
    max_size = max(size_list)

    # receiving Tensor from all ranks
    # we pad the tensor because torch all_gather does not support
    # gathering tensors of different shapes, which cause the deadlock
    tensor_list = []
    placeholder_shape = list(tensor.shape)
    placeholder_shape[-1] = max_size
    for _ in size_list:
        tensor_list.append(th.Tensor(size=placeholder_shape).type(tensor.dtype))
    padding_shape = list(tensor.shape)
    padding_shape[-1] = max_size - local_size
    if local_size != max_size:
        padding = th.Tensor(size=padding_shape).type(tensor.dtype)
        tensor = th.cat((tensor, padding), dim=-1)
    dist.all_gather(tensor_list, tensor)

    data_list = []
    for size, tensr in zip(size_list, tensor_list):
        # remove the padding here by local size of each trainer
        tensr = tensr[..., :size].cpu()
        data_list.append(tensr)

    return data_list

class TopKList():
    """ Purely based on the GSF validation score rank case, which give a score's rank from a list.

    Parameter:
    ----------
        top_k: size of the list, should >= 0. If is 0, then does not keep any record, which is
               for inference only.

    """
    def __init__(self, top_k):
        assert top_k >= 0, f'The top_k argument should be larger or equal to 0, but got {top_k}.'

        self.top_k = top_k
        self.toplist = []

    def insert(self, rank, val):
        """
        Arguments:
        ---------
            rank: int, the rank of the val in the top list, should > 0
            val : the value to be stored in the top list. It could be an object
                  that has comparator method

        Returns:
        ---------
            insert_success: Boolean, if the given rank has been inserted.
                            True, if the topk list is not full or the rank is in the top k
                            False, if the topk list is full and the rank is not in the top k
            return_val: A value either is the given val, or the last top k value in the topk list.
                        If the insert_success is True, the return_val should be the given val,
                        which should be saved, or the last val in the previous topk list, which
                        should be removed;
                        If the insert_success is False, the return_val could be the given val.

        """
        if (rank - 1) >= self.top_k:                # only when list length > k will rank be > k
            insert_success = False
            return_val = val
        else:
            if len(self.toplist) == self.top_k: # list is full
                insert_success = True
                return_val = self.toplist[-1]

                first_part = self.toplist[:(rank - 1)]
                last_part = self.toplist[(rank - 1): -1]
                self.toplist = first_part + [val] + last_part
            else:                                   # list is not full and rank <= list lenght
                insert_success = True
                return_val = val

                first_part = self.toplist[: (rank - 1)]
                last_part = self.toplist[(rank - 1):]
                self.toplist = first_part + [val] + last_part

        return insert_success, return_val

def create_sparse_emb_path(model_path, ntype):
    """ Create sparse embedding save path by the rank 0

         The folders are like:
            $model_path/ntype0/
            $model_path/ntype1/
            ...

        Example:
        --------

        Creat paths on a shared file system for saving sparse embeddings of
        an input embed_layer by calling ``create_sparse_emb_path``
        for each sparse embedding of the embed_layer

        .. code::

            # embed_layer is the input embed_layer
            embed_layer = embed_layer.module \
                if isinstance(embed_layer, DistributedDataParallel) else embed_layer

            if len(embed_layer.sparse_embeds) > 0:
                for ntype, _ in embed_layer.sparse_embeds.items():
                    create_sparse_emb_path(model_path, ntype)
            return

        Parameters
        ----------
        model_path: str
            The path of the model is saved.
        ntype: str
            The node type the sparse embedding belongs to.
    """
    # Assume this method is called by rank 0 who can perform chmod
    if get_rank() == 0:
        emb_path = os.path.join(model_path, ntype)
        os.makedirs(emb_path, exist_ok=True)

        # mode 767 means rwx-rw-rwx:
        #     - owner of the folder can read, write, and execute;
        #     - owner' group can read, write;
        #     - others can read, write, and execute.
        os.chmod(emb_path, 0o767)
    barrier()

def create_sparse_embeds_path(model_path, embed_layer):
    """ create sparse embeddings save path by the rank 0
        The folders are like:

        $model_path/ntype0/
        $model_path/ntype1/
        ...

        Parameters
        ----------
        model_path: str
            The path of the model is saved.
        embed_layer: model
            A (distributed) model of embedding layers.
    """
    if embed_layer is None:
        return

    embed_layer = embed_layer.module \
        if isinstance(embed_layer, DistributedDataParallel) else embed_layer

    if len(embed_layer.sparse_embeds) > 0:
        for ntype, _ in embed_layer.sparse_embeds.items():
            create_sparse_emb_path(model_path, ntype)

def append_to_dict(from_dict, to_dict):
    """ Append content of from_dict to to_dict

        Parameters
        ----------
        from_dict: dict of Tensor
            Dict of tensor to be added to to_dict
        to_dict: dict of Tensor
            Target dict of tensor
    """
    for k, v in from_dict.items():
        if k in to_dict:
            to_dict[k].append(v.cpu())
        else:
            to_dict[k] = [v.cpu()]<|MERGE_RESOLUTION|>--- conflicted
+++ resolved
@@ -532,14 +532,10 @@
     emb = th.load(os.path.join(emb_path, f'emb.part{pad_file_index(rank)}.pt'))
     dist_emb = create_dist_tensor((part_policy.get_size(), emb.shape[1]), emb.dtype,
             name=name, part_policy=part_policy)
-<<<<<<< HEAD
     start, end = get_data_range(rank, world_size, len(dist_emb))
-=======
-    start, end = _get_data_range(rank, world_size, len(dist_emb))
     assert end - start == emb.shape[0], \
             f"The loaded BERT embeddings have {emb.shape[0]} rows, " + \
             f"doesn't match the required data range [{start}, {end}]."
->>>>>>> 6f8f12fd
     dist_emb[start:end] = emb
     barrier()
     return dist_emb
