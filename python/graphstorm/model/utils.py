"""
    Copyright 2023 Contributors

    Licensed under the Apache License, Version 2.0 (the "License");
    you may not use this file except in compliance with the License.
    You may obtain a copy of the License at

       http://www.apache.org/licenses/LICENSE-2.0

    Unless required by applicable law or agreed to in writing, software
    distributed under the License is distributed on an "AS IS" BASIS,
    WITHOUT WARRANTIES OR CONDITIONS OF ANY KIND, either express or implied.
    See the License for the specific language governing permissions and
    limitations under the License.

    Utility functions and classes.
"""
import os
import math
import json
import shutil
import logging

import torch as th
from torch import nn
import torch.distributed as dist
from torch.nn.parallel import DistributedDataParallel
import dgl

from ..gconstruct.file_io import stream_dist_tensors_to_hdf5
from ..utils import get_rank, barrier, get_world_size, create_dist_tensor
from ..data.utils import alltoallv_cpu, alltoallv_nccl

# placeholder of the ntype for homogeneous graphs
NTYPE = dgl.NTYPE

def pad_file_index(file_index, width=5):
    """ Left pad file_index with zerros.

        for examaple, given 1, it will return 00001.

        Parameters
        ----------
        file_index: int
            Index of the file
        width: int
            Minimum length of resulting string; strings with length less
            than width be prepended with 0 characters.

        Return
        ------
        str: padded file_index
    """
    assert width > 1, "Width should be larger than 1"
    return str(file_index).zfill(width)

def sparse_emb_initializer(emb):
    """ Initialize sparse embedding

        Parameters
        ----------
        emb: th.Tensor
            Tensor to initialize

        Returns
        -------
        Initialized tensor: th.Tensor
    """
    th.nn.init.xavier_uniform_(emb)
    return emb

def save_model(model_path, gnn_model=None, embed_layer=None, decoder=None):
    """ A model should have three parts:
        * GNN model
        * embedding layer
        The model is only used for inference.

        Parameters
        ----------
        model_path: str
            The path of the model is saved.
        gnn_model: model
            A (distributed) model of GNN
        embed_layer: model
            A (distributed) model of embedding layers.
        decoder: model
            A (distributed) model of decoder
    """
    model_states = {}
    if gnn_model is not None and isinstance(gnn_model, nn.Module):
        model_states['gnn'] = gnn_model.state_dict()
    if embed_layer is not None and isinstance(embed_layer, nn.Module):
        model_states['embed'] = embed_layer.state_dict()
    if decoder is not None and isinstance(decoder, nn.Module):
        model_states['decoder'] = decoder.state_dict()

    os.makedirs(model_path, exist_ok=True)
    # [04/16]: Assume this method is called by rank 0 who can perform chmod
    assert get_rank() == 0, "Only can rank 0 process change folders mode."
    # mode 767 means rwx-rw-rwx:
    #     - owner of the folder can read, write, and execute;
    #     - owner' group can read, write;
    #     - others can read, write, and execute.
    os.chmod(model_path, 0o767)
    th.save(model_states, os.path.join(model_path, 'model.bin'))

def save_model_results_json(conf, test_model_performance, save_perf_results_path):
    """
    This function writes the model configuration and the test metric results to a JSON file
    Args:
        conf: the model configuration
        test_model_performance: the final best test metric

    Returns:

    """
    model_results_and_conf = {"configuration": conf,
                              "test-model-performance": test_model_performance}

    if save_perf_results_path is not None:
        json_path = os.path.join(save_perf_results_path, 'performance_results.json')
        if not os.path.isdir(save_perf_results_path):
            os.makedirs(save_perf_results_path)
        with open(json_path, 'w', encoding='utf-8') as f:
            json.dump(model_results_and_conf, f, ensure_ascii=False, indent=4)

def _get_sparse_emb_range(num_embs, rank, world_size):
    """ Provide a deterministic method to split trainable sparse embeddings
        during saveing and loading according local rank and world size.

        Parameters
        ----------
        num_embs:
            Size of a sparse embedding
        rank: int
            Rank of the current process in a distributed environment.
        world_size : int
            World size in a distributed environment. This tells the size of a distributed cluster
            (How many processes in a cluster).
    """
    assert rank < world_size, \
        "local rank {rank} shold be smaller than world size {world_size}"
    # Get corresponding data range
    if num_embs < world_size:
        start = rank if rank < num_embs else num_embs
        end = rank + 1 if rank < num_embs else num_embs
    else:
        start = rank * math.ceil(num_embs / world_size)
        end = (rank + 1) * math.ceil(num_embs / world_size)
        end = num_embs if rank + 1 == world_size else end
    return start, end

def save_sparse_emb(model_path, sparse_emb, ntype):
    """ Save sparse emb `sparse_emb` into `model_path`

        Sparse embeddings are stored as:
            $model_path/$ntype/sparse_emb_0.pt
            $model_path/$ntype/sparse_emb_1.pt
            ...

        Example:
        --------
        Save sparse embeddings of an input embed_layer by calling ``save_sparse_emb``
        iterating all the sparse embeddings of the embed_layer

        .. code::
            # embed_layer is the input embed_layer
            embed_layer = embed_layer.module \
                if isinstance(embed_layer, DistributedDataParallel) \
                else embed_layer

            for ntype, sparse_emb in embed_layer.sparse_embeds.items():
                save_sparse_emb(model_path, sparse_emb, ntype)

        Parameters
        ----------
        model_path: str
            The path of the model is saved.
        sparse_emb: dgl.distributed.DistEmbedding
            A Distributed node embedding.
        ntype: str
            The node type the embedding belongs to.
    """
    rank = get_rank()
    world_size = get_world_size()
    num_embs = sparse_emb.num_embeddings
    start, end = _get_sparse_emb_range(num_embs, rank, world_size)
    # collect sparse_emb in a iterative way
    embs = []
    batch_size = 10240
    # TODO: dgl.distributed.DistEmbedding should provide emb.shape

    idxs = th.split(th.arange(start=start, end=end), batch_size, dim=0)
    for idx in idxs:
        # TODO: dgl.distributed.DistEmbedding should allow some basic tensor ops
        embs.append(sparse_emb._tensor[idx])

    embs = th.cat(embs, dim=0)
    # In distributed mode where uses an NFS folder, directly call this makedirs method to
    # create spare embedding path will cause folder permission error that prevents
    # non-rank 0 process from saving embeddings. Therefore, need rank 0 process to call
    # the create_sparse_embeds_path() method first before calling save_sparse_embeds().
    emb_path = os.path.join(model_path, ntype)
    os.makedirs(emb_path, exist_ok=True)
    emb_file_path = os.path.join(emb_path, f'sparse_emb_{pad_file_index(rank)}.pt')
    th.save(embs, emb_file_path)

def save_sparse_embeds(model_path, embed_layer):
    """ save sparse embeddings if embed_layer has any

        Sparse embeddings are stored as:
        $model_path/ntype0/sparse_emb_0.pt
                           ...
                           sparse_emb_N.pt
        $model_path/ntype1/sparse_emb_0.pt
                           ...
                           sparse_emb_N.pt
        ...

        Parameters
        ----------
        model_path: str
            The path of the model is saved.
        embed_layer: model
            A (distributed) model of embedding layers.
    """
    if embed_layer is None:
        return
    embed_layer = embed_layer.module \
        if isinstance(embed_layer, DistributedDataParallel) else embed_layer

    if len(embed_layer.sparse_embeds) > 0:
        for ntype, sparse_emb in embed_layer.sparse_embeds.items():
            save_sparse_emb(model_path, sparse_emb, ntype)

def save_opt_state(model_path, dense_opts, lm_opts, sparse_opts):
    """ Save the states of the optimizers.

        Parameters
        ----------
        model_path : str
            The path of the folder where the model is saved.
            We save the optimizer states with the model.
        dense_opts : list of optimizer
            The optimizers for dense model parameters.
        lm_opts: list of optimizer
            The optimizers for language model parameters.
        emb_opts : list of optimizer
            The optimizers for sparse embedding layer.
    """
    opt_states = {}

    assert len(dense_opts) <= 1, "We can only support one dense optimizer now."
    assert len(lm_opts) <= 1, "We can only support one language model optimizer now."

    if len(dense_opts) == 1:
        opt_states['dense'] = dense_opts[0].state_dict()
    if len(lm_opts) == 1:
        opt_states['lm'] = lm_opts[0].state_dict()
    # TODO(zhengda) we need to change DGL to make it work.
    if len(sparse_opts) > 0:
        # TODO(xiangsx) Further discussion of whether we need to save the state of
        #               sparse optimizer is needed.
        logging.warning("We do not export the state of sparse optimizer")
    os.makedirs(model_path, exist_ok=True)
    th.save(opt_states, os.path.join(model_path, 'optimizers.bin'))

def save_relation_embeddings(emb_path, decoder):
    """ Save relation embeddings

        This function is called only when decoder has relation embeds

        Parameters
        ----------
        emb_path: str
            The path to save embedding
        decoder: Decoder
            Link predicition decoder
    """
    assert hasattr(decoder, "get_relembs"), \
        "Decoder must implement get_relembs()"
    relembs, et2id_map = decoder.get_relembs()
    relembs = relembs.detach().cpu()
    with open(os.path.join(emb_path, 'relation2id_map.json'), "w", encoding='utf-8') as f:
        et2id_map = {str(key): val for key, val in et2id_map.items()}
        json.dump(et2id_map, f, ensure_ascii=False, indent=4)
    th.save(relembs, os.path.join(emb_path, "rel_emb.pt"))

def _get_data_range(rank, world_size, num_embs):
    """ save_embeddings will evenly split node embeddings across all
        the workers to save. This function returns the data range according
        to the current worker rank and the total number of nodes (embeddings).

        Parameters
        ----------
        rank: int
            Current worker rank
        world_size: int
            Total number of workers
        num_embs: int
            Number of node embeddings.

        Return
        ------
        start: int
            Starting node idx of the current embedding data range
        end: int
            Ending node idx of the current embedding data range.
    """
    assert rank < world_size, \
        f"Rank {rank} of a worker should be smaller than the cluster size {world_size}"

    # Get corresponding data range
    start = rank * (num_embs // world_size)
    end = (rank + 1) * (num_embs // world_size)
    end = num_embs if rank + 1 == world_size else end
    return start, end

def _exchange_node_id_mapping(rank, world_size, device,
    node_id_mapping, num_embs):
    """ Rank0 loads node_id_mappings and spreads it to other ranks.
        Each rank will get a sub-range of node_id_mappings.
        We use alltoall_v to send sub-node_id_mappings to each rank.

        Parameters
        ----------
        rank: int
            Rank of the current process in a distributed environment.
        world_size : int
            World size in a distributed environment. This tells the size of a distributed cluster
            (How many processes in a cluster).
        device: torch device
            Device used for all_to_allv data exchange. For gloo backend
            we store data in CPU, For nccl backend, we need to store
            data in GPU.
        node_id_mapping_file: str
            Path to the file storing node id mapping generated by the
            graph partition algorithm.

        Return:
        Tensor: sub node_id_mappings corresponding to `rank`
    """
    backend = th.distributed.get_backend()
    device = th.device('cpu') if backend == "gloo" else device

    if rank == 0:
        data_tensors = []
        for i in range(world_size):
            start_idx, end_idx = _get_data_range(i, world_size, num_embs)
            data_tensors.append(
                node_id_mapping[start_idx:end_idx].to(device))
    else:
        data_tensors = [th.empty((0,),
                                    dtype=th.long,
                                    device=device) \
            for _ in range(world_size)]

    start_idx, end_idx = _get_data_range(rank, world_size, num_embs)
    gather_list = \
        [th.empty((end_idx-start_idx,),
                    dtype=th.long,
                    device=device) \
            if i == 0 else th.empty((0,),
                                    dtype=th.long,
                                    device=device) \
            for i in range(world_size)]
    if backend == "gloo":
        alltoallv_cpu(rank, world_size, gather_list, data_tensors)
    else: # backend == "nccl"
        alltoallv_nccl(gather_list, data_tensors)
    # move mapping into CPU
    return gather_list[0].to(th.device("cpu"))

def distribute_nid_map(embeddings, rank, world_size,
    node_id_mapping_file, device=th.device('cpu')):
    """ Distribute nid_map to all workers.

        Parameters
        ----------
        embeddings : DistTensor
            Embeddings to save
        rank : int
            Local rank
        world_size : int
            World size in a distributed env.
        node_id_mapping_file: str
            Path to the file storing node id mapping generated by the
            graph partition algorithm.
        device: torch device
            Device used for all_to_allv data exchange. For gloo backend
            we store data in CPU, For nccl backend, we need to store
            data in GPU.

        Returns
        _______
        Dict of list: Embeddings index from original order.
    """
    assert node_id_mapping_file is not None
    if isinstance(embeddings, (dgl.distributed.DistTensor, LazyDistTensor)):
        # only host 0 will load node id mapping from disk
        if rank == 0:
            ori_node_id_mapping = th.load(node_id_mapping_file)
            _, node_id_mapping = th.sort(ori_node_id_mapping)
        else:
            node_id_mapping = None

        nid_mapping = _exchange_node_id_mapping(
            rank, world_size, device, node_id_mapping, len(embeddings))
    elif isinstance(embeddings, dict):
        nid_mapping = {}
        # only host 0 will load node id mapping from disk
        node_id_mappings = th.load(node_id_mapping_file) \
            if rank == 0 else None

        for name, emb in embeddings.items():
            if rank == 0:
                assert name in node_id_mappings, \
                    f"node id mapping for ntype {name} should exists"
                # new mapping back index
                ori_node_id_mapping = node_id_mappings[name]
                _, node_id_mapping = th.sort(ori_node_id_mapping)
            else:
                node_id_mapping = None

            nid_mapping[name] = _exchange_node_id_mapping(
                rank, world_size, device, node_id_mapping, len(emb))
    else:
        nid_mapping = None
    return nid_mapping

def remap_embeddings(embeddings, rank, world_size,
    node_id_mapping_file, device=th.device('cpu')):
    """ Remap embeddings by nid_map without writing to disk.

        Parameters
        ----------
        embeddings : DistTensor
            Embeddings to save
        rank : int
            Local rank
        world_size : int
            World size in a distributed env.
        node_id_mapping_file: str
            Path to the file storing node id mapping generated by the
            graph partition algorithm.
        device: torch device
            Device used for all_to_allv data exchange. For gloo backend
            we store data in CPU, For nccl backend, we need to store
            data in GPU.

        Returns
        _______
        DistTensor : remapped DistTensor
    """
    assert node_id_mapping_file is not None

    # TODO: handle when node_id_mapping_file is None.
    nid_mapping = distribute_nid_map(embeddings, rank, world_size,
            node_id_mapping_file, device)

    if isinstance(embeddings, (dgl.distributed.DistTensor, LazyDistTensor)):
        start, end = _get_data_range(rank, world_size, len(embeddings))
        embeddings[list(range(start, end))] = embeddings[nid_mapping]
    elif isinstance(embeddings, dict):
        # We need to duplicate the dict so that the input argument is not changed.
        embeddings = dict(embeddings.items())
        for name, emb in embeddings.items():
            if isinstance(emb, (dgl.distributed.DistTensor, LazyDistTensor)):
                # this is the same window as nid_mapping
                start, end = _get_data_range(rank, world_size, len(emb))
                # we need to keep emb to be dist tensor unchanged
                emb[th.arange(start, end)] = emb[nid_mapping[name]]
            barrier()

    return embeddings

def load_pytorch_embedding(emb_path, part_policy, name):
    """ Load embedding tensor in Pytorch format.

    Parameters
    ----------
    emb_path : str
        The path of the save embedding files.
    part_policy : dgl.distributed.PartitionPolicy
        The partitioning policy
    name : str
        The name of the created distributed tensor.

    Returns
    -------
    DistTensor : the loaded embeddings.
    """
    rank = get_rank()
    world_size = get_world_size()
    emb = th.load(os.path.join(emb_path, f'emb.part{pad_file_index(rank)}.bin'))
    dist_emb = create_dist_tensor((part_policy.get_size(), emb.shape[1]), emb.dtype,
            name=name, part_policy=part_policy)
    start, end = _get_data_range(rank, world_size, len(dist_emb))
    dist_emb[start:end] = emb
    barrier()
    return dist_emb

def save_pytorch_embeddings(emb_path, embeddings, rank, world_size,
    device=th.device('cpu'), node_id_mapping_file=None):
    """ Save embeddings through pytorch a distributed way

        Example:
        --------
        The saved node embeddings looks like:

        .. code::
            PATH_TO_EMB:
                |- emb_info.json
                |- ntype0_emb.part00000.bin
                |- ...
                |- ntype1_emb.part00000.bin
                |- ...

        The emb.info.json contains three information:
            * "format", how data are stored, e.g., "pytorch".
            * "world_size", the total number of file parts. 0 means there is no partition.
            * "emb_name", a list of node types that have embeddings saved.

        Example:
        --------
        .. code::
            {
                "format": "pytorch",
                "world_size": 8,
                "emb_name": ["movie", "user"]
            }

        .. note::
        The saved node embeddings are in GraphStorm node ID space.
        You need to remap them into raw input
        node ID space by following [LINK].

        Parameters
        ----------
        emb_path : str
            The path of the folder where the embeddings are saved.
        embeddings : DistTensor or dict of DistTensor
            Embeddings to save
        rank : int
            Rank of the current process in a distributed environment.
        world_size : int
            World size in a distributed env.
        device: torch device
            Device used for all_to_allv data exchange. For gloo backend
            we store data in CPU, For nccl backend, we need to store
            data in GPU.
        node_id_mapping_file: str
            Path to the file storing node id mapping generated by the
            graph partition algorithm.
    """
    # [04/16]: Only rank 0 can chmod to let all other ranks to write files.
    if rank == 0:
        # mode 767 means rwx-rw-rwx:
        #     - owner of the folder can read, write, and execute;
        #     - owner' group can read, write;
        #     - others can read, write, and execute.
        os.chmod(emb_path, 0o767)

    # make sure the emb_path permission is changed before other process start to save
    barrier()

    assert rank < world_size
    # Node ID mapping won't be very large if number of nodes is
    # less than 10 billion. An ID mapping of 10 billion nodes
    # will take around 80 GByte.
    if node_id_mapping_file is not None:
        nid_mapping = distribute_nid_map(embeddings, rank, world_size,
            node_id_mapping_file, device)
    else:
        nid_mapping = None

    if isinstance(embeddings, (dgl.distributed.DistTensor, LazyDistTensor)):
        if nid_mapping is None:
            start, end = _get_data_range(rank, world_size, len(embeddings))
            embeddings = embeddings[start:end]
        else:
            embeddings = embeddings[nid_mapping]
    elif isinstance(embeddings, dict):
        # We need to duplicate the dict so that the input argument is not changed.
        embeddings = dict(embeddings.items())
        for name, emb in embeddings.items():
            if isinstance(emb, (dgl.distributed.DistTensor, LazyDistTensor)):
                if nid_mapping is None:
                    start, end = _get_data_range(rank, world_size, len(emb))
                    emb = emb[start:end]
                else:
                    emb = emb[nid_mapping[name]]
                embeddings[name] = emb

    emb_info = {
        "format": "pytorch",
        "emb_name":[],
        "world_size":world_size
    }

    if isinstance(embeddings, dict):
        # embedding per node type
        for name, emb in embeddings.items():
<<<<<<< HEAD
            os.makedirs(os.path.join(model_path, name), exist_ok=True)
            th.save(emb, os.path.join(os.path.join(model_path, name),
                                      f'emb.part{pad_file_index(rank)}.bin'))
            emb_info["emb_name"].append(name)
    else:
        os.makedirs(os.path.join(model_path, NTYPE), exist_ok=True)
        # There is no ntype for the embedding
        # use NTYPE
        th.save(embeddings, os.path.join(os.path.join(model_path, NTYPE),
                                         f'emb.part{pad_file_index(rank)}.bin'))
        emb_info["emb_name"] = NTYPE
=======
            th.save(emb, os.path.join(emb_path, f'{name}_emb.part{pad_file_index(rank)}.bin'))
            emb_info["emb_name"].append(name)
    else:
        th.save(embeddings, os.path.join(emb_path, f'emb.part{pad_file_index(rank)}.bin'))
        emb_info["emb_name"] = None
>>>>>>> cd097087

    if rank == 0:
        with open(os.path.join(emb_path, "emb_info.json"), 'w', encoding='utf-8') as f:
            f.write(json.dumps(emb_info))

def save_hdf5_embeddings(emb_path, embeddings, rank, world_size,
    device=th.device('cpu'), node_id_mapping_file=None):
    """ Save embeddings through hdf5 into a single file.

        Parameters
        ----------
        emb_path : str
            The path of the folder where the embeddings are saved.
        embeddings : DistTensor
            Embeddings to save
        rank : int
            Rank of the current process in a distributed environment.
        world_size : int
            World size in a distributed env.
        device: torch device
            Device used for all_to_allv data exchange. For gloo backend
            we store data in CPU, For nccl backend, we need to store
            data in GPU.
        node_id_mapping_file: str
            Path to the file storing node id mapping generated by the
            graph partition algorithm.
    """
    mapped_embeds = remap_embeddings(embeddings, rank, world_size, node_id_mapping_file, device)
    if rank == 0:
<<<<<<< HEAD
        stream_dist_tensors_to_hdf5(mapped_embeds, os.path.join(model_path, "embed_dict.hdf5"))
        emb_info = {
            "format": "hdf5",
            "world_size":0
        }
        with open(os.path.join(model_path, "emb_info.json"), 'w', encoding='utf-8') as f:
            f.write(json.dumps(emb_info))

def save_shuffled_node_embeddings(shuffled_embs, save_embed_path, save_embed_format="pytorch"):
    """ Save node embeddings that have already been shuffled.

        For each node embeddings, two tensors are required and should be
        provided as a tuple: (embedding tensor, embdding nid tensor)

        Parameters
        ----------
        shuffled_embs: dict of tuple of tensors
            Embeddings and their associated node ids to be saved
        save_embed_path: str
            Path to save the embeddings
        save_embed_format : str
            The format of saved embeddings.
            Currently support ["pytorch"].
    """
    os.makedirs(save_embed_path, exist_ok=True)
    assert save_embed_format == "pytorch", \
        "save_shuffled_node_embeddings only supports pytorch format now."
    rank = get_rank()
    world_size = get_world_size()
    # [04/16]: Only rank 0 can chmod to let all other ranks to write files.
    if rank == 0:
        # mode 767 means rwx-rw-rwx:
        #     - owner of the folder can read, write, and execute;
        #     - owner' group can read, write;
        #     - others can read, write, and execute.
        os.chmod(save_embed_path, 0o767)
        logging.info("Writing GNN embeddings to "\
            "%s in pytorch format.", save_embed_path)

    # make sure the save_embed_path permission is changed before other process start to save
    barrier()

    emb_info = {
        "format": "pytorch",
        "emb_name":[],
        "world_size":world_size
    }

    for ntype, (embs, nids) in shuffled_embs.items():
        os.makedirs(os.path.join(save_embed_path, ntype), exist_ok=True)
        assert len(nids) == len(embs), \
            f"The embeding length {len(embs)} does not match the node id length {len(nids)}"
        th.save(embs, os.path.join(os.path.join(save_embed_path, ntype),
                                  f'emb.part{pad_file_index(rank)}.bin'))
        th.save(nids, os.path.join(os.path.join(save_embed_path, ntype),
                                  f'nids.part{pad_file_index(rank)}.bin'))
        emb_info["emb_name"].append(ntype)

    if rank == 0:
        with open(os.path.join(save_embed_path, "emb_info.json"), 'w', encoding='utf-8') as f:
            f.write(json.dumps(emb_info))
=======
        stream_dist_tensors_to_hdf5(mapped_embeds, os.path.join(emb_path, "embed_dict.hdf5"))
>>>>>>> cd097087

def save_embeddings(emb_path, embeddings, rank, world_size,
    device=th.device('cpu'), node_id_mapping_file=None,
    save_embed_format="pytorch"):
    """ Save embeddings.

        Parameters
        ----------
<<<<<<< HEAD
        model_path : str
            The path of the folder where the model is saved.
        embeddings : dict of DistTensor or DistTensor
=======
        emb_path : str
            The path of the folder where the embeddings are saved.
        embeddings : DistTensor or dict of DistTensor
>>>>>>> cd097087
            Embeddings to save
        rank : int
            Rank of the current process in a distributed environment.
        world_size : int
            World size in a distributed env.
        device: torch device
            Device used for all_to_allv data exchange. For gloo backend
            we store data in CPU, For nccl backend, we need to store
            data in GPU.
        node_id_mapping_file : str
            Path to the file storing node id mapping generated by the
            graph partition algorithm.
        save_embed_format : str
            The format of saved embeddings.
            Currently support ["pytorch", "hdf5"].
    """
    os.makedirs(emb_path, exist_ok=True)
    if save_embed_format == "pytorch":
        if rank == 0:
            logging.info("Writing GNN embeddings to %s in pytorch format.",
                    emb_path)
        save_pytorch_embeddings(emb_path, embeddings, rank, world_size,
            device, node_id_mapping_file)
    elif save_embed_format == "hdf5":
        if rank == 0:
            logging.info("Writing GNN embeddings to %s in hdf5 format.", \
                os.path.join(emb_path, 'embed_dict.hdf5'))
        save_hdf5_embeddings(emb_path, embeddings, rank, world_size,
            device, node_id_mapping_file)
    else:
        raise ValueError(f"{emb_path} is not supported for save_embed_format")

def shuffle_predict(predictions, id_mapping_file, pred_type,
                    rank, world_size, device):
    """ Shuffle prediction result according to id_mapping

        Parameters
        ----------
        predictions: dgl DistTensor
            prediction results
        id_mapping_file: str
            Path to the file storing node id mapping or edge id mapping generated by the
            graph partition algorithm.
        pred_type: str or tuple
            Node type or edge type of the prediction target.
        rank: int
            Rank of the current process in a distributed environment.
        world_size : int
            World size in a distributed environment. This tells the size of a distributed cluster
            (How many processes in a cluster).
        device : torch device
            Device used to do data shuffling.
    """
    # In most of cases, id_mapping is a dict for heterogeneous graph.
    # For homogeneous graph, it is just a tensor.
    if rank == 0:
        id_mappings = th.load(id_mapping_file)
        ori_id_mapping = id_mappings[pred_type] if isinstance(id_mappings, dict) else id_mappings
        # new mapping back index
        _, id_mapping = th.sort(ori_id_mapping)
    else:
        id_mapping = None

    local_id_mapping = _exchange_node_id_mapping(
                rank, world_size, device, id_mapping,
                len(predictions)).cpu() # predictions are stored in CPU
    return predictions[local_id_mapping]

class NodeIDShuffler():
    """ Shuffle node ids into the original node ids according to node_id_mappings

        Parameters
        ----------
        g: Dist DGLGraph
            Graph.
        node_id_mapping_file:
            Path to the file storing node id mapping generated by the
            graph partition algorithm.
        ntypes: list of str
            The node types that will have node ids shuffled.
    """
    def __init__(self, g, node_id_mapping_file, ntypes=None):
        self._g = g
        assert node_id_mapping_file is not None \
            and os.path.exists(node_id_mapping_file), \
            f"{node_id_mapping_file} must exist."

        ntypes = ntypes if ntypes is not None else g.ntypes
        assert isinstance(ntypes, list) and len(ntypes) > 0, \
            f"ntypes is not a list or is an empty list {ntypes}"
        id_mappings = th.load(node_id_mapping_file) if get_rank() == 0 else None

        self._id_mapping_info = {
            ntype: self._load_id_mapping(g, ntype, id_mappings) \
                for ntype in ntypes
        }

    def _load_id_mapping(self, g, ntype, id_mappings):
        """load id mapping of ntype"""
        num_nodes = g.num_nodes(ntype)
        id_mapping_info = create_dist_tensor((num_nodes,), dtype=th.int64,
                                             name=f"mapping-{ntype}",
                                             part_policy=g.get_node_partition_policy(ntype))
        if get_rank() == 0:
            # the id_mapping stores the mapping from shuffled node ID to original ID
            # For example, the id_mapping [1, 0 ,2] means:
            # Original node ID: 1, 0, 2
            # Shuffled node ID: 0, 1, 2
            id_mapping = id_mappings[ntype] if isinstance(id_mappings, dict) else id_mappings
            assert id_mapping.shape[0] == num_nodes, \
                "id mapping should have the same size of num_nodes"
            # Save ID mapping into dist tensor
            id_mapping_info[th.arange(num_nodes)] = id_mapping
        barrier()
        return id_mapping_info

    def shuffle_nids(self, ntype, nids):
        """ Shuffle node ids of nype into their original id space.

            Parameters
            ----------
            ntype: str
                Node type of nids.
            nids: torch.Tensor
                Node ids.
        """
        assert ntype in self._id_mapping_info, \
            f"The id mapping of {ntype} is not loaded, please provide ntypes" \
            "when initializing NodeIDShuffler"

        return self._id_mapping_info[ntype][nids]

def save_edge_prediction_result(predictions, src_nids, dst_nids,
                               prediction_path, rank):
    """ Save edge predictions to the given path, i.e., prediction_path.

        The function will save three tensors: 1) predictions, which stores
        the prediction results; 2) src_nids, which stores the source
        node ids of target edges and 3) dst_nids, which stores the
        destination node ids of target edges.
        The (src_nid, dst_nid) pairs can be used to identify the target
        edges.

        Parameters
        ----------
        prediction_path: tensor
            The tensor of predictions.
        src_nids: tensor
            The tensor of src node ids.
        dst_nids: tensor
            The tensor of dst node ids.
        prediction_path: str
            The path of the prediction is saved.
        rank: int
            Rank of the current process in a distributed environment.
    """
    os.makedirs(prediction_path, exist_ok=True)
    # [04/16]: Only rank 0 can chmod to let all other ranks to write files.
    if rank == 0:
        # mode 767 means rwx-rw-rwx:
        #     - owner of the folder can read, write, and execute;
        #     - owner' group can read, write;
        #     - others can read, write, and execute.
        os.chmod(prediction_path, 0o767)
    # make sure the prediction_path permission is changed before other process start to save
    barrier()
    th.save(predictions, os.path.join(prediction_path, f"predict-{pad_file_index(rank)}.pt"))
    th.save(src_nids, os.path.join(prediction_path, f"src_nids-{pad_file_index(rank)}.pt"))
    th.save(dst_nids, os.path.join(prediction_path, f"dst_nids-{pad_file_index(rank)}.pt"))

def save_node_prediction_result(predictions, nids,
                               prediction_path, rank):
    """ Save node predictions to the given path, i.e., prediction_path.

        The function will save two tensors: 1) predictions, which stores
        the prediction results; 2) nides, which stores the node ids of the
        target nodes.

        Parameters
        ----------
        prediction_path: tensor
            The tensor of predictions.
        nids: tensor
            The tensor of target node ids.
        prediction_path: str
            The path of the prediction is saved.
        rank: int
            Rank of the current process in a distributed environment.
    """
    os.makedirs(prediction_path, exist_ok=True)
    # [04/16]: Only rank 0 can chmod to let all other ranks to write files.
    if rank == 0:
        # mode 767 means rwx-rw-rwx:
        #     - owner of the folder can read, write, and execute;
        #     - owner' group can read, write;
        #     - others can read, write, and execute.
        os.chmod(prediction_path, 0o767)
    # make sure the prediction_path permission is changed before other process start to save
    barrier()
    th.save(predictions, os.path.join(prediction_path, f"predict-{pad_file_index(rank)}.pt"))
    th.save(nids, os.path.join(prediction_path, f"nids-{pad_file_index(rank)}.pt"))

def save_prediction_results(predictions, prediction_path, rank):
    """ Save node predictions to the given path

        Parameters
        ----------
        prediction_path: tensor
            The tensor of predictions
        prediction_path: str
            The path of the prediction is saved.
        rank: int
            Rank of the current process in a distributed environment.
    """
    os.makedirs(prediction_path, exist_ok=True)
    # [04/16]: Only rank 0 can chmod to let all other ranks to write files.
    if rank == 0:
        # mode 767 means rwx-rw-rwx:
        #     - owner of the folder can read, write, and execute;
        #     - owner' group can read, write;
        #     - others can read, write, and execute.
        os.chmod(prediction_path, 0o767)
    # make sure the prediction_path permission is changed before other process start to save
    barrier()

    th.save(predictions, os.path.join(prediction_path, f"predict-{pad_file_index(rank)}.pt"))

def save_node_prediction_results(predictions, prediction_path):
    """ Save node predictions to the given path

        The saved node prediction results looks like:

        Example:
        --------
        .. code::
            PATH_TO_RESULTS:
            |- result_info.json
            |- ntype0
                |- predict-00000.pt
                |- predict-00001.pt
                |- ...
                |- nids-00000.pt
                |- nids-00001.pt
                |- ...
            |- ntype1
                |- ...

        The result_info.json contains three information:
           * "format", how data are stored, e.g., "pytorch".
           * "world_size", the total number of file parts. 0 means there is no partition.
           * "ntypes", a list of node types that have prediction results.

        Example:
        --------
        .. code::
            {
                "format": "pytorch",
                "world_size": 8,
                "ntypes": ["movie", "user"]
            }

        .. note::
        The saved prediction results are in GraphStorm node ID space.
        You need to remap them into raw input
        node ID space by following [LINK].

        Parameters
        ----------
        predictions: dict of tuple of tensors
            The dict of tuple of tensors of predict results and the corresponding nids
        prediction_path: str
            The path of the prediction is saved.
    """
    rank = get_rank()
    world_size = get_world_size()
    for ntype, (pred, nids) in predictions.items():
        save_node_prediction_result(pred, nids,
                                    os.path.join(prediction_path, ntype),
                                    rank)
    if rank == 0:
        meta_fname = os.path.join(prediction_path, "result_info.json")
        meta_info = {
            "format": "pytorch",
            "world_size": world_size,
            "ntypes": list(predictions.keys())
        }
        with open(meta_fname, 'w', encoding='utf-8') as f:
            json.dump(meta_info, f, indent=4)

def save_edge_prediction_results(predictions, prediction_path):
    """ Save edge predictions to the given path

        Example:
        --------
        The saved node prediction results looks like:

        .. code::
            PATH_TO_RESULTS:
            |- result_info.json
            |- etype0
                |- predict-00000.pt
                |- predict-00001.pt
                |- ...
                |- src_nids-00000.pt
                |- src_nids-00001.pt
                |- ...
                |- dst_nids-00000.pt
                |- dst_nids-00001.pt
                |- ...
            |- etype1
                |- ...

        The result_info.json contains three information:
           * "format", how data are stored, e.g., "pytorch".
           * "world_size", the total number of file parts. 0 means there is no partition.
           * "etypes", a list of edge types that have prediction results.

        Example:
        --------
        .. code::
            {
                "format": "pytorch",
                "world_size": 8,
                "etypes": [("movie","rated-by","user"), ("user","watched","movie")]
            }

        .. note::
        The saved prediction results are in GraphStorm node ID space.
        You need to remap them into raw input
        node ID space by following [LINK].

        Parameters
        ----------
        prediction: dict of tensor
            The dict of tensors of predictions.
        prediction_path: str
            The path of the prediction is saved.
    """
    rank = get_rank()
    world_size = get_world_size()
    for etype, pred in predictions.items():
        pred_val, src_nid, dst_nid = pred
        save_edge_prediction_result(pred_val, src_nid, dst_nid,
                                     os.path.join(prediction_path, "_".join(etype)), rank)

    if rank == 0:
        meta_fname = os.path.join(prediction_path, "result_info.json")
        meta_info = {
            "format": "pytorch",
            "world_size": world_size,
            "etypes": list(predictions.keys())
        }
        with open(meta_fname, 'w', encoding='utf-8') as f:
            json.dump(meta_info, f, indent=4)

def load_model(model_path, gnn_model=None, embed_layer=None, decoder=None):
    """ Load a complete gnn model.
        A user needs to provide the correct model architectures first.

        Parameters
        ----------
        model_path : str
            The path of the folder where the model is saved.
        gnn_model: model
            GNN model to load
        embed_layer: model
            Embed layer model to load
        decoder: model
            Decoder to load
    """
    gnn_model = gnn_model.module \
        if isinstance(gnn_model, DistributedDataParallel) else gnn_model
    embed_layer = embed_layer.module \
        if isinstance(embed_layer, DistributedDataParallel) else embed_layer
    decoder = decoder.module \
        if isinstance(decoder, DistributedDataParallel) else decoder

    if th.__version__ < "1.13.0":
        logging.warning("torch.load() uses pickle module implicitly, " \
                "which is known to be insecure. It is possible to construct " \
                "malicious pickle data which will execute arbitrary code " \
                "during unpickling. Only load data you trust or " \
                "update torch to 1.13.0+")
        checkpoint = th.load(os.path.join(model_path, 'model.bin'), map_location='cpu')
    else:
        checkpoint = th.load(os.path.join(model_path, 'model.bin'),
                             map_location='cpu',
                             weights_only=True)
    if 'gnn' in checkpoint and gnn_model is not None:
        gnn_model.load_state_dict(checkpoint['gnn'])
    if 'embed' in checkpoint and embed_layer is not None:
        embed_layer.load_state_dict(checkpoint['embed'], strict=False)
    if 'decoder' in checkpoint and decoder is not None:
        decoder.load_state_dict(checkpoint['decoder'])

def load_sparse_emb(target_sparse_emb, ntype_emb_path):
    """load sparse embeddings from ntype_emb_path

        Sparse embeddings are stored as:
            $model_path/ntype0/sparse_emb_0.pt
                               ...
                               sparse_emb_N.pt
            $model_path/ntype1/sparse_emb_0.pt
                               ...
                               sparse_emb_N.pt
            ...

        Example:
        --------
        Load sparse embeddings of an input embed_layer by calling ``load_sparse_emb``
        iterating all the sparse embeddings of the embed_layer

        .. code::
            # embed_layer is the input embed_layer
            # model_path is where the sparse embeddings are stored.
            for ntype, sparse_emb in embed_layer.sparse_embeds.items():
                load_sparse_emb(sparse_emb, os.path.join(model_path, ntype))

        Parameters
        ----------
        target_sparse_emb: dgl.distributed.DistEmbedding
            A Distributed node embedding object where the loaded spare embeddings are stored.
        ntype_emb_path: str
            The path where the node embedding are stored (To be loaded).
    """
    rank = get_rank()
    world_size = get_world_size()
    num_files = len(os.listdir(ntype_emb_path))
    num_embs = target_sparse_emb.num_embeddings
    # Suppose a sparse embedding is trained and saved using N trainers (e.g., GPUs).
    # We are going to use K trainers/infers to load it.
    # The code handles the following cases:
    # 1. N == K
    # 2. N > K, some trainers/infers need to load more than one files
    # 3. N < K, some trainers/infers do not need to load any files
    for i in range(math.ceil(num_files/world_size)):
        file_idx = i * world_size + rank
        if file_idx < num_files:
            emb = th.load(os.path.join(ntype_emb_path,
                                       f'sparse_emb_{pad_file_index(file_idx)}.pt'))

            # Get the target idx range for sparse_emb_{rank}.pt
            start, end = _get_sparse_emb_range(num_embs,
                                                rank=file_idx,
                                                world_size=num_files)
            # write sparse_emb back in an iterative way
            batch_size = 10240
            idxs = th.split(th.arange(end - start), batch_size, dim=0)
            for idx in idxs:
                # TODO: dgl.distributed.DistEmbedding should allow some basic tensor ops
                target_sparse_emb._tensor[start+idx] = emb[idx]

def load_sparse_embeds(model_path, embed_layer):
    """load sparse embeddings if any

        Sparse embeddings are stored as:
        $model_path/ntype0/sparse_emb_0.pt
                           ...
                           sparse_emb_N.pt
        $model_path/ntype1/sparse_emb_0.pt
                           ...
                           sparse_emb_N.pt
        ...

        Parameters
        ----------
        model_path: str
            The path of the model to be saved.
        embed_layer: model
            A (distributed) model of embedding layers.
    """
    if embed_layer is None:
        return
    embed_layer = embed_layer.module \
        if isinstance(embed_layer, DistributedDataParallel) else embed_layer

    if len(embed_layer.sparse_embeds) > 0:
        for ntype, sparse_emb in embed_layer.sparse_embeds.items():
            if th.__version__ < "1.13.0":
                logging.warning("torch.load() uses pickle module implicitly, " \
                        "which is known to be insecure. It is possible to construct " \
                        "malicious pickle data which will execute arbitrary code " \
                        "during unpickling. Only load data you trust or " \
                        "update torch to 1.13.0+")
            emb_path = os.path.join(model_path, ntype)
            assert os.path.exists(emb_path), f"The sparse embedding file {emb_path} doesn't exist."
            load_sparse_emb(sparse_emb, emb_path)

def load_opt_state(model_path, dense_opts, lm_opts, sparse_opts):
    """ Load the optimizer states and resotre the optimizers.

        Parameters
        ----------
        model_path: str
            The path of the model is saved.
        dense_opts: list of optimizers
            Optimzer for dense layers
        lm_opts: list of optimizers
            Optimzer for language models layers
        sparse_opts: list of optimizers
            Optimizer for sparse emb layer
    """
    if th.__version__ < "1.13.0":
        logging.warning("torch.load() uses pickle module implicitly, " \
                "which is known to be insecure. It is possible to construct " \
                "malicious pickle data which will execute arbitrary code " \
                "during unpickling. Only load data you trust")
    checkpoint = th.load(os.path.join(model_path, 'optimizers.bin'), map_location='cpu')

    assert len(dense_opts) <= 1, "We can only support one dense optimizer now."
    assert len(lm_opts) <= 1, "We can only support one language model optimizer now."

    # Load general dense models like gnn and input projection matrix
    if "dense" in checkpoint:
        assert len(dense_opts) == 1, "General dense parameters must exists in the model"
        dense_opts[0].load_state_dict(checkpoint["dense"])
    # Load language models.
    if "lm" in checkpoint:
        assert len(lm_opts) == 1, "Language model parameters must exists in the model"
        lm_opts[0].load_state_dict(checkpoint["lm"])

    # TODO(zhengda) we need to change DGL to make it work.
    if 'sparse' in checkpoint and len(sparse_opts) > 0:
        raise NotImplementedError('We cannot load the state of sparse optimizer')


def remove_saved_models(model_path):
    """ For only save the Top k best performaned models to save disk spaces, need this function to
        removed previously saved model files.

        Parameters
        ----------
        model_path: str
            The path of the model to be removed.

        Returns
        ----------
        status: int
            The remove status.
            0 : successful;
            -1: error occurs for reasons that will be printed.
    """
    assert os.path.exists(model_path), f'The {model_path} does not exists!'

    try:
        shutil.rmtree(model_path)
    except OSError:
        logging.error('Something wrong with deleting contents of %s!', model_path)
        return -1

    return 0

class LazyDistTensor:
    '''Lazy distributed tensor

        When slicing a distributed tensor, we can postpone the operation.
        A user will get the actual data when he slices data from the tensor.
        This behavior is similar to DGL's DistTensor.

        Parameters
        ----------
        dist_tensor : DistTensor
            The distributed tensor
        slice_idx : tensor
            The index to slice the tensor
    '''
    def __init__(self, dist_tensor, slice_idx):
        self.dist_tensor = dist_tensor
        self.slice_idx = slice_idx

    def __len__(self):
        return len(self.slice_idx)

    def __getitem__(self, idx):
        return self.dist_tensor[self.slice_idx[idx]]

    def __setitem__(self, idx, val):
        self.dist_tensor[self.slice_idx[idx]] = val

    @property
    def shape(self):
        """ Shape of lazy tensor
        """
        s = list(self.dist_tensor.shape)
        s[0] = len(self.slice_idx)
        return tuple(s)

    @property
    def dtype(self):
        """ Dtype of lazy tensor
        """
        return self.dist_tensor.dtype

    @property
    def part_policy(self):
        """ Part policy of the underlying dist tensor
        """
        return self.dist_tensor.part_policy

    @property
    def name(self):
        """ Return the name of the underlying dist tensor
        """
        return self.dist_tensor.name

def all_gather(tensor):
    """ Run all_gather on arbitrary tensor data
        Note that this can be further implemented to support arbitrary pickable data
        like list by serialize the data into byte tensor.

        Parameters
        ----------
            data: th.Tensor
                data to collect

        Returns:
        --------
        list of data gathered from each rank: list[th.Tensor]
    """
    # data = data.cpu()
    tensor = tensor.cpu()
    world_size = dist.get_world_size()
    if world_size == 1:
        return [tensor]

    # obtain Tensor size of each rank
    # this is needed to get the maximum size for padding
    # and also to remove the padding when aggregating the results
    local_size = th.LongTensor([tensor.shape[1]])
    size_list = [th.LongTensor([0]) for _ in range(world_size)]
    dist.all_gather(size_list, local_size)
    size_list = [int(size.item()) for size in size_list]
    max_size = max(size_list)

    # receiving Tensor from all ranks
    # we pad the tensor because torch all_gather does not support
    # gathering tensors of different shapes, which cause the deadlock
    tensor_list = []
    placeholder_shape = list(tensor.shape)
    placeholder_shape[-1] = max_size
    for _ in size_list:
        tensor_list.append(th.Tensor(size=placeholder_shape).type(tensor.dtype))
    padding_shape = list(tensor.shape)
    padding_shape[-1] = max_size - local_size
    if local_size != max_size:
        padding = th.Tensor(size=padding_shape).type(tensor.dtype)
        tensor = th.cat((tensor, padding), dim=-1)
    dist.all_gather(tensor_list, tensor)

    data_list = []
    for size, tensr in zip(size_list, tensor_list):
        # remove the padding here by local size of each trainer
        tensr = tensr[..., :size].cpu()
        data_list.append(tensr)

    return data_list

class TopKList():
    """ Purely based on the GSF validation score rank case, which give a score's rank from a list.

    Parameter:
    ----------
        top_k: size of the list, should >= 0. If is 0, then does not keep any record, which is
               for inference only.

    """
    def __init__(self, top_k):
        assert top_k >= 0, f'The top_k argument should be larger or equal to 0, but got {top_k}.'

        self.top_k = top_k
        self.toplist = []

    def insert(self, rank, val):
        """
        Arguments:
        ---------
            rank: int, the rank of the val in the top list, should > 0
            val : the value to be stored in the top list. It could be an object
                  that has comparator method

        Returns:
        ---------
            insert_success: Boolean, if the given rank has been inserted.
                            True, if the topk list is not full or the rank is in the top k
                            False, if the topk list is full and the rank is not in the top k
            return_val: A value either is the given val, or the last top k value in the topk list.
                        If the insert_success is True, the return_val should be the given val,
                        which should be saved, or the last val in the previous topk list, which
                        should be removed;
                        If the insert_success is False, the return_val could be the given val.

        """
        if (rank - 1) >= self.top_k:                # only when list length > k will rank be > k
            insert_success = False
            return_val = val
        else:
            if len(self.toplist) == self.top_k: # list is full
                insert_success = True
                return_val = self.toplist[-1]

                first_part = self.toplist[:(rank - 1)]
                last_part = self.toplist[(rank - 1): -1]
                self.toplist = first_part + [val] + last_part
            else:                                   # list is not full and rank <= list lenght
                insert_success = True
                return_val = val

                first_part = self.toplist[: (rank - 1)]
                last_part = self.toplist[(rank - 1):]
                self.toplist = first_part + [val] + last_part

        return insert_success, return_val

def create_sparse_emb_path(model_path, ntype):
    """ Create sparse embedding save path by the rank 0

         The folders are like:
            $model_path/ntype0/
            $model_path/ntype1/
            ...

        Example:
        --------

        Creat paths on a shared file system for saving sparse embeddings of
        an input embed_layer by calling ``create_sparse_emb_path``
        for each sparse embedding of the embed_layer

        .. code::
            # embed_layer is the input embed_layer
            embed_layer = embed_layer.module \
                if isinstance(embed_layer, DistributedDataParallel) else embed_layer

            if len(embed_layer.sparse_embeds) > 0:
                for ntype, _ in embed_layer.sparse_embeds.items():
                    create_sparse_emb_path(model_path, ntype)
            return

        Parameters
        ----------
        model_path: str
            The path of the model is saved.
        ntype: str
            The node type the sparse embedding belongs to.
    """
    # Assume this method is called by rank 0 who can perform chmod
    if get_rank() == 0:
        emb_path = os.path.join(model_path, ntype)
        os.makedirs(emb_path, exist_ok=True)

        # mode 767 means rwx-rw-rwx:
        #     - owner of the folder can read, write, and execute;
        #     - owner' group can read, write;
        #     - others can read, write, and execute.
        os.chmod(emb_path, 0o767)
    barrier()

def create_sparse_embeds_path(model_path, embed_layer):
    """ create sparse embeddings save path by the rank 0
        The folders are like:

        $model_path/ntype0/
        $model_path/ntype1/
        ...

        Parameters
        ----------
        model_path: str
            The path of the model is saved.
        embed_layer: model
            A (distributed) model of embedding layers.
    """
    if embed_layer is None:
        return

    embed_layer = embed_layer.module \
        if isinstance(embed_layer, DistributedDataParallel) else embed_layer

    if len(embed_layer.sparse_embeds) > 0:
        for ntype, _ in embed_layer.sparse_embeds.items():
            create_sparse_emb_path(model_path, ntype)

def append_to_dict(from_dict, to_dict):
    """ Append content of from_dict to to_dict

        Parameters
        ----------
        from_dict: dict of Tensor
            Dict of tensor to be added to to_dict
        to_dict: dict of Tensor
            Target dict of tensor
    """
    for k, v in from_dict.items():
        if k in to_dict:
            to_dict[k].append(v.cpu())
        else:
            to_dict[k] = [v.cpu()]<|MERGE_RESOLUTION|>--- conflicted
+++ resolved
@@ -601,25 +601,17 @@
     if isinstance(embeddings, dict):
         # embedding per node type
         for name, emb in embeddings.items():
-<<<<<<< HEAD
-            os.makedirs(os.path.join(model_path, name), exist_ok=True)
-            th.save(emb, os.path.join(os.path.join(model_path, name),
+            os.makedirs(os.path.join(emb_path, name), exist_ok=True)
+            th.save(emb, os.path.join(os.path.join(emb_path, name),
                                       f'emb.part{pad_file_index(rank)}.bin'))
             emb_info["emb_name"].append(name)
     else:
-        os.makedirs(os.path.join(model_path, NTYPE), exist_ok=True)
+        os.makedirs(os.path.join(emb_path, NTYPE), exist_ok=True)
         # There is no ntype for the embedding
         # use NTYPE
-        th.save(embeddings, os.path.join(os.path.join(model_path, NTYPE),
+        th.save(embeddings, os.path.join(os.path.join(emb_path, NTYPE),
                                          f'emb.part{pad_file_index(rank)}.bin'))
         emb_info["emb_name"] = NTYPE
-=======
-            th.save(emb, os.path.join(emb_path, f'{name}_emb.part{pad_file_index(rank)}.bin'))
-            emb_info["emb_name"].append(name)
-    else:
-        th.save(embeddings, os.path.join(emb_path, f'emb.part{pad_file_index(rank)}.bin'))
-        emb_info["emb_name"] = None
->>>>>>> cd097087
 
     if rank == 0:
         with open(os.path.join(emb_path, "emb_info.json"), 'w', encoding='utf-8') as f:
@@ -649,14 +641,15 @@
     """
     mapped_embeds = remap_embeddings(embeddings, rank, world_size, node_id_mapping_file, device)
     if rank == 0:
-<<<<<<< HEAD
-        stream_dist_tensors_to_hdf5(mapped_embeds, os.path.join(model_path, "embed_dict.hdf5"))
+        stream_dist_tensors_to_hdf5(mapped_embeds, os.path.join(emb_path, "embed_dict.hdf5"))
         emb_info = {
             "format": "hdf5",
             "world_size":0
         }
-        with open(os.path.join(model_path, "emb_info.json"), 'w', encoding='utf-8') as f:
+        with open(os.path.join(emb_path, "emb_info.json"), 'w', encoding='utf-8') as f:
             f.write(json.dumps(emb_info))
+
+
 
 def save_shuffled_node_embeddings(shuffled_embs, save_embed_path, save_embed_format="pytorch"):
     """ Save node embeddings that have already been shuffled.
@@ -711,9 +704,6 @@
     if rank == 0:
         with open(os.path.join(save_embed_path, "emb_info.json"), 'w', encoding='utf-8') as f:
             f.write(json.dumps(emb_info))
-=======
-        stream_dist_tensors_to_hdf5(mapped_embeds, os.path.join(emb_path, "embed_dict.hdf5"))
->>>>>>> cd097087
 
 def save_embeddings(emb_path, embeddings, rank, world_size,
     device=th.device('cpu'), node_id_mapping_file=None,
@@ -722,15 +712,9 @@
 
         Parameters
         ----------
-<<<<<<< HEAD
-        model_path : str
-            The path of the folder where the model is saved.
-        embeddings : dict of DistTensor or DistTensor
-=======
         emb_path : str
             The path of the folder where the embeddings are saved.
         embeddings : DistTensor or dict of DistTensor
->>>>>>> cd097087
             Embeddings to save
         rank : int
             Rank of the current process in a distributed environment.
