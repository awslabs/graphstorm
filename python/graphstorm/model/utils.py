"""
    Copyright 2023 Contributors

    Licensed under the Apache License, Version 2.0 (the "License");
    you may not use this file except in compliance with the License.
    You may obtain a copy of the License at

       http://www.apache.org/licenses/LICENSE-2.0

    Unless required by applicable law or agreed to in writing, software
    distributed under the License is distributed on an "AS IS" BASIS,
    WITHOUT WARRANTIES OR CONDITIONS OF ANY KIND, either express or implied.
    See the License for the specific language governing permissions and
    limitations under the License.

    Utility functions and classes.
"""
import os
import math
import json
import shutil
import logging

import torch as th
from torch import nn
import torch.distributed as dist
from torch.nn.parallel import DistributedDataParallel
import dgl

from ..gconstruct.file_io import stream_dist_tensors_to_hdf5
from ..utils import get_rank, barrier, get_world_size, create_dist_tensor
from ..data.utils import alltoallv_cpu, alltoallv_nccl

# placeholder of the ntype for homogeneous graphs
NTYPE = dgl.NTYPE

def pad_file_index(file_index, width=5):
    """ Left pad file_index with zerros.

        for examaple, given 1, it will return 00001.

        Parameters
        ----------
        file_index: int
            Index of the file
        width: int
            Minimum length of resulting string; strings with length less
            than width be prepended with 0 characters.

        Return
        ------
        str: padded file_index
    """
    assert width > 1, "Width should be larger than 1"
    return str(file_index).zfill(width)

def sparse_emb_initializer(emb):
    """ Initialize sparse embedding

        Parameters
        ----------
        emb: th.Tensor
            Tensor to initialize

        Returns
        -------
        Initialized tensor: th.Tensor
    """
    th.nn.init.xavier_uniform_(emb)
    return emb

def save_model(model_path, gnn_model=None, embed_layer=None, decoder=None):
    """ A model should have three parts:
        * GNN model
        * embedding layer
        The model is only used for inference.

        Parameters
        ----------
        model_path: str
            The path of the model is saved.
        gnn_model: model
            A (distributed) model of GNN
        embed_layer: model
            A (distributed) model of embedding layers.
        decoder: model
            A (distributed) model of decoder
    """
    model_states = {}
    if gnn_model is not None and isinstance(gnn_model, nn.Module):
        model_states['gnn'] = gnn_model.state_dict()
    if embed_layer is not None and isinstance(embed_layer, nn.Module):
        model_states['embed'] = embed_layer.state_dict()
    if decoder is not None and isinstance(decoder, nn.Module):
        model_states['decoder'] = decoder.state_dict()

    os.makedirs(model_path, exist_ok=True)
    # [04/16]: Assume this method is called by rank 0 who can perform chmod
    assert get_rank() == 0, "Only can rank 0 process change folders mode."
    # mode 767 means rwx-rw-rwx:
    #     - owner of the folder can read, write, and execute;
    #     - owner' group can read, write;
    #     - others can read, write, and execute.
    os.chmod(model_path, 0o767)
    th.save(model_states, os.path.join(model_path, 'model.bin'))

def save_model_results_json(conf, test_model_performance, save_perf_results_path):
    """
    This function writes the model configuration and the test metric results to a JSON file
    Args:
        conf: the model configuration
        test_model_performance: the final best test metric

    Returns:

    """
    model_results_and_conf = {"configuration": conf,
                              "test-model-performance": test_model_performance}

    if save_perf_results_path is not None:
        json_path = os.path.join(save_perf_results_path, 'performance_results.json')
        if not os.path.isdir(save_perf_results_path):
            os.makedirs(save_perf_results_path)
        with open(json_path, 'w', encoding='utf-8') as f:
            json.dump(model_results_and_conf, f, ensure_ascii=False, indent=4)

def _get_sparse_emb_range(num_embs, rank, world_size):
    """ Provide a deterministic method to split trainable sparse embeddings
        during saveing and loading according local rank and world size.

        Parameters
        ----------
        num_embs:
            Size of a sparse embedding
        rank: int
            Rank of the current process in a distributed environment.
        world_size : int
            World size in a distributed environment. This tells the size of a distributed cluster
            (How many processes in a cluster).
    """
    assert rank < world_size, \
        "local rank {rank} shold be smaller than world size {world_size}"
    # Get corresponding data range
    if num_embs < world_size:
        start = rank if rank < num_embs else num_embs
        end = rank + 1 if rank < num_embs else num_embs
    else:
        start = rank * math.ceil(num_embs / world_size)
        end = (rank + 1) * math.ceil(num_embs / world_size)
        end = num_embs if rank + 1 == world_size else end
    return start, end

def save_sparse_emb(model_path, sparse_emb, ntype):
    """ Save sparse emb `sparse_emb` into `model_path`

        Sparse embeddings are stored as:
            $model_path/$ntype/sparse_emb_0.pt
            $model_path/$ntype/sparse_emb_1.pt
            ...

        Example:
        --------
        Save sparse embeddings of an input embed_layer by calling ``save_sparse_emb``
        iterating all the sparse embeddings of the embed_layer

        .. code::
            # embed_layer is the input embed_layer
            embed_layer = embed_layer.module \
                if isinstance(embed_layer, DistributedDataParallel) \
                else embed_layer

            for ntype, sparse_emb in embed_layer.sparse_embeds.items():
                save_sparse_emb(model_path, sparse_emb, ntype)

        Parameters
        ----------
        model_path: str
            The path of the model is saved.
        sparse_emb: dgl.distributed.DistEmbedding
            A Distributed node embedding.
        ntype: str
            The node type the embedding belongs to.
    """
    rank = get_rank()
    world_size = get_world_size()
    num_embs = sparse_emb.num_embeddings
    start, end = _get_sparse_emb_range(num_embs, rank, world_size)
    # collect sparse_emb in a iterative way
    embs = []
    batch_size = 10240
    # TODO: dgl.distributed.DistEmbedding should provide emb.shape

    idxs = th.split(th.arange(start=start, end=end), batch_size, dim=0)
    for idx in idxs:
        # TODO: dgl.distributed.DistEmbedding should allow some basic tensor ops
        embs.append(sparse_emb._tensor[idx])

    embs = th.cat(embs, dim=0)
    # In distributed mode where uses an NFS folder, directly call this makedirs method to
    # create spare embedding path will cause folder permission error that prevents
    # non-rank 0 process from saving embeddings. Therefore, need rank 0 process to call
    # the create_sparse_embeds_path() method first before calling save_sparse_embeds().
    emb_path = os.path.join(model_path, ntype)
    os.makedirs(emb_path, exist_ok=True)
    emb_file_path = os.path.join(emb_path, f'sparse_emb_{pad_file_index(rank)}.pt')
    th.save(embs, emb_file_path)

def save_sparse_embeds(model_path, embed_layer):
    """ save sparse embeddings if embed_layer has any

        Sparse embeddings are stored as:
        $model_path/ntype0/sparse_emb_0.pt
                           ...
                           sparse_emb_N.pt
        $model_path/ntype1/sparse_emb_0.pt
                           ...
                           sparse_emb_N.pt
        ...

        Parameters
        ----------
        model_path: str
            The path of the model is saved.
        embed_layer: model
            A (distributed) model of embedding layers.
    """
    if embed_layer is None:
        return
    embed_layer = embed_layer.module \
        if isinstance(embed_layer, DistributedDataParallel) else embed_layer

    if len(embed_layer.sparse_embeds) > 0:
        for ntype, sparse_emb in embed_layer.sparse_embeds.items():
            save_sparse_emb(model_path, sparse_emb, ntype)

def save_opt_state(model_path, dense_opts, lm_opts, sparse_opts):
    """ Save the states of the optimizers.

        Parameters
        ----------
        model_path : str
            The path of the folder where the model is saved.
            We save the optimizer states with the model.
        dense_opts : list of optimizer
            The optimizers for dense model parameters.
        lm_opts: list of optimizer
            The optimizers for language model parameters.
        emb_opts : list of optimizer
            The optimizers for sparse embedding layer.
    """
    opt_states = {}

    assert len(dense_opts) <= 1, "We can only support one dense optimizer now."
    assert len(lm_opts) <= 1, "We can only support one language model optimizer now."

    if len(dense_opts) == 1:
        opt_states['dense'] = dense_opts[0].state_dict()
    if len(lm_opts) == 1:
        opt_states['lm'] = lm_opts[0].state_dict()
    # TODO(zhengda) we need to change DGL to make it work.
    if len(sparse_opts) > 0:
        # TODO(xiangsx) Further discussion of whether we need to save the state of
        #               sparse optimizer is needed.
        logging.warning("We do not export the state of sparse optimizer")
    os.makedirs(model_path, exist_ok=True)
    th.save(opt_states, os.path.join(model_path, 'optimizers.bin'))

def save_relation_embeddings(emb_path, decoder):
    """ Save relation embeddings

        This function is called only when decoder has relation embeds

        Parameters
        ----------
        emb_path: str
            The path to save embedding
        decoder: Decoder
            Link predicition decoder
    """
    assert hasattr(decoder, "get_relembs"), \
        "Decoder must implement get_relembs()"
    relembs, et2id_map = decoder.get_relembs()
    relembs = relembs.detach().cpu()
    with open(os.path.join(emb_path, 'relation2id_map.json'), "w", encoding='utf-8') as f:
        et2id_map = {str(key): val for key, val in et2id_map.items()}
        json.dump(et2id_map, f, ensure_ascii=False, indent=4)
    th.save(relembs, os.path.join(emb_path, "rel_emb.pt"))

def get_data_range(rank, world_size, num_embs):
    """ save_embeddings will evenly split node embeddings across all
        the workers to save. This function returns the data range according
        to the current worker rank and the total number of nodes (embeddings).

        Parameters
        ----------
        rank: int
            Current worker rank
        world_size: int
            Total number of workers
        num_embs: int
            Number of node embeddings.

        Return
        ------
        start: int
            Starting node idx of the current embedding data range
        end: int
            Ending node idx of the current embedding data range.
    """
    assert rank < world_size, \
        f"Rank {rank} of a worker should be smaller than the cluster size {world_size}"

    # Get corresponding data range
    start = rank * (num_embs // world_size)
    end = (rank + 1) * (num_embs // world_size)
    end = num_embs if rank + 1 == world_size else end
    return start, end

def _exchange_node_id_mapping(rank, world_size, device,
    node_id_mapping, num_embs):
    """ Rank0 loads node_id_mappings and spreads it to other ranks.
        Each rank will get a sub-range of node_id_mappings.
        We use alltoall_v to send sub-node_id_mappings to each rank.

        Parameters
        ----------
        rank: int
            Rank of the current process in a distributed environment.
        world_size : int
            World size in a distributed environment. This tells the size of a distributed cluster
            (How many processes in a cluster).
        device: torch device
            Device used for all_to_allv data exchange. For gloo backend
            we store data in CPU, For nccl backend, we need to store
            data in GPU.
        node_id_mapping_file: str
            Path to the file storing node id mapping generated by the
            graph partition algorithm.

        Return:
        Tensor: sub node_id_mappings corresponding to `rank`
    """
    backend = th.distributed.get_backend()
    device = th.device('cpu') if backend == "gloo" else device

    if rank == 0:
        data_tensors = []
        for i in range(world_size):
            start_idx, end_idx = get_data_range(i, world_size, num_embs)
            data_tensors.append(
                node_id_mapping[start_idx:end_idx].to(device))
    else:
        data_tensors = [th.empty((0,),
                                    dtype=th.long,
                                    device=device) \
            for _ in range(world_size)]

    start_idx, end_idx = get_data_range(rank, world_size, num_embs)
    gather_list = \
        [th.empty((end_idx-start_idx,),
                    dtype=th.long,
                    device=device) \
            if i == 0 else th.empty((0,),
                                    dtype=th.long,
                                    device=device) \
            for i in range(world_size)]
    if backend == "gloo":
        alltoallv_cpu(rank, world_size, gather_list, data_tensors)
    else: # backend == "nccl"
        alltoallv_nccl(gather_list, data_tensors)
    # move mapping into CPU
    return gather_list[0].to(th.device("cpu"))

def distribute_nid_map(embeddings, rank, world_size,
    node_id_mapping_file, device=th.device('cpu')):
    """ Distribute nid_map to all workers.

        Parameters
        ----------
        embeddings : DistTensor
            Embeddings to save
        rank : int
            Local rank
        world_size : int
            World size in a distributed env.
        node_id_mapping_file: str
            Path to the file storing node id mapping generated by the
            graph partition algorithm.
        device: torch device
            Device used for all_to_allv data exchange. For gloo backend
            we store data in CPU, For nccl backend, we need to store
            data in GPU.

        Returns
        _______
        Dict of list: Embeddings index from original order.
    """
    assert node_id_mapping_file is not None
    if isinstance(embeddings, (dgl.distributed.DistTensor, LazyDistTensor)):
        # only host 0 will load node id mapping from disk
        if rank == 0:
            ori_node_id_mapping = th.load(node_id_mapping_file)
            _, node_id_mapping = th.sort(ori_node_id_mapping)
        else:
            node_id_mapping = None

        nid_mapping = _exchange_node_id_mapping(
            rank, world_size, device, node_id_mapping, len(embeddings))
    elif isinstance(embeddings, dict):
        nid_mapping = {}
        # only host 0 will load node id mapping from disk
        node_id_mappings = th.load(node_id_mapping_file) \
            if rank == 0 else None

        for name, emb in embeddings.items():
            if rank == 0:
                assert name in node_id_mappings, \
                    f"node id mapping for ntype {name} should exists"
                # new mapping back index
                ori_node_id_mapping = node_id_mappings[name]
                _, node_id_mapping = th.sort(ori_node_id_mapping)
            else:
                node_id_mapping = None

            nid_mapping[name] = _exchange_node_id_mapping(
                rank, world_size, device, node_id_mapping, len(emb))
    else:
        nid_mapping = None
    return nid_mapping

def remap_embeddings(embeddings, rank, world_size,
    node_id_mapping_file, device=th.device('cpu')):
    """ Remap embeddings by nid_map without writing to disk.

        Parameters
        ----------
        embeddings : DistTensor
            Embeddings to save
        rank : int
            Local rank
        world_size : int
            World size in a distributed env.
        node_id_mapping_file: str
            Path to the file storing node id mapping generated by the
            graph partition algorithm.
        device: torch device
            Device used for all_to_allv data exchange. For gloo backend
            we store data in CPU, For nccl backend, we need to store
            data in GPU.

        Returns
        _______
        DistTensor : remapped DistTensor
    """
    assert node_id_mapping_file is not None

    # TODO: handle when node_id_mapping_file is None.
    nid_mapping = distribute_nid_map(embeddings, rank, world_size,
            node_id_mapping_file, device)

    if isinstance(embeddings, (dgl.distributed.DistTensor, LazyDistTensor)):
        start, end = get_data_range(rank, world_size, len(embeddings))
        embeddings[list(range(start, end))] = embeddings[nid_mapping]
    elif isinstance(embeddings, dict):
        # We need to duplicate the dict so that the input argument is not changed.
        embeddings = dict(embeddings.items())
        for name, emb in embeddings.items():
            if isinstance(emb, (dgl.distributed.DistTensor, LazyDistTensor)):
                # this is the same window as nid_mapping
                start, end = get_data_range(rank, world_size, len(emb))
                # we need to keep emb to be dist tensor unchanged
                emb[th.arange(start, end)] = emb[nid_mapping[name]]
            barrier()

    return embeddings

def save_pytorch_embedding(emb_path, embedding, rank, world_size):
    """ Save Dist embedding tensor in Pytorch format.

        Parameters
        ----------
        emb_path : str
            The path of the save embedding files.
        embedding : DistTensor
            The Dist tensor to save.
        rank : int
            Rank of the current process in a distributed environment.
        world_size : int
            World size in a distributed env.
    """
    os.makedirs(emb_path, exist_ok=True)
    # [04/16]: Only rank 0 can chmod to let all other ranks to write files.
    if rank == 0:
        # mode 767 means rwx-rw-rwx:
        #     - owner of the folder can read, write, and execute;
        #     - owner' group can read, write;
        #     - others can read, write, and execute.
        os.chmod(emb_path, 0o767)

    # make sure the emb_path permission is changed before other process start to save
    barrier()

    assert rank < world_size

    assert isinstance(embedding, (dgl.distributed.DistTensor, LazyDistTensor)), \
        "Input embedding must be a dgl.distributed.DistTensor or a LazyDistTensor"

    start, end = get_data_range(rank, world_size, len(embedding))
    embedding = embedding[start:end]
    th.save(embedding, os.path.join(emb_path, f'emb.part{pad_file_index(rank)}.bin'))

def load_pytorch_embedding(emb_path, part_policy, name):
    """ Load embedding tensor in Pytorch format.

    Parameters
    ----------
    emb_path : str
        The path of the save embedding files.
    part_policy : dgl.distributed.PartitionPolicy
        The partitioning policy
    name : str
        The name of the created distributed tensor.

    Returns
    -------
    DistTensor : the loaded embeddings.
    """
    rank = get_rank()
    world_size = get_world_size()
    emb = th.load(os.path.join(emb_path, f'emb.part{pad_file_index(rank)}.bin'))
    dist_emb = create_dist_tensor((part_policy.get_size(), emb.shape[1]), emb.dtype,
            name=name, part_policy=part_policy)
    start, end = get_data_range(rank, world_size, len(dist_emb))
    dist_emb[start:end] = emb
    barrier()
    return dist_emb

def save_pytorch_embeddings(emb_path, embeddings, rank, world_size,
    device=th.device('cpu'), node_id_mapping_file=None):
<<<<<<< HEAD
    """ Save embeddings through pytorch a distributed way.

        By default, `save_pytorch_embeddings` will shuffle the order of node embeddings
        so that the node embeddings are shuffled according to node IDs in the GraphStorm
        node ID space.

        An alternative way to save node embeddings is calling `save_full_node_embeddings`
        which is recommended as it is more efficient. Please refer to `save_full_node_embeddings`
        for more details.
=======
    """ Save node embeddings as pytorch tensors in a distributed way.

        The input node `embeddings` are stored in Partition Node ID space.
        When `node_id_mapping_file` is provided (GraphStorm graph processing
        pipeline automatically generate node id mapping files by default),
        `save_pytorch_embeddings` will shuffle the order of
        node embeddings so that they are stored in Graph Node ID space.

        The node embeddings are stored into multiple pytorch files.
>>>>>>> f16976cf

        Example:
        --------
        The saved node embeddings looks like:

        .. code::
            PATH_TO_EMB:
                |- emb_info.json
                |- ntype0_emb.part00000.bin
                |- ...
                |- ntype1_emb.part00000.bin
                |- ...

        The emb.info.json contains three information:
            * "format", how data are stored, e.g., "pytorch".
            * "world_size", the total number of file parts. 0 means there is no partition.
            * "emb_name", a list of node types that have embeddings saved.

        Example:
        --------
        .. code::
            {
                "format": "pytorch",
                "world_size": 8,
                "emb_name": ["movie", "user"]
            }

        The order of embeddings are sorted according to the node IDs in
        Graph Node ID space.

        Example:
        --------

        .. code::
        Graph Node ID   |   embeddings
        0               |   0.112,0.123,-0.011,...
        1               |   0.872,0.321,-0.901,...
        2               |   0.472,0.432,-0.732,...
        ...

        An alternative way to save node embeddings is calling `save_full_node_embeddings`
        which is recommended as it is more efficient. Please refer to `save_full_node_embeddings`
        for more details.

        Parameters
        ----------
        emb_path : str
            The path of the folder where the embeddings are saved.
        embeddings : DistTensor or dict of DistTensor
            Embeddings to save
        rank : int
            Rank of the current process in a distributed environment.
        world_size : int
            World size in a distributed env.
        device: torch device
            Device used for all_to_allv data exchange. For gloo backend
            we store data in CPU, For nccl backend, we need to store
            data in GPU.
        node_id_mapping_file: str
            Path to the file storing node id mapping generated by the
            graph partition algorithm.
    """
    # [04/16]: Only rank 0 can chmod to let all other ranks to write files.
    if rank == 0:
        # mode 767 means rwx-rw-rwx:
        #     - owner of the folder can read, write, and execute;
        #     - owner' group can read, write;
        #     - others can read, write, and execute.
        os.chmod(emb_path, 0o767)

    # make sure the emb_path permission is changed before other process start to save
    barrier()

    assert rank < world_size
    # Node ID mapping won't be very large if number of nodes is
    # less than 10 billion. An ID mapping of 10 billion nodes
    # will take around 80 GByte.
    if node_id_mapping_file is not None:
        nid_mapping = distribute_nid_map(embeddings, rank, world_size,
            node_id_mapping_file, device)
    else:
        nid_mapping = None

    if isinstance(embeddings, (dgl.distributed.DistTensor, LazyDistTensor)):
        if nid_mapping is None:
            start, end = get_data_range(rank, world_size, len(embeddings))
            embeddings = embeddings[start:end]
        else:
            embeddings = embeddings[nid_mapping]
    elif isinstance(embeddings, dict):
        # We need to duplicate the dict so that the input argument is not changed.
        embeddings = dict(embeddings.items())
        for name, emb in embeddings.items():
            if isinstance(emb, (dgl.distributed.DistTensor, LazyDistTensor)):
                if nid_mapping is None:
                    start, end = get_data_range(rank, world_size, len(emb))
                    emb = emb[start:end]
                else:
                    emb = emb[nid_mapping[name]]
                embeddings[name] = emb

    emb_info = {
        "format": "pytorch",
        "emb_name":[], # This is telling how many node types have node embeddings
        "world_size": world_size
    }

    if isinstance(embeddings, dict):
        # embedding per node type
        for name, emb in embeddings.items():
            os.makedirs(os.path.join(emb_path, name), exist_ok=True)
            th.save(emb, os.path.join(os.path.join(emb_path, name),
                                      f'emb.part{pad_file_index(rank)}.bin'))
            emb_info["emb_name"].append(name)
    else:
        os.makedirs(os.path.join(emb_path, NTYPE), exist_ok=True)
        # There is no ntype for the embedding
        # use NTYPE
        th.save(embeddings, os.path.join(os.path.join(emb_path, NTYPE),
                                         f'emb.part{pad_file_index(rank)}.bin'))
        emb_info["emb_name"] = NTYPE

    if rank == 0:
        with open(os.path.join(emb_path, "emb_info.json"), 'w', encoding='utf-8') as f:
            json.dump(emb_info, f, indent=4)

def save_hdf5_embeddings(emb_path, embeddings, rank, world_size,
    device=th.device('cpu'), node_id_mapping_file=None):
    """ Save embeddings through hdf5 into a single file.

        Parameters
        ----------
        emb_path : str
            The path of the folder where the embeddings are saved.
        embeddings : DistTensor
            Embeddings to save
        rank : int
            Rank of the current process in a distributed environment.
        world_size : int
            World size in a distributed env.
        device: torch device
            Device used for all_to_allv data exchange. For gloo backend
            we store data in CPU, For nccl backend, we need to store
            data in GPU.
        node_id_mapping_file: str
            Path to the file storing node id mapping generated by the
            graph partition algorithm.
    """
    mapped_embeds = remap_embeddings(embeddings, rank, world_size, node_id_mapping_file, device)
    if rank == 0:
        stream_dist_tensors_to_hdf5(mapped_embeds, os.path.join(emb_path, "embed_dict.hdf5"))
        emb_info = {
            "format": "hdf5",
            "world_size":0
        }
        with open(os.path.join(emb_path, "emb_info.json"), 'w', encoding='utf-8') as f:
            json.dump(emb_info, f, indent=4)

def save_shuffled_node_embeddings(shuffled_embs, save_embed_path, save_embed_format="pytorch"):
    """ Save node embeddings that have corresponding node IDs shuffled into Graph
        Node ID space.

        For each node embeddings, two tensors are required and should be
        provided as a tuple: (embedding tensor, node ID tensor).
        The node ID tensor stores node IDs in Graph Node ID space.

        Parameters
        ----------
        shuffled_embs: dict of tuple of tensors
            Embeddings and their associated node ids to be saved
        save_embed_path: str
            Path to save the embeddings
        save_embed_format : str
            The format of saved embeddings.
            Currently support ["pytorch"].
    """
    os.makedirs(save_embed_path, exist_ok=True)
    assert save_embed_format == "pytorch", \
        "save_shuffled_node_embeddings only supports pytorch format now."
    rank = get_rank()
    world_size = get_world_size()
    # [04/16]: Only rank 0 can chmod to let all other ranks to write files.
    if rank == 0:
        # mode 767 means rwx-rw-rwx:
        #     - owner of the folder can read, write, and execute;
        #     - owner' group can read, write;
        #     - others can read, write, and execute.
        os.chmod(save_embed_path, 0o767)
        logging.info("Writing GNN embeddings to "\
            "%s in pytorch format.", save_embed_path)

    # make sure the save_embed_path permission is changed before other process start to save
    barrier()

    emb_info = {
        "format": "pytorch",
        "emb_name":[],
        "world_size":world_size
    }

    for ntype, (embs, nids) in shuffled_embs.items():
        os.makedirs(os.path.join(save_embed_path, ntype), exist_ok=True)
        assert len(nids) == len(embs), \
            f"The embeding length {len(embs)} does not match the node id length {len(nids)}"
        th.save(embs, os.path.join(os.path.join(save_embed_path, ntype),
                                  f'emb.part{pad_file_index(rank)}.bin'))
        th.save(nids, os.path.join(os.path.join(save_embed_path, ntype),
                                  f'nids.part{pad_file_index(rank)}.bin'))
        emb_info["emb_name"].append(ntype)

    if rank == 0:
        with open(os.path.join(save_embed_path, "emb_info.json"), 'w', encoding='utf-8') as f:
            json.dump(emb_info, f, indent=4)

def save_full_node_embeddings(g, save_embed_path,
                              embeddings,
                              node_id_mapping_file,
                              save_embed_format="pytorch"):
<<<<<<< HEAD
    """ Save full node embeddings through pytorch in a distributed way.

        `save_full_node_embeddings` will save two information of an embedding: 1)
        the embedding and 2) its corresponding node ID in GraphStorm node ID space.
        It assumes the input `embeddings` are stored in the DistDGL node ID space
        and the DistDGL node ID starts from 0 to N. It will call NodeIDShuffler to
        shuffle the node IDs from DistDGL ID space into GraphStorm node ID space.
=======
    """ Save all node embeddings with node IDs in Graph Node ID space.

        The input node `embeddings` are stored in Partition Node ID space.
        By default, `save_full_node_embeddings` will translate the node IDs
        from Partition Node ID space into their counterparts in Graph Node
        ID space.

        `save_full_node_embeddings` will save two information of an
        embedding: 1) the embedding and 2) its corresponding node ID
        in Graph Node ID space.
        It assumes the input `embeddings` are stored in Partition Node
        ID space and the IDs start from 0 to N. It will call NodeIDShuffler
        to shuffle the node IDs from Partition Node ID space into Graph
        Node ID space.
>>>>>>> f16976cf

        The saved node embeddings are in the following format:

        Example
        --------
        # embedddings:
        #   ntype0:
        #     nids.part00000.bin
        #     nids.part00001.bin
        #     ...
        #     emb.part00000.bin
        #     emb.part00001.bin
        #     ...
        #   ntype1:
        #     nids.part00000.bin
        #     nids.part00001.bin
        #     ...
        #     emb.part00000.bin
        #     emb.part00001.bin
        #     ...

<<<<<<< HEAD
        Note: `save_pytorch_embeddings` (called by `save_embeddings`) is different from
        `save_full_node_embeddings`. In `save_pytorch_embeddings`, it will shuffle the
        order of node embeddings so that the node embeddings are shuffled according to
        node IDs in the GraphStorm node ID space. While `save_full_node_embeddings`
        shuffles node IDs instead of node embeddings, which is more efficient.

=======
        The content of nids.part files and emb.part files looks like:

        Example:
        --------

        .. code::
        nids.part00000.bin   |   emb.part00000.bin
                             |
        Graph Node ID        |   embeddings
        10                   |   0.112,0.123,-0.011,...
        1                    |   0.872,0.321,-0.901,...
        23                   |   0.472,0.432,-0.732,...
        ...

        Note: `save_pytorch_embeddings` (called by `save_embeddings`) is different from
        `save_full_node_embeddings`. In `save_pytorch_embeddings`, it will shuffle the
        order of node embeddings so that the node embeddings are shuffled according to
        node IDs in Graph Node ID space. While `save_full_node_embeddings`
        shuffles node IDs instead of node embeddings, which is more efficient.

        Note: User need to call graphstorm.gcostruct.remap_result to remap the output
        of `save_full_node_embeddings` from Graph Node ID space to Raw Node ID space.
        GraphStorm's launch scripts will automatically call remap_result by default.

>>>>>>> f16976cf
        Parameters
        ----------
        g: DGLGraph
            The graph
        save_embed_path : str
            The path of the folder where the embeddings are saved.
        embeddings : DistTensor or dict of DistTensor
            Embeddings to save
        node_id_mapping_file : str
            Path to the file storing node id mapping generated by the
            graph partition algorithm.
        save_embed_format : str
            The format of saved embeddings.
            Currently support ["pytorch"].
    """
    assert save_embed_format in ["pytorch"], \
        "Only support save embeddings in the format of ['pytorch']"
    ntypes = list(embeddings.keys())
    nid_shuffler = NodeIDShuffler(g, node_id_mapping_file, ntypes) \
                if node_id_mapping_file else None

    pb = g.get_partition_book()
    shuffled_embs = {}
    for ntype in ntypes:
        if get_rank() == 0:
            logging.info("save embeddings pf %s to %s", ntype, save_embed_path)

        # only save embeddings of target_nidx
        assert ntype in embeddings, \
            f"{ntype} is not in the set of evaluation ntypes {ntypes}"
        emb_nids = \
            dgl.distributed.node_split(th.full((g.num_nodes(ntype),), True, dtype=th.bool),
                                       pb, ntype=ntype, force_even=True)
        emb = embeddings[ntype][emb_nids]
        if nid_shuffler is not None:
            emb_nids = nid_shuffler.shuffle_nids(ntype, emb_nids)
        shuffled_embs[ntype] = (emb, emb_nids)

    save_shuffled_node_embeddings(shuffled_embs, save_embed_path, save_embed_format)


def save_embeddings(emb_path, embeddings, rank, world_size,
    device=th.device('cpu'), node_id_mapping_file=None,
    save_embed_format="pytorch"):
    """ Save embeddings.

        Parameters
        ----------
        emb_path : str
            The path of the folder where the embeddings are saved.
        embeddings : DistTensor or dict of DistTensor
            Embeddings to save
        rank : int
            Rank of the current process in a distributed environment.
        world_size : int
            World size in a distributed env.
        device: torch device
            Device used for all_to_allv data exchange. For gloo backend
            we store data in CPU, For nccl backend, we need to store
            data in GPU.
        node_id_mapping_file : str
            Path to the file storing node id mapping generated by the
            graph partition algorithm.
        save_embed_format : str
            The format of saved embeddings.
            Currently support ["pytorch", "hdf5"].
    """
    os.makedirs(emb_path, exist_ok=True)
    if save_embed_format == "pytorch":
        if rank == 0:
            logging.info("Writing GNN embeddings to %s in pytorch format.",
                    emb_path)
        save_pytorch_embeddings(emb_path, embeddings, rank, world_size,
            device, node_id_mapping_file)
    elif save_embed_format == "hdf5":
        if rank == 0:
            logging.info("Writing GNN embeddings to %s in hdf5 format.", \
                os.path.join(emb_path, 'embed_dict.hdf5'))
        save_hdf5_embeddings(emb_path, embeddings, rank, world_size,
            device, node_id_mapping_file)
    else:
        raise ValueError(f"{emb_path} is not supported for save_embed_format")

def shuffle_predict(predictions, id_mapping_file, pred_type,
                    rank, world_size, device):
    """ Shuffle prediction result according to id_mapping

        Parameters
        ----------
        predictions: dgl DistTensor
            prediction results
        id_mapping_file: str
            Path to the file storing node id mapping or edge id mapping generated by the
            graph partition algorithm.
        pred_type: str or tuple
            Node type or edge type of the prediction target.
        rank: int
            Rank of the current process in a distributed environment.
        world_size : int
            World size in a distributed environment. This tells the size of a distributed cluster
            (How many processes in a cluster).
        device : torch device
            Device used to do data shuffling.
    """
    # In most of cases, id_mapping is a dict for heterogeneous graph.
    # For homogeneous graph, it is just a tensor.
    if rank == 0:
        id_mappings = th.load(id_mapping_file)
        ori_id_mapping = id_mappings[pred_type] if isinstance(id_mappings, dict) else id_mappings
        # new mapping back index
        _, id_mapping = th.sort(ori_id_mapping)
    else:
        id_mapping = None

    local_id_mapping = _exchange_node_id_mapping(
                rank, world_size, device, id_mapping,
                len(predictions)).cpu() # predictions are stored in CPU
    return predictions[local_id_mapping]

class NodeIDShuffler():
    """ Shuffle node ids into the Graph Node ID space according to node_id_mappings

        Parameters
        ----------
        g: Dist DGLGraph
            Graph.
        node_id_mapping_file:
            Path to the file storing node id mapping generated by the
            graph partition algorithm.
        ntypes: list of str
            The node types that will have node ids shuffled.
    """
    def __init__(self, g, node_id_mapping_file, ntypes=None):
        self._g = g
        assert node_id_mapping_file is not None \
            and os.path.exists(node_id_mapping_file), \
            f"{node_id_mapping_file} must exist."

        ntypes = ntypes if ntypes is not None else g.ntypes
        assert isinstance(ntypes, list) and len(ntypes) > 0, \
            f"ntypes is not a list or is an empty list {ntypes}"
        id_mappings = th.load(node_id_mapping_file) if get_rank() == 0 else None

        self._id_mapping_info = {
            ntype: self._load_id_mapping(g, ntype, id_mappings) \
                for ntype in ntypes
        }

    def _load_id_mapping(self, g, ntype, id_mappings):
        """load id mapping of ntype"""
        num_nodes = g.num_nodes(ntype)
        id_mapping_info = create_dist_tensor((num_nodes,), dtype=th.int64,
                                             name=f"mapping-{ntype}",
                                             part_policy=g.get_node_partition_policy(ntype))
        if get_rank() == 0:
            # the id_mapping stores the mapping from shuffled node ID to original ID
            # For example, the id_mapping [1, 0 ,2] means:
            # Original node ID: 1, 0, 2
            # Shuffled node ID: 0, 1, 2
            id_mapping = id_mappings[ntype] if isinstance(id_mappings, dict) else id_mappings
            assert id_mapping.shape[0] == num_nodes, \
                "id mapping should have the same size of num_nodes"
            # Save ID mapping into dist tensor
            id_mapping_info[th.arange(num_nodes)] = id_mapping
        barrier()
        return id_mapping_info

    def shuffle_nids(self, ntype, nids):
        """ Shuffle node ids of nype into their Graph Node ID space.

            Parameters
            ----------
            ntype: str
                Node type of nids.
            nids: torch.Tensor
                Node ids.
        """
        assert ntype in self._id_mapping_info, \
            f"The id mapping of {ntype} is not loaded, please provide ntypes" \
            "when initializing NodeIDShuffler"

        return self._id_mapping_info[ntype][nids]

def save_edge_prediction_result(predictions, src_nids, dst_nids,
                               prediction_path, rank):
    """ Save edge predictions to the given path, i.e., prediction_path.

        The function will save three tensors: 1) predictions, which stores
        the prediction results; 2) src_nids, which stores the source
        node ids of target edges and 3) dst_nids, which stores the
        destination node ids of target edges.
        The (src_nid, dst_nid) pairs can be used to identify the target
        edges.

        Parameters
        ----------
        prediction_path: tensor
            The tensor of predictions.
        src_nids: tensor
            The tensor of src node ids.
        dst_nids: tensor
            The tensor of dst node ids.
        prediction_path: str
            The path of the prediction is saved.
        rank: int
            Rank of the current process in a distributed environment.
    """
    os.makedirs(prediction_path, exist_ok=True)
    # [04/16]: Only rank 0 can chmod to let all other ranks to write files.
    if rank == 0:
        # mode 767 means rwx-rw-rwx:
        #     - owner of the folder can read, write, and execute;
        #     - owner' group can read, write;
        #     - others can read, write, and execute.
        os.chmod(prediction_path, 0o767)
    # make sure the prediction_path permission is changed before other process start to save
    barrier()
    th.save(predictions, os.path.join(prediction_path, f"predict-{pad_file_index(rank)}.pt"))
    th.save(src_nids, os.path.join(prediction_path, f"src_nids-{pad_file_index(rank)}.pt"))
    th.save(dst_nids, os.path.join(prediction_path, f"dst_nids-{pad_file_index(rank)}.pt"))

def save_node_prediction_result(predictions, nids,
                               prediction_path, rank):
    """ Save node predictions to the given path, i.e., prediction_path.

        The function will save two tensors: 1) predictions, which stores
        the prediction results; 2) nides, which stores the node ids of the
        target nodes.

        Parameters
        ----------
        prediction_path: tensor
            The tensor of predictions.
        nids: tensor
            The tensor of target node ids.
        prediction_path: str
            The path of the prediction is saved.
        rank: int
            Rank of the current process in a distributed environment.
    """
    os.makedirs(prediction_path, exist_ok=True)
    # [04/16]: Only rank 0 can chmod to let all other ranks to write files.
    if rank == 0:
        # mode 767 means rwx-rw-rwx:
        #     - owner of the folder can read, write, and execute;
        #     - owner' group can read, write;
        #     - others can read, write, and execute.
        os.chmod(prediction_path, 0o767)
    # make sure the prediction_path permission is changed before other process start to save
    barrier()
    th.save(predictions, os.path.join(prediction_path, f"predict-{pad_file_index(rank)}.pt"))
    th.save(nids, os.path.join(prediction_path, f"nids-{pad_file_index(rank)}.pt"))

def save_prediction_results(predictions, prediction_path, rank):
    """ Save node predictions to the given path

        Parameters
        ----------
        prediction_path: tensor
            The tensor of predictions
        prediction_path: str
            The path of the prediction is saved.
        rank: int
            Rank of the current process in a distributed environment.
    """
    os.makedirs(prediction_path, exist_ok=True)
    # [04/16]: Only rank 0 can chmod to let all other ranks to write files.
    if rank == 0:
        # mode 767 means rwx-rw-rwx:
        #     - owner of the folder can read, write, and execute;
        #     - owner' group can read, write;
        #     - others can read, write, and execute.
        os.chmod(prediction_path, 0o767)
    # make sure the prediction_path permission is changed before other process start to save
    barrier()

    th.save(predictions, os.path.join(prediction_path, f"predict-{pad_file_index(rank)}.pt"))

def save_node_prediction_results(predictions, prediction_path):
    """ Save node predictions to the given path

        The saved node prediction results looks like:

        Example:
        --------
        .. code::
            PATH_TO_RESULTS:
            |- result_info.json
            |- ntype0
                |- predict-00000.pt
                |- predict-00001.pt
                |- ...
                |- nids-00000.pt
                |- nids-00001.pt
                |- ...
            |- ntype1
                |- ...

        The result_info.json contains three information:
           * "format", how data are stored, e.g., "pytorch".
           * "world_size", the total number of file parts. 0 means there is no partition.
           * "ntypes", a list of node types that have prediction results.

        Example:
        --------
        .. code::
            {
                "format": "pytorch",
                "world_size": 8,
                "ntypes": ["movie", "user"]
            }

        .. note::
        The saved prediction results are in Graph Node ID space.
        You need to remap them into Raw Node ID space.

        Parameters
        ----------
        predictions: dict of tuple of tensors
            The dict of tuple of tensors of predict results and the corresponding nids
        prediction_path: str
            The path of the prediction is saved.
    """
    rank = get_rank()
    world_size = get_world_size()
    for ntype, (pred, nids) in predictions.items():
        save_node_prediction_result(pred, nids,
                                    os.path.join(prediction_path, ntype),
                                    rank)
    if rank == 0:
        meta_fname = os.path.join(prediction_path, "result_info.json")
        meta_info = {
            "format": "pytorch",
            "world_size": world_size,
            "ntypes": list(predictions.keys())
        }
        with open(meta_fname, 'w', encoding='utf-8') as f:
            json.dump(meta_info, f, indent=4)

def save_edge_prediction_results(predictions, prediction_path):
    """ Save edge predictions to the given path

        Example:
        --------
        The saved node prediction results looks like:

        .. code::
            PATH_TO_RESULTS:
            |- result_info.json
            |- etype0
                |- predict-00000.pt
                |- predict-00001.pt
                |- ...
                |- src_nids-00000.pt
                |- src_nids-00001.pt
                |- ...
                |- dst_nids-00000.pt
                |- dst_nids-00001.pt
                |- ...
            |- etype1
                |- ...

        The result_info.json contains three information:
           * "format", how data are stored, e.g., "pytorch".
           * "world_size", the total number of file parts. 0 means there is no partition.
           * "etypes", a list of edge types that have prediction results.

        Example:
        --------
        .. code::
            {
                "format": "pytorch",
                "world_size": 8,
                "etypes": [("movie","rated-by","user"), ("user","watched","movie")]
            }

        .. note::
        The saved prediction results are in Graph Node ID space.
        You need to remap them into Raw Node ID space.

        Parameters
        ----------
        prediction: dict of tensor
            The dict of tensors of predictions.
        prediction_path: str
            The path of the prediction is saved.
    """
    rank = get_rank()
    world_size = get_world_size()
    for etype, pred in predictions.items():
        pred_val, src_nid, dst_nid = pred
        save_edge_prediction_result(pred_val, src_nid, dst_nid,
                                     os.path.join(prediction_path, "_".join(etype)), rank)

    if rank == 0:
        meta_fname = os.path.join(prediction_path, "result_info.json")
        meta_info = {
            "format": "pytorch",
            "world_size": world_size,
            "etypes": list(predictions.keys())
        }
        with open(meta_fname, 'w', encoding='utf-8') as f:
            json.dump(meta_info, f, indent=4)

def load_model(model_path, gnn_model=None, embed_layer=None, decoder=None):
    """ Load a complete gnn model.
        A user needs to provide the correct model architectures first.

        Parameters
        ----------
        model_path : str
            The path of the folder where the model is saved.
        gnn_model: model
            GNN model to load
        embed_layer: model
            Embed layer model to load
        decoder: model
            Decoder to load
    """
    gnn_model = gnn_model.module \
        if isinstance(gnn_model, DistributedDataParallel) else gnn_model
    embed_layer = embed_layer.module \
        if isinstance(embed_layer, DistributedDataParallel) else embed_layer
    decoder = decoder.module \
        if isinstance(decoder, DistributedDataParallel) else decoder

    if th.__version__ < "1.13.0":
        logging.warning("torch.load() uses pickle module implicitly, " \
                "which is known to be insecure. It is possible to construct " \
                "malicious pickle data which will execute arbitrary code " \
                "during unpickling. Only load data you trust or " \
                "update torch to 1.13.0+")
        checkpoint = th.load(os.path.join(model_path, 'model.bin'), map_location='cpu')
    else:
        checkpoint = th.load(os.path.join(model_path, 'model.bin'),
                             map_location='cpu',
                             weights_only=True)
    if 'gnn' in checkpoint and gnn_model is not None:
        gnn_model.load_state_dict(checkpoint['gnn'])
    if 'embed' in checkpoint and embed_layer is not None:
        embed_layer.load_state_dict(checkpoint['embed'], strict=False)
    if 'decoder' in checkpoint and decoder is not None:
        decoder.load_state_dict(checkpoint['decoder'])

def load_sparse_emb(target_sparse_emb, ntype_emb_path):
    """load sparse embeddings from ntype_emb_path

        Sparse embeddings are stored as:
            $model_path/ntype0/sparse_emb_0.pt
                               ...
                               sparse_emb_N.pt
            $model_path/ntype1/sparse_emb_0.pt
                               ...
                               sparse_emb_N.pt
            ...

        Example:
        --------
        Load sparse embeddings of an input embed_layer by calling ``load_sparse_emb``
        iterating all the sparse embeddings of the embed_layer

        .. code::
            # embed_layer is the input embed_layer
            # model_path is where the sparse embeddings are stored.
            for ntype, sparse_emb in embed_layer.sparse_embeds.items():
                load_sparse_emb(sparse_emb, os.path.join(model_path, ntype))

        Parameters
        ----------
        target_sparse_emb: dgl.distributed.DistEmbedding
            A Distributed node embedding object where the loaded spare embeddings are stored.
        ntype_emb_path: str
            The path where the node embedding are stored (To be loaded).
    """
    rank = get_rank()
    world_size = get_world_size()
    num_files = len(os.listdir(ntype_emb_path))
    num_embs = target_sparse_emb.num_embeddings
    # Suppose a sparse embedding is trained and saved using N trainers (e.g., GPUs).
    # We are going to use K trainers/infers to load it.
    # The code handles the following cases:
    # 1. N == K
    # 2. N > K, some trainers/infers need to load more than one files
    # 3. N < K, some trainers/infers do not need to load any files
    for i in range(math.ceil(num_files/world_size)):
        file_idx = i * world_size + rank
        if file_idx < num_files:
            emb = th.load(os.path.join(ntype_emb_path,
                                       f'sparse_emb_{pad_file_index(file_idx)}.pt'))

            # Get the target idx range for sparse_emb_{rank}.pt
            start, end = _get_sparse_emb_range(num_embs,
                                                rank=file_idx,
                                                world_size=num_files)
            # write sparse_emb back in an iterative way
            batch_size = 10240
            idxs = th.split(th.arange(end - start), batch_size, dim=0)
            for idx in idxs:
                # TODO: dgl.distributed.DistEmbedding should allow some basic tensor ops
                target_sparse_emb._tensor[start+idx] = emb[idx]

def load_sparse_embeds(model_path, embed_layer):
    """load sparse embeddings if any

        Sparse embeddings are stored as:
        $model_path/ntype0/sparse_emb_0.pt
                           ...
                           sparse_emb_N.pt
        $model_path/ntype1/sparse_emb_0.pt
                           ...
                           sparse_emb_N.pt
        ...

        Parameters
        ----------
        model_path: str
            The path of the model to be saved.
        embed_layer: model
            A (distributed) model of embedding layers.
    """
    if embed_layer is None:
        return
    embed_layer = embed_layer.module \
        if isinstance(embed_layer, DistributedDataParallel) else embed_layer

    if len(embed_layer.sparse_embeds) > 0:
        for ntype, sparse_emb in embed_layer.sparse_embeds.items():
            if th.__version__ < "1.13.0":
                logging.warning("torch.load() uses pickle module implicitly, " \
                        "which is known to be insecure. It is possible to construct " \
                        "malicious pickle data which will execute arbitrary code " \
                        "during unpickling. Only load data you trust or " \
                        "update torch to 1.13.0+")
            emb_path = os.path.join(model_path, ntype)
            assert os.path.exists(emb_path), f"The sparse embedding file {emb_path} doesn't exist."
            load_sparse_emb(sparse_emb, emb_path)

def load_opt_state(model_path, dense_opts, lm_opts, sparse_opts):
    """ Load the optimizer states and resotre the optimizers.

        Parameters
        ----------
        model_path: str
            The path of the model is saved.
        dense_opts: list of optimizers
            Optimzer for dense layers
        lm_opts: list of optimizers
            Optimzer for language models layers
        sparse_opts: list of optimizers
            Optimizer for sparse emb layer
    """
    if th.__version__ < "1.13.0":
        logging.warning("torch.load() uses pickle module implicitly, " \
                "which is known to be insecure. It is possible to construct " \
                "malicious pickle data which will execute arbitrary code " \
                "during unpickling. Only load data you trust")
    checkpoint = th.load(os.path.join(model_path, 'optimizers.bin'), map_location='cpu')

    assert len(dense_opts) <= 1, "We can only support one dense optimizer now."
    assert len(lm_opts) <= 1, "We can only support one language model optimizer now."

    # Load general dense models like gnn and input projection matrix
    if "dense" in checkpoint:
        assert len(dense_opts) == 1, "General dense parameters must exists in the model"
        dense_opts[0].load_state_dict(checkpoint["dense"])
    # Load language models.
    if "lm" in checkpoint:
        assert len(lm_opts) == 1, "Language model parameters must exists in the model"
        lm_opts[0].load_state_dict(checkpoint["lm"])

    # TODO(zhengda) we need to change DGL to make it work.
    if 'sparse' in checkpoint and len(sparse_opts) > 0:
        raise NotImplementedError('We cannot load the state of sparse optimizer')


def remove_saved_models(model_path):
    """ For only save the Top k best performaned models to save disk spaces, need this function to
        removed previously saved model files.

        Parameters
        ----------
        model_path: str
            The path of the model to be removed.

        Returns
        ----------
        status: int
            The remove status.
            0 : successful;
            -1: error occurs for reasons that will be printed.
    """
    assert os.path.exists(model_path), f'The {model_path} does not exists!'

    try:
        shutil.rmtree(model_path)
    except OSError:
        logging.error('Something wrong with deleting contents of %s!', model_path)
        return -1

    return 0

class LazyDistTensor:
    '''Lazy distributed tensor

        When slicing a distributed tensor, we can postpone the operation.
        A user will get the actual data when he slices data from the tensor.
        This behavior is similar to DGL's DistTensor.

        Parameters
        ----------
        dist_tensor : DistTensor
            The distributed tensor
        slice_idx : tensor
            The index to slice the tensor
    '''
    def __init__(self, dist_tensor, slice_idx):
        self.dist_tensor = dist_tensor
        self.slice_idx = slice_idx

    def __len__(self):
        return len(self.slice_idx)

    def __getitem__(self, idx):
        return self.dist_tensor[self.slice_idx[idx]]

    def __setitem__(self, idx, val):
        self.dist_tensor[self.slice_idx[idx]] = val

    @property
    def shape(self):
        """ Shape of lazy tensor
        """
        s = list(self.dist_tensor.shape)
        s[0] = len(self.slice_idx)
        return tuple(s)

    @property
    def dtype(self):
        """ Dtype of lazy tensor
        """
        return self.dist_tensor.dtype

    @property
    def part_policy(self):
        """ Part policy of the underlying dist tensor
        """
        return self.dist_tensor.part_policy

    @property
    def name(self):
        """ Return the name of the underlying dist tensor
        """
        return self.dist_tensor.name

def all_gather(tensor):
    """ Run all_gather on arbitrary tensor data
        Note that this can be further implemented to support arbitrary pickable data
        like list by serialize the data into byte tensor.

        Parameters
        ----------
            data: th.Tensor
                data to collect

        Returns:
        --------
        list of data gathered from each rank: list[th.Tensor]
    """
    # data = data.cpu()
    tensor = tensor.cpu()
    world_size = dist.get_world_size()
    if world_size == 1:
        return [tensor]

    # obtain Tensor size of each rank
    # this is needed to get the maximum size for padding
    # and also to remove the padding when aggregating the results
    local_size = th.LongTensor([tensor.shape[1]])
    size_list = [th.LongTensor([0]) for _ in range(world_size)]
    dist.all_gather(size_list, local_size)
    size_list = [int(size.item()) for size in size_list]
    max_size = max(size_list)

    # receiving Tensor from all ranks
    # we pad the tensor because torch all_gather does not support
    # gathering tensors of different shapes, which cause the deadlock
    tensor_list = []
    placeholder_shape = list(tensor.shape)
    placeholder_shape[-1] = max_size
    for _ in size_list:
        tensor_list.append(th.Tensor(size=placeholder_shape).type(tensor.dtype))
    padding_shape = list(tensor.shape)
    padding_shape[-1] = max_size - local_size
    if local_size != max_size:
        padding = th.Tensor(size=padding_shape).type(tensor.dtype)
        tensor = th.cat((tensor, padding), dim=-1)
    dist.all_gather(tensor_list, tensor)

    data_list = []
    for size, tensr in zip(size_list, tensor_list):
        # remove the padding here by local size of each trainer
        tensr = tensr[..., :size].cpu()
        data_list.append(tensr)

    return data_list

class TopKList():
    """ Purely based on the GSF validation score rank case, which give a score's rank from a list.

    Parameter:
    ----------
        top_k: size of the list, should >= 0. If is 0, then does not keep any record, which is
               for inference only.

    """
    def __init__(self, top_k):
        assert top_k >= 0, f'The top_k argument should be larger or equal to 0, but got {top_k}.'

        self.top_k = top_k
        self.toplist = []

    def insert(self, rank, val):
        """
        Arguments:
        ---------
            rank: int, the rank of the val in the top list, should > 0
            val : the value to be stored in the top list. It could be an object
                  that has comparator method

        Returns:
        ---------
            insert_success: Boolean, if the given rank has been inserted.
                            True, if the topk list is not full or the rank is in the top k
                            False, if the topk list is full and the rank is not in the top k
            return_val: A value either is the given val, or the last top k value in the topk list.
                        If the insert_success is True, the return_val should be the given val,
                        which should be saved, or the last val in the previous topk list, which
                        should be removed;
                        If the insert_success is False, the return_val could be the given val.

        """
        if (rank - 1) >= self.top_k:                # only when list length > k will rank be > k
            insert_success = False
            return_val = val
        else:
            if len(self.toplist) == self.top_k: # list is full
                insert_success = True
                return_val = self.toplist[-1]

                first_part = self.toplist[:(rank - 1)]
                last_part = self.toplist[(rank - 1): -1]
                self.toplist = first_part + [val] + last_part
            else:                                   # list is not full and rank <= list lenght
                insert_success = True
                return_val = val

                first_part = self.toplist[: (rank - 1)]
                last_part = self.toplist[(rank - 1):]
                self.toplist = first_part + [val] + last_part

        return insert_success, return_val

def create_sparse_emb_path(model_path, ntype):
    """ Create sparse embedding save path by the rank 0

         The folders are like:
            $model_path/ntype0/
            $model_path/ntype1/
            ...

        Example:
        --------

        Creat paths on a shared file system for saving sparse embeddings of
        an input embed_layer by calling ``create_sparse_emb_path``
        for each sparse embedding of the embed_layer

        .. code::
            # embed_layer is the input embed_layer
            embed_layer = embed_layer.module \
                if isinstance(embed_layer, DistributedDataParallel) else embed_layer

            if len(embed_layer.sparse_embeds) > 0:
                for ntype, _ in embed_layer.sparse_embeds.items():
                    create_sparse_emb_path(model_path, ntype)
            return

        Parameters
        ----------
        model_path: str
            The path of the model is saved.
        ntype: str
            The node type the sparse embedding belongs to.
    """
    # Assume this method is called by rank 0 who can perform chmod
    if get_rank() == 0:
        emb_path = os.path.join(model_path, ntype)
        os.makedirs(emb_path, exist_ok=True)

        # mode 767 means rwx-rw-rwx:
        #     - owner of the folder can read, write, and execute;
        #     - owner' group can read, write;
        #     - others can read, write, and execute.
        os.chmod(emb_path, 0o767)
    barrier()

def create_sparse_embeds_path(model_path, embed_layer):
    """ create sparse embeddings save path by the rank 0
        The folders are like:

        $model_path/ntype0/
        $model_path/ntype1/
        ...

        Parameters
        ----------
        model_path: str
            The path of the model is saved.
        embed_layer: model
            A (distributed) model of embedding layers.
    """
    if embed_layer is None:
        return

    embed_layer = embed_layer.module \
        if isinstance(embed_layer, DistributedDataParallel) else embed_layer

    if len(embed_layer.sparse_embeds) > 0:
        for ntype, _ in embed_layer.sparse_embeds.items():
            create_sparse_emb_path(model_path, ntype)

def append_to_dict(from_dict, to_dict):
    """ Append content of from_dict to to_dict

        Parameters
        ----------
        from_dict: dict of Tensor
            Dict of tensor to be added to to_dict
        to_dict: dict of Tensor
            Target dict of tensor
    """
    for k, v in from_dict.items():
        if k in to_dict:
            to_dict[k].append(v.cpu())
        else:
            to_dict[k] = [v.cpu()]<|MERGE_RESOLUTION|>--- conflicted
+++ resolved
@@ -537,17 +537,6 @@
 
 def save_pytorch_embeddings(emb_path, embeddings, rank, world_size,
     device=th.device('cpu'), node_id_mapping_file=None):
-<<<<<<< HEAD
-    """ Save embeddings through pytorch a distributed way.
-
-        By default, `save_pytorch_embeddings` will shuffle the order of node embeddings
-        so that the node embeddings are shuffled according to node IDs in the GraphStorm
-        node ID space.
-
-        An alternative way to save node embeddings is calling `save_full_node_embeddings`
-        which is recommended as it is more efficient. Please refer to `save_full_node_embeddings`
-        for more details.
-=======
     """ Save node embeddings as pytorch tensors in a distributed way.
 
         The input node `embeddings` are stored in Partition Node ID space.
@@ -557,7 +546,6 @@
         node embeddings so that they are stored in Graph Node ID space.
 
         The node embeddings are stored into multiple pytorch files.
->>>>>>> f16976cf
 
         Example:
         --------
@@ -776,15 +764,6 @@
                               embeddings,
                               node_id_mapping_file,
                               save_embed_format="pytorch"):
-<<<<<<< HEAD
-    """ Save full node embeddings through pytorch in a distributed way.
-
-        `save_full_node_embeddings` will save two information of an embedding: 1)
-        the embedding and 2) its corresponding node ID in GraphStorm node ID space.
-        It assumes the input `embeddings` are stored in the DistDGL node ID space
-        and the DistDGL node ID starts from 0 to N. It will call NodeIDShuffler to
-        shuffle the node IDs from DistDGL ID space into GraphStorm node ID space.
-=======
     """ Save all node embeddings with node IDs in Graph Node ID space.
 
         The input node `embeddings` are stored in Partition Node ID space.
@@ -799,7 +778,6 @@
         ID space and the IDs start from 0 to N. It will call NodeIDShuffler
         to shuffle the node IDs from Partition Node ID space into Graph
         Node ID space.
->>>>>>> f16976cf
 
         The saved node embeddings are in the following format:
 
@@ -821,14 +799,6 @@
         #     emb.part00001.bin
         #     ...
 
-<<<<<<< HEAD
-        Note: `save_pytorch_embeddings` (called by `save_embeddings`) is different from
-        `save_full_node_embeddings`. In `save_pytorch_embeddings`, it will shuffle the
-        order of node embeddings so that the node embeddings are shuffled according to
-        node IDs in the GraphStorm node ID space. While `save_full_node_embeddings`
-        shuffles node IDs instead of node embeddings, which is more efficient.
-
-=======
         The content of nids.part files and emb.part files looks like:
 
         Example:
@@ -853,7 +823,6 @@
         of `save_full_node_embeddings` from Graph Node ID space to Raw Node ID space.
         GraphStorm's launch scripts will automatically call remap_result by default.
 
->>>>>>> f16976cf
         Parameters
         ----------
         g: DGLGraph
