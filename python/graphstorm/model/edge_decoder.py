"""
    Copyright 2023 Contributors

    Licensed under the Apache License, Version 2.0 (the "License");
    you may not use this file except in compliance with the License.
    You may obtain a copy of the License at

       http://www.apache.org/licenses/LICENSE-2.0

    Unless required by applicable law or agreed to in writing, software
    distributed under the License is distributed on an "AS IS" BASIS,
    WITHOUT WARRANTIES OR CONDITIONS OF ANY KIND, either express or implied.
    See the License for the specific language governing permissions and
    limitations under the License.

    Decoders for edge predictions.
"""
import abc
import numpy as np
import torch as th
from torch import nn

from ..utils import get_backend, is_distributed
from .ngnn_mlp import NGNNMLP
from .gs_layer import GSLayer, GSLayerNoParam
from ..dataloading import (BUILTIN_LP_UNIFORM_NEG_SAMPLER,
                           BUILTIN_LP_JOINT_NEG_SAMPLER,
<<<<<<< HEAD
                           LP_DECODER_EDGE_WEIGHT)
=======
                           EP_DECODER_EDGE_FEAT)
>>>>>>> 689ffe72
from ..eval.utils import calc_distmult_pos_score, calc_dot_pos_score
from ..eval.utils import calc_distmult_neg_head_score, calc_distmult_neg_tail_score

# TODO(zhengda) we need to split it into classifier and regression.
class GSEdgeDecoder(GSLayer):
    """ The abstract class of a GraphStorm edge decoder
    """
    @abc.abstractmethod
    def forward(self, g, h, e_h=None):
        """Forward function.

        Compute logits for each pair ``(ufeat[i], ifeat[i])``. The target
        edges are stored in g.

        Parameters
        ----------
        g : DGLGraph
            The target edge graph
        h : dict of Tensors
            The dictionary containing the embeddings
        e_h : dict of tensors
            The dictionary containing the edge features for g.
        Returns
        -------
        th.Tensor
            Predicting scores for each edge in g.
            Shape: (B, num_classes) for classification
            Shape: (B, ) for regression
        """

    @abc.abstractmethod
    def predict(self, g, h, e_h=None):
        """predict function for this decoder

        Parameters
        ----------
        g : DGLBlock
            The minibatch graph
        h : dict of Tensors
            The dictionary containing the embeddings
        e_h : dict of tensors
            The dictionary containing the edge features for g.

        Returns
        -------
        Tensor : the maximum score of each edge.
        """

    @abc.abstractmethod
    def predict_proba(self, g, h, e_h=None):
        """predict function for this decoder

        Parameters
        ----------
        g : DGLBlock
            The minibatch graph
        h : dict of Tensors
            The dictionary containing the embeddings
        e_h : dict of tensors
            The dictionary containing the edge features for g.

        Returns
        -------
        Tensor : all the scores of each edge.
        """

class DenseBiDecoder(GSEdgeDecoder):
    r"""Dense bi-linear decoder.
    Dense implementation of the bi-linear decoder used in GCMC. Suitable when
    the graph can be efficiently represented by a pair of arrays (one for source
    nodes; one for destination nodes).

    Parameters
    ----------
    in_units : int
        The input node feature size
    num_classes : int
        Number of classes.
    multilabel : bool
        Whether this is a multilabel classification.
    num_basis : int, optional
        Number of basis. (Default: 2)
    dropout_rate : float, optional
        Dropout raite (Default: 0.0)
    target_etype : tuple of str
        The target etype for prediction
    regression : bool
        Whether this is true then we perform regression
    """
    def __init__(self,
                 in_units,
                 num_classes,
                 multilabel,
                 target_etype,
                 num_basis=2,
                 dropout_rate=0.0,
                 regression=False):
        super().__init__()

        basis_out = in_units if regression else num_classes
        self._in_units = in_units
        self._num_classes = num_classes
        self._multilabel = multilabel
        self._num_basis = num_basis
        self.dropout = nn.Dropout(dropout_rate)
        self.basis_para = nn.Parameter(th.randn(num_basis, in_units, in_units))
        self.combine_basis = nn.Linear(self._num_basis, basis_out, bias=False)
        self.reset_parameters()
        self.regression = regression
        # TODO support multi target etypes
        # In the future we can accept both tuple and list of tuple
        assert isinstance(target_etype, tuple) and len(target_etype) == 3, \
            "Target etype must be a tuple of a canonical etype."
        self.target_etype = target_etype
        if regression:
            self.regression_head = nn.Linear(basis_out, 1, bias=True)

    def reset_parameters(self):
        """Reset all parameters in this decoder with xavier uniform method
        """
        for parameter in self.parameters():
            if parameter.dim() > 1:
                nn.init.xavier_uniform_(parameter)

    # pylint: disable=unused-argument
    def forward(self, g, h, e_h=None):
        with g.local_scope():
            u, v = g.edges(etype=self.target_etype)
            src_type, _, dest_type = self.target_etype
            ufeat = h[src_type][u]
            ifeat = h[dest_type][v]

            ufeat = self.dropout(ufeat)
            ifeat = self.dropout(ifeat)
            out = th.einsum('ai,bij,aj->ab', ufeat, self.basis_para.to(ifeat.device), ifeat)
            out = self.combine_basis(out)
            if self.regression:
                out = self.regression_head(out)

        return out

    # pylint: disable=unused-argument
    def predict(self, g, h, e_h=None):
        with g.local_scope():
            u, v = g.edges(etype=self.target_etype)
            src_type, _, dest_type = self.target_etype
            ufeat = h[src_type][u]
            ifeat = h[dest_type][v]
            out = th.einsum('ai,bij,aj->ab', ufeat, self.basis_para.to(ifeat.device), ifeat)
            out = self.combine_basis(out)
            if self.regression:
                out = self.regression_head(out)
            elif self._multilabel:
                out = (th.sigmoid(out) > .5).long()
            else:  # not multilabel
                out = out.argmax(dim=1)
        return out

    # pylint: disable=unused-argument
    def predict_proba(self, g, h, e_h=None):
        with g.local_scope():
            u, v = g.edges(etype=self.target_etype)
            src_type, _, dest_type = self.target_etype
            ufeat = h[src_type][u]
            ifeat = h[dest_type][v]
            out = th.einsum('ai,bij,aj->ab', ufeat, self.basis_para.to(ifeat.device), ifeat)
            out = self.combine_basis(out)
            if self.regression:
                out = self.regression_head(out)
            elif self._multilabel:
                out = th.sigmoid(out)
            else:
                out = th.softmax(out, 1)
        return out

    @property
    def in_dims(self):
        """ The number of input dimensions.

        Returns
        -------
        int : the number of input dimensions.
        """
        return self._in_units

    @property
    def out_dims(self):
        """ The number of output dimensions.

        Returns
        -------
        int : the number of output dimensions.
        """
        return 1 if self.regression else self._num_classes


class MLPEdgeDecoder(GSEdgeDecoder):
    """ MLP based edge classificaiton/regression decoder

    Parameters
    ----------
    h_dim : int
        The input dim of decoder. It is the dim of source or destinatioin node embeddings.
    out_dim : int
        Output dim. e.g., number of classes
    multilabel : bool
        Whether this is a multilabel classification.
    target_etype : tuple of str
        Target etype for prediction
    num_hidden_layers: int
        Number of layers
    regression : Bool
        If this is true then we perform regression
    dropout: float
        Dropout
    """
    def __init__(self,
                 h_dim,
                 out_dim,
                 multilabel,
                 target_etype,
                 num_hidden_layers=1,
                 dropout=0,
                 regression=False,
                 num_ffn_layers=0):
        super(MLPEdgeDecoder, self).__init__()
        self.h_dim = h_dim
        self.multilabel = multilabel
        self.out_dim = h_dim if regression else out_dim
        self.regression = regression
        self.dropout = dropout
        self.num_hidden_layers = num_hidden_layers
        self.num_ffn_layers = num_ffn_layers
        # TODO support multi target etypes
        # In the future we can accept both tuple and list of tuple
        assert isinstance(target_etype, tuple) and len(target_etype) == 3, \
            "Target etype must be a tuple of a canonical etype."
        self.target_etype = target_etype

        self._init_model()

    def _init_model(self):
        """ Init decoder model
        """
        # ngnn layer
        self.ngnn_mlp = NGNNMLP(self.h_dim * 2, self.h_dim * 2,
                                self.num_ffn_layers,
                                th.nn.functional.relu,
                                self.dropout)

        # Here we assume the source and destination nodes have the same dimension.
        self.decoder = nn.Parameter(th.randn(self.h_dim * 2, self.out_dim))
        assert self.num_hidden_layers == 1, "More than one layers not supported"
        nn.init.xavier_uniform_(self.decoder,
                                gain=nn.init.calculate_gain('relu'))
        self.dropout = nn.Dropout(self.dropout)
        if self.regression:
            self.regression_head = nn.Linear(self.out_dim, 1, bias=True)

    def _compute_logits(self, g, h):
        """ Compute forword output

            Parameters
            ----------
            g : DGLBlock
                The minibatch graph
            h : dict of Tensors
                The dictionary containing the embeddings
            Returns
            -------
            th.Tensor
                Output of forward
        """
        with g.local_scope():
            u, v = g.edges(etype=self.target_etype)
            src_type, _, dest_type = self.target_etype
            ufeat = h[src_type][u]
            ifeat = h[dest_type][v]

            h = th.cat([ufeat, ifeat], dim=1)
            if self.num_ffn_layers > 0:
                h = self.ngnn_mlp(h)
            out = th.matmul(h, self.decoder)
        return out

    # pylint: disable=unused-argument
    def forward(self, g, h, e_h=None):
        out = self._compute_logits(g, h)

        if self.regression:
            out = self.regression_head(out)
        return out

    # pylint: disable=unused-argument
    def predict(self, g, h, e_h=None):
        out = self._compute_logits(g, h)

        if self.regression:
            out = self.regression_head(out)
        elif self.multilabel:
            out = (th.sigmoid(out) > .5).long()
        else:  # not multilabel
            out = out.argmax(dim=1)
        return out

    # pylint: disable=unused-argument
    def predict_proba(self, g, h, e_h=None):
        out = self._compute_logits(g, h)

        if self.regression:
            out = self.regression_head(out)
        elif self.multilabel:
            out = th.sigmoid(out)
        else:
            out = th.softmax(out, 1)
        return out

    @property
    def in_dims(self):
        """ The number of input dimensions.

        Returns
        -------
        int : the number of input dimensions.
        """
        return self.h_dim

    @property
    def out_dims(self):
        """ The number of output dimensions.

        Returns
        -------
        int : the number of output dimensions.
        """
        return 1 if self.regression else self.out_dim

class MLPEFeatEdgeDecoder(MLPEdgeDecoder):
    """ MLP based edge classificaiton/regression decoder

    Parameters
    ----------
    h_dim : int
        The input dim of decoder. It is the dim of source or destinatioin node embeddings.
    feat_dim : int
        The input dim of edge features which are used with NN output.
    out_dim : int
        Output dim. e.g., number of classes
    multilabel : bool
        Whether this is a multilabel classification.
    target_etype : tuple of str
        Target etype for prediction
    regression : Bool
        If this is true then we perform regression
    dropout: float
        Dropout
    """
    def __init__(self,
                 h_dim,
                 feat_dim,
                 out_dim,
                 multilabel,
                 target_etype,
                 dropout=0,
                 regression=False,
                 num_ffn_layers=2):
        self.feat_dim = feat_dim
        super(MLPEFeatEdgeDecoder, self).__init__(h_dim=h_dim,
                                                  out_dim=out_dim,
                                                  multilabel=multilabel,
                                                  target_etype=target_etype,
                                                  dropout=dropout,
                                                  regression=regression,
                                                  num_ffn_layers=num_ffn_layers)

    def _init_model(self):
        """ Init decoder model
        """
        self.relu = th.nn.ReLU()

        # [src_emb | dest_emb] @ W -> h_dim
        # Here we assume the source and destination nodes have the same dimension.
        self.nn_decoder = nn.Parameter(th.randn(self.h_dim * 2, self.h_dim))
        # [edge_feat] @ W -> h_dim
        self.feat_decoder = nn.Parameter(th.randn(self.feat_dim, self.h_dim))

        # ngnn before combine layer
        self.ngnn_mlp = NGNNMLP(self.h_dim * 2, self.h_dim * 2,
                                self.num_ffn_layers,
                                th.nn.functional.relu,
                                self.dropout)

        # combine output of nn_decoder and feat_decoder
        self.combine_decoder = nn.Parameter(th.randn(self.h_dim * 2, self.h_dim))
        self.decoder = nn.Parameter(th.randn(self.h_dim, self.out_dim))
        self.dropout = nn.Dropout(self.dropout)


        nn.init.xavier_uniform_(self.nn_decoder,
                                gain=nn.init.calculate_gain('relu'))
        nn.init.xavier_uniform_(self.feat_decoder,
                                gain=nn.init.calculate_gain('relu'))
        nn.init.xavier_uniform_(self.combine_decoder,
                                gain=nn.init.calculate_gain('relu'))
        nn.init.xavier_uniform_(self.decoder,
                                gain=nn.init.calculate_gain('relu'))
        if self.regression:
            self.regression_head = nn.Linear(self.out_dim, 1, bias=True)

    # pylint: disable=arguments-differ
    def _compute_logits(self, g, h, e_h):
        """ Compute forword output

            Parameters
            ----------
            g : DGLBlock
                The minibatch graph
            h : dict of Tensors
                The dictionary containing the embeddings
            Returns
            -------
            th.Tensor
                Output of forward
        """
        assert e_h is not None, "edge feature is required"
        with g.local_scope():
            u, v = g.edges(etype=self.target_etype)
            src_type, _, dest_type = self.target_etype
            ufeat = h[src_type][u]
            ifeat = h[dest_type][v]
            efeat = e_h[self.target_etype]

            # [src_emb | dest_emb] @ W -> h_dim
            h = th.cat([ufeat, ifeat], dim=1)
            nn_h = th.matmul(h, self.nn_decoder)
            nn_h = self.relu(nn_h)
            nn_h = self.dropout(nn_h)
            # [edge_feat] @ W -> h_dim
            feat_h = th.matmul(efeat, self.feat_decoder)
            feat_h = self.relu(feat_h)
            feat_h = self.dropout(feat_h)
            # [nn_h | feat_h] @ W -> h_dim
            combine_h = th.cat([nn_h, feat_h], dim=1)
            if self.num_ffn_layers > 0:
                combine_h = self.ngnn_mlp(combine_h)
            combine_h = th.matmul(combine_h, self.combine_decoder)
            combine_h = self.relu(combine_h)
            out = th.matmul(combine_h, self.decoder)

        return out

    # pylint: disable=signature-differs
    def forward(self, g, h, e_h):
        out = self._compute_logits(g, h, e_h)

        if self.regression:
            out = self.regression_head(out)
        return out

    # pylint: disable=signature-differs
    def predict(self, g, h, e_h):
        out = self._compute_logits(g, h, e_h)

        if self.regression:
            out = self.regression_head(out)
        elif self.multilabel:
            out = (th.sigmoid(out) > .5).long()
        else:  # not multilabel
            out = out.argmax(dim=1)
        return out

    # pylint: disable=signature-differs
    def predict_proba(self, g, h, e_h):
        out = self._compute_logits(g, h, e_h)

        if self.regression:
            out = self.regression_head(out)
        elif self.multilabel:
            out = th.sigmoid(out)
        else:
            out = th.softmax(out, 1)
        return out

##################### Link Prediction Decoders #######################
class LinkPredictNoParamDecoder(GSLayerNoParam):
    """ Abstract class for Link prediction decoder without trainable parameters
    """

    # pylint: disable=arguments-differ
    @abc.abstractmethod
    def forward(self, g, h, e_h=None):
        """Forward function.

        This computes the edge score on every edge type.
        Parameters
        ----------
        g : DGLGraph
            The target edge graph
        h : dict of Tensors
            The dictionary containing the node embeddings
        e_h : dict of tensors
            The dictionary containing the edge features for g.

        Returns
        -------
        th.Tensor
            The prediction scores for all edges in the input graph.
        """

class LinkPredictLearnableDecoder(GSLayer):
    """ Abstract class for Link prediction decoder with trainable parameters
    """

    # pylint: disable=arguments-differ
    @abc.abstractmethod
    def forward(self, g, h, e_h=None):
        """Forward function.

        This computes the edge score on every edge type.
        Parameters
        ----------
        g : DGLGraph
            The target edge graph
        h : dict of Tensors
            The dictionary containing the node embeddings
        e_h : dict of tensors
            The dictionary containing the edge features for g.

        Returns
        -------
        th.Tensor
            The prediction scores for all edges in the input graph.
        """

class LinkPredictDotDecoder(LinkPredictNoParamDecoder):
    """ Link prediction decoder with the score function of dot product
    """
    def __init__(self, in_dim):
        self._in_dim = in_dim

    # pylint: disable=unused-argument
    def forward(self, g, h, e_h=None):
        with g.local_scope():
            scores = []

            for canonical_etype in g.canonical_etypes:
                if g.num_edges(canonical_etype) == 0:
                    continue # the block might contain empty edge types

                src_type, _, dest_type = canonical_etype
                u, v = g.edges(etype=canonical_etype)
                src_emb = h[src_type][u]
                dest_emb = h[dest_type][v]
                scores_etype = calc_dot_pos_score(src_emb, dest_emb)
                scores.append(scores_etype)

            scores=th.cat(scores)
            return scores

    def calc_test_scores(self, emb, pos_neg_tuple, neg_sample_type, device):
        """ Compute scores for positive edges and negative edges

        Parameters
        ----------
        emb: dict of Tensor
            Node embeddings.
        pos_neg_tuple: dict of tuple
            Positive and negative edges stored in a tuple:
            tuple(positive source, negative source,
            postive destination, negatve destination).
            The positive edges: (positive source, positive desitnation)
            The negative edges: (positive source, negative desitnation) and
                                (negative source, positive desitnation)
        neg_sample_type: str
            Describe how negative samples are sampled.
                Uniform: For each positive edge, we sample K negative edges
                Joint: For one batch of positive edges, we sample
                       K negative edges
        device: th.device
            Device used to compute scores

        Return
        ------
        Dict of (Tensor, Tensor)
            Return a dictionary of edge type to
            (positive scores, negative scores)
        """
        assert isinstance(pos_neg_tuple, dict) and len(pos_neg_tuple) == 1, \
            "DotDecoder is only applicable to link prediction task with " \
            "single target training edge type"
        canonical_etype = list(pos_neg_tuple.keys())[0]
        pos_src, neg_src, pos_dst, neg_dst = pos_neg_tuple[canonical_etype]
        utype, _, vtype = canonical_etype
        pos_src_emb = emb[utype][pos_src].to(device)
        pos_dst_emb = emb[vtype][pos_dst].to(device)

        scores = {}
        pos_scores = calc_dot_pos_score(pos_src_emb, pos_dst_emb)
        neg_scores = []
        if neg_src is not None:
            neg_src_emb = emb[utype][neg_src.reshape(-1,)].to(device)
            if neg_sample_type == BUILTIN_LP_UNIFORM_NEG_SAMPLER:
                neg_src_emb = neg_src_emb.reshape(
                    neg_src.shape[0], neg_src.shape[1], -1)
                pos_dst_emb = pos_dst_emb.reshape(
                    pos_dst_emb.shape[0], 1, pos_dst_emb.shape[1])
                neg_score = calc_dot_pos_score(neg_src_emb, pos_dst_emb)
            elif neg_sample_type == BUILTIN_LP_JOINT_NEG_SAMPLER:
                # joint sampled negative samples
                assert len(pos_dst_emb.shape) == 2, \
                    "For joint negative sampler, in evaluation" \
                    "positive src/dst embs should in shape of" \
                    "[eval_batch_size, dimension size]"
                assert len(neg_src_emb.shape) == 2, \
                    "For joint negative sampler, in evaluation" \
                    "negative src/dst embs should in shape of " \
                    "[number_of_negs, dimension size]"
                neg_src_emb = neg_src_emb.reshape(1, neg_src.shape[0], -1)
                pos_dst_emb = pos_dst_emb.reshape(
                    pos_dst_emb.shape[0], 1, pos_dst_emb.shape[1])
                neg_score = calc_dot_pos_score(neg_src_emb, pos_dst_emb)
            else:
                assert False, f"Unknow negative sample type {neg_sample_type}"
            assert len(neg_score.shape) == 2
            neg_scores.append(neg_score)

        if neg_dst is not None:
            if neg_sample_type == BUILTIN_LP_UNIFORM_NEG_SAMPLER:
                neg_dst_emb = emb[vtype][neg_dst.reshape(-1,)].to(device)
                neg_dst_emb = neg_dst_emb.reshape(
                    neg_dst.shape[0], neg_dst.shape[1], -1)
                # uniform sampled negative samples
                pos_src_emb = pos_src_emb.reshape(
                    pos_src_emb.shape[0], 1, pos_src_emb.shape[1])
                neg_score = calc_dot_pos_score(pos_src_emb, neg_dst_emb)
            elif neg_sample_type == BUILTIN_LP_JOINT_NEG_SAMPLER:
                neg_dst_emb = emb[vtype][neg_dst].to(device)
                # joint sampled negative samples
                assert len(pos_src_emb.shape) == 2, \
                    "For joint negative sampler, in evaluation " \
                    "positive src/dst embs should in shape of" \
                    "[eval_batch_size, dimension size]"
                assert len(neg_dst_emb.shape) == 2, \
                    "For joint negative sampler, in evaluation" \
                    "negative src/dst embs should in shape of " \
                    "[number_of_negs, dimension size]"
                pos_src_emb = pos_src_emb.reshape(
                    pos_src_emb.shape[0], 1, pos_src_emb.shape[1])
                neg_dst_emb = neg_dst_emb.reshape(1, neg_dst.shape[0], -1)
                neg_score = calc_dot_pos_score(pos_src_emb, neg_dst_emb)
            else:
                assert False, f"Unknow negative sample type {neg_sample_type}"
            assert len(neg_score.shape) == 2
            neg_scores.append(neg_score)

        neg_scores = th.cat(neg_scores, dim=-1).detach()
        # gloo with cpu will consume less GPU memory
        neg_scores = neg_scores.cpu() \
            if is_distributed() and get_backend() == "gloo" \
            else neg_scores
        pos_scores = pos_scores.detach()
        pos_scores = pos_scores.cpu() \
            if is_distributed() and get_backend() == "gloo" \
            else pos_scores
        scores[canonical_etype] = (pos_scores, neg_scores)
        return scores

    @property
    def in_dims(self):
        """ The number of input dimensions.

        Returns
        -------
        int : the number of input dimensions.
        """
        return self._in_dim

    @property
    def out_dims(self):
        """ The number of output dimensions.

        Returns
        -------
        int : the number of output dimensions.
        """
        return 1

class LinkPredictDistMultDecoder(LinkPredictLearnableDecoder):
    """ Link prediction decoder with the score function of DistMult

    Parameters
    ----------
    etypes : list of tuples
        The canonical edge types of the graph
    h_dim : int
        The hidden dimension
    gamma : float
        The gamma value for initialization
    """
    def __init__(self,
                 etypes,
                 h_dim,
                 gamma=40.):
        super(LinkPredictDistMultDecoder, self).__init__()
        self.num_rels = len(etypes)
        self.h_dim = h_dim
        self.etype2rid = {etype: i for i, etype in enumerate(etypes)}
        self._w_relation = nn.Embedding(self.num_rels, h_dim)
        self.trained_rels = np.zeros(self.num_rels)
        emb_init = gamma / h_dim
        nn.init.uniform_(self._w_relation.weight, -emb_init, emb_init)
        self.relids = th.arange(self.num_rels)#.to(self.device)

    def get_relemb(self, etype):
        """retrieve trained embedding of the given edge type

        Parameters
        ----------
        etype : str
            The edge type.
        """
        i = self.etype2rid[etype]
        assert self.trained_rels[i] > 0, 'The relation {} is not trained'.format(etype)
        return self._w_relation(th.tensor(i).to(self._w_relation.weight.device))

    def get_relembs(self):
        """retrieve all edges' trained embedding and edge type id mapping
        """
        return self._w_relation.weight, self.etype2rid

    # pylint: disable=unused-argument
    def forward(self, g, h, e_h=None):
        with g.local_scope():
            scores=[]

            for canonical_etype in g.canonical_etypes:
                if g.num_edges(canonical_etype) == 0:
                    continue # the block might contain empty edge types

                i = self.etype2rid[canonical_etype]
                self.trained_rels[i] += 1
                rel_embedding = self._w_relation(th.tensor(i).to(self._w_relation.weight.device))
                rel_embedding = rel_embedding.unsqueeze(dim=1)
                src_type, _, dest_type = canonical_etype
                u, v = g.edges(etype=canonical_etype)
                src_emb = h[src_type][u]

                dest_emb = h[dest_type][v]
                rel_embedding = rel_embedding.repeat(1,dest_emb.shape[0]).T
                scores_etype = calc_distmult_pos_score(src_emb, dest_emb, rel_embedding)
                scores.append(scores_etype)
            scores=th.cat(scores)
            return scores

    def calc_test_scores(self, emb, pos_neg_tuple, neg_sample_type, device):
        """ Compute scores for positive edges and negative edges

        Parameters
        ----------
        emb: dict of Tensor
            Node embeddings.
        pos_neg_tuple: dict of tuple
            Positive and negative edges stored in a tuple:
            tuple(positive source, negative source,
            postive destination, negatve destination).
            The positive edges: (positive source, positive desitnation)
            The negative edges: (positive source, negative desitnation) and
                                (negative source, positive desitnation)
        neg_sample_type: str
            Describe how negative samples are sampled.
                Uniform: For each positive edge, we sample K negative edges
                Joint: For one batch of positive edges, we sample
                       K negative edges
        device: th.device
            Device used to compute scores

        Return
        ------
        Dict of (Tensor, Tensor)
            Return a dictionary of edge type to
            (positive scores, negative scores)
        """
        assert isinstance(pos_neg_tuple, dict), \
            "DistMulti is only applicable to heterogeneous graphs." \
            "Otherwise please use dot product decoder"
        scores = {}
        for canonical_etype, (pos_src, neg_src, pos_dst, neg_dst) in pos_neg_tuple.items():
            utype, _, vtype = canonical_etype
            # pos score
            pos_src_emb = emb[utype][pos_src]
            pos_dst_emb = emb[vtype][pos_dst]
            rid = self.etype2rid[canonical_etype]
            rel_embedding = self._w_relation(
                th.tensor(rid).to(self._w_relation.weight.device))
            pos_scores = calc_distmult_pos_score(
                pos_src_emb, pos_dst_emb, rel_embedding, device)
            neg_scores = []

            if neg_src is not None:
                neg_src_emb = emb[utype][neg_src.reshape(-1,)]
                if neg_sample_type == BUILTIN_LP_UNIFORM_NEG_SAMPLER:
                    neg_src_emb = neg_src_emb.reshape(neg_src.shape[0], neg_src.shape[1], -1)
                    # uniform sampled negative samples
                    pos_dst_emb = pos_dst_emb.reshape(
                        pos_dst_emb.shape[0], 1, pos_dst_emb.shape[1])
                    rel_embedding = rel_embedding.reshape(
                        1, 1, rel_embedding.shape[-1])
                    neg_score = calc_distmult_pos_score(
                        neg_src_emb, rel_embedding, pos_dst_emb, device)
                elif neg_sample_type == BUILTIN_LP_JOINT_NEG_SAMPLER:
                    # joint sampled negative samples
                    assert len(pos_dst_emb.shape) == 2, \
                        "For joint negative sampler, in evaluation" \
                        "positive src/dst embs should in shape of" \
                        "[eval_batch_size, dimension size]"
                    assert len(neg_src_emb.shape) == 2, \
                        "For joint negative sampler, in evaluation" \
                        "negative src/dst embs should in shape of " \
                        "[number_of_negs, dimension size]"
                    neg_score = calc_distmult_neg_head_score(
                        neg_src_emb, pos_dst_emb, rel_embedding,
                        1, pos_dst_emb.shape[0], neg_src_emb.shape[0],
                        device)
                    # shape (batch_size, num_negs)
                    neg_score = neg_score.reshape(-1, neg_src_emb.shape[0])
                else:
                    assert False, f"Unknow negative sample type {neg_sample_type}"
                assert len(neg_score.shape) == 2
                neg_scores.append(neg_score)

            if neg_dst is not None:
                if neg_sample_type == BUILTIN_LP_UNIFORM_NEG_SAMPLER:
                    neg_dst_emb = emb[vtype][neg_dst.reshape(-1,)]
                    neg_dst_emb = neg_dst_emb.reshape(neg_dst.shape[0], neg_dst.shape[1], -1)
                    # uniform sampled negative samples
                    pos_src_emb = pos_src_emb.reshape(
                        pos_src_emb.shape[0], 1, pos_src_emb.shape[1])
                    rel_embedding = rel_embedding.reshape(
                        1, 1, rel_embedding.shape[-1])
                    neg_score = calc_distmult_pos_score(
                        pos_src_emb, rel_embedding, neg_dst_emb, device)
                elif neg_sample_type == BUILTIN_LP_JOINT_NEG_SAMPLER:
                    neg_dst_emb = emb[vtype][neg_dst]
                    # joint sampled negative samples
                    assert len(pos_src_emb.shape) == 2, \
                        "For joint negative sampler, in evaluation " \
                        "positive src/dst embs should in shape of" \
                        "[eval_batch_size, dimension size]"
                    assert len(neg_dst_emb.shape) == 2, \
                        "For joint negative sampler, in evaluation" \
                        "negative src/dst embs should in shape of " \
                        "[number_of_negs, dimension size]"
                    neg_score = calc_distmult_neg_tail_score(
                        pos_src_emb, neg_dst_emb, rel_embedding,
                        1, pos_src_emb.shape[0], neg_dst_emb.shape[0],
                        device)
                    # shape (batch_size, num_negs)
                    neg_score = neg_score.reshape(-1, neg_dst_emb.shape[0])
                else:
                    assert False, f"Unknow negative sample type {neg_sample_type}"
                assert len(neg_score.shape) == 2
                neg_scores.append(neg_score)
            neg_scores = th.cat(neg_scores, dim=-1).detach()
            # gloo with cpu will consume less GPU memory
            neg_scores = neg_scores.cpu() \
                if is_distributed() and get_backend() == "gloo" \
                else neg_scores

            pos_scores = pos_scores.detach()
            pos_scores = pos_scores.cpu() \
                if is_distributed() and get_backend() == "gloo" \
                else pos_scores
            scores[canonical_etype] = (pos_scores, neg_scores)

        return scores

    @property
    def in_dims(self):
        """ The number of input dimensions.

        Returns
        -------
        int : the number of input dimensions.
        """
        return self.h_dim

    @property
    def out_dims(self):
        """ The number of output dimensions.

        Returns
        -------
        int : the number of output dimensions.
        """
        return 1

class LinkPredictWeightedDistMultDecoder(LinkPredictDistMultDecoder):
    """Link prediction decoder with the score function of DistMult
       with edge weight.

       When computing loss, edge weights are used to adjust the loss
    """
    def __init__(self, etypes, h_dim, gamma=40., edge_weight_fields=None):
        self._edge_weight_fields = edge_weight_fields
        super(LinkPredictWeightedDistMultDecoder, self).__init__(etypes, h_dim, gamma)

    # pylint: disable=signature-differs
    def forward(self, g, h, e_h):
        """Forward function.

        This computes the DistMult score on every edge type.
        """
        with g.local_scope():
            scores=[]
            weights = []

            for canonical_etype in g.canonical_etypes:
                if g.num_edges(canonical_etype) == 0:
                    continue # the block might contain empty edge types

                i = self.etype2rid[canonical_etype]
                self.trained_rels[i] += 1
                rel_embedding = self._w_relation(th.tensor(i).to(self._w_relation.weight.device))
                rel_embedding = rel_embedding.unsqueeze(dim=1)
                src_type, _, dest_type = canonical_etype
                u, v = g.edges(etype=canonical_etype)
                src_emb = h[src_type][u]

                dest_emb = h[dest_type][v]
                rel_embedding = rel_embedding.repeat(1,dest_emb.shape[0]).T
                scores_etype = calc_distmult_pos_score(src_emb, dest_emb, rel_embedding)

                if e_h is not None and canonical_etype in e_h.keys():
                    weight = e_h[canonical_etype]
                    assert th.is_tensor(weight), \
                        "The edge weight for Link prediction must be a torch tensor." \
                        "LinkPredictWeightedDistMultDecoder only accepts a single edge " \
                        "feature as edge weight."
                    weight = weight.flatten()
                else:
                    # current etype does not has weight
                    weight = th.ones((g.num_edges(canonical_etype),))

                weights.append(weight.to(scores_etype.device))
                scores.append(scores_etype)
            scores = th.cat(scores)
            weights = th.cat(weights)
            return (scores, weights)

class LinkPredictWeightedDotDecoder(LinkPredictDotDecoder):
    """Link prediction decoder with the score function of dot product
       with edge weight.

       When computing loss, edge weights are used to adjust the loss
    """
    def __init__(self, in_dim, edge_weight_fields):
        self._edge_weight_fields = edge_weight_fields
        super(LinkPredictWeightedDotDecoder, self).__init__(in_dim)

    # pylint: disable=signature-differs
    def forward(self, g, h, e_h):
        """Forward function.

        This computes the dot product score on every edge type.
        """
        with g.local_scope():
            scores = []
            weights = []

            for canonical_etype in g.canonical_etypes:
                if g.num_edges(canonical_etype) == 0:
                    continue # the block might contain empty edge types

                src_type, _, dest_type = canonical_etype
                u, v = g.edges(etype=canonical_etype)
                src_emb = h[src_type][u]
                dest_emb = h[dest_type][v]
                scores_etype = calc_dot_pos_score(src_emb, dest_emb)

                if e_h is not None and canonical_etype in e_h.keys():
                    weight = e_h[canonical_etype]
                    assert th.is_tensor(weight), \
                        "The edge weight for Link prediction must be a torch tensor." \
                        "LinkPredictWeightedDotDecoder only accepts a single edge " \
                        "feature as edge weight."
                    weight = weight.flatten()
                else:
                    # current etype does not has weight
                    weight = th.ones((g.num_edges(canonical_etype),))
                weights.append(weight.to(scores_etype.device))
                scores.append(scores_etype)

            scores = th.cat(scores)
            weights = th.cat(weights)
            return (scores, weights)<|MERGE_RESOLUTION|>--- conflicted
+++ resolved
@@ -24,12 +24,8 @@
 from .ngnn_mlp import NGNNMLP
 from .gs_layer import GSLayer, GSLayerNoParam
 from ..dataloading import (BUILTIN_LP_UNIFORM_NEG_SAMPLER,
-                           BUILTIN_LP_JOINT_NEG_SAMPLER,
-<<<<<<< HEAD
-                           LP_DECODER_EDGE_WEIGHT)
-=======
-                           EP_DECODER_EDGE_FEAT)
->>>>>>> 689ffe72
+                           BUILTIN_LP_JOINT_NEG_SAMPLER)
+
 from ..eval.utils import calc_distmult_pos_score, calc_dot_pos_score
 from ..eval.utils import calc_distmult_neg_head_score, calc_distmult_neg_tail_score
 
