"""
    Copyright 2023 Contributors

    Licensed under the Apache License, Version 2.0 (the "License");
    you may not use this file except in compliance with the License.
    You may obtain a copy of the License at

       http://www.apache.org/licenses/LICENSE-2.0

    Unless required by applicable law or agreed to in writing, software
    distributed under the License is distributed on an "AS IS" BASIS,
    WITHOUT WARRANTIES OR CONDITIONS OF ANY KIND, either express or implied.
    See the License for the specific language governing permissions and
    limitations under the License.

    Heterogeneous Graph Transformer (HGT) layer implementation
"""
import logging
import math
import torch as th
import torch.nn.functional as F
import dgl.function as fn

from torch import nn
from dgl.nn.functional import edge_softmax
from ..config import BUILDIN_GNN_BATCH_NORM, BUILDIN_GNN_LAYER_NORM, BUILTIN_GNN_NORM
from .ngnn_mlp import NGNNMLP
from .gnn_encoder_base import (GraphConvEncoder,
                               GSgnnGNNEncoderInterface)
from ..config import BUILTIN_EDGE_FEAT_MP_OPS


class HGTLayer(nn.Module):
    r"""Heterogenous graph transformer (HGT) layer from `Heterogeneous Graph
    Transformer <https://arxiv.org/abs/2003.01332>`__.

    Given a graph :math:`G(V, E)` and input node features :math:`H^{(l-1)}` in the :math:`l-1`
    layer, it computes the new node features in the :math:`l` layer as follows:

    Compute a multi-head attention score for each edge :math:`(s, e, t)` in the graph:

    .. math::

      Attention(s, e, t) = \text{Softmax}\left(||_{i\in[1,h]}ATT-head^i(s, e, t)\right) \\
      ATT-head^i(s, e, t) = \left(K^i(s)W^{ATT}_{\phi(e)}Q^i(t)^{\top}\right)\cdot
        \frac{\mu_{(\tau(s),\phi(e),\tau(t)}}{\sqrt{d}} \\
      K^i(s) = \text{K-Linear}^i_{\tau(s)}(H^{(l-1)}[s]) \\
      Q^i(t) = \text{Q-Linear}^i_{\tau(t)}(H^{(l-1)}[t]) \\

    Compute the message to send on each edge :math:`(s, e, t)`:

    .. math::

      Message(s, e, t) = ||_{i\in[1, h]} MSG-head^i(s, e, t) \\
      MSG-head^i(s, e, t) = \text{M-Linear}^i_{\tau(s)}(H^{(l-1)}[s])W^{MSG}_{\phi(e)} \\

    Send messages to target nodes :math:`t` and aggregate:

    .. math::

      \tilde{H}^{(l)}[t] = \sum_{\forall s\in \mathcal{N}(t)}\left( Attention(s,e,t)
      \cdot Message(s,e,t)\right)

    Compute new node features:

    .. math::

      H^{(l)}[t]=\text{A-Linear}_{\tau(t)}(\sigma(\tilde{H}^{(l)}[t])) + H^{(l-1)}[t]

    Note:
    -----
    * Different from DGL's ``HGTConv``, this implementation is based on heterogeneous graphs.
      Other hyperparameters' default values are same as the DGL's ``HGTConv`` setting.

    * The cross-relation aggregation function of this implementation is ``mean``, which was chosen
      by authors of the HGT paper in their contribution to DGL.

    Examples:
    ----------

    .. code:: python

        # suppose graph and input_feature are ready
        from graphstorm.model import HGTLayer

        layer = HGTLayer(hid_dim, out_dim, g.ntypes, g.canonical_etypes,
                         num_heads, activation, dropout, norm)
        h = layer(g, input_feature)

    Parameters
    ----------
    in_dim: int
        Input dimension size.
    out_dim: int
        Output dimension size.
    ntypes: list of str
        List of node types in the format of [ntype1, ntype2, ...].
    canonical_etypes: list of tuple
        List of canonical edge types in the format of [('src_ntyp1', 'etype1', 'dst_ntype1`),
        ...].
    num_heads: int
        Number of attention heads.
    activation: callable
        Activation function. Default: None.
    dropout: float
        Dropout rate. Default: 0.2.
    norm: str
        Normalization methods. Options:``batch``, ``layer``, and ``None``. Default: ``layer``.
    num_ffn_layers_in_gnn: int
        Number of fnn layers between gnn layers. Default: 0.
    ffn_actication: torch.nn.functional
        Activation for ffn. Default: relu.
    """
    def __init__(self,
                 in_dim,
                 out_dim,
                 ntypes,
                 canonical_etypes,
                 num_heads,
                 activation=None,
                 dropout=0.2,
                 norm=BUILDIN_GNN_LAYER_NORM,
                 num_ffn_layers_in_gnn=0,
                 fnn_activation=F.relu):
        super(HGTLayer, self).__init__()
        self.num_heads = num_heads
        self.out_dim = out_dim
        assert (out_dim % num_heads) == 0, f'The output dimension: {out_dim} should be divisible \
                                             by the number of heads: {num_heads}.'
        self.d_k = out_dim // num_heads
        self.sqrt_dk = math.sqrt(self.d_k)
        self.activation = activation

        # normalization
        if norm in BUILTIN_GNN_NORM:
            self.use_norm = True
        else:
            self.use_norm = False

        # Node type parameters
        self.k_linears, \
            self.q_linears, \
            self.v_linears, \
            self.a_linears, \
            self.norms, \
            self.skip = self._create_node_parameters(ntypes, in_dim, out_dim,
                                                     self.use_norm, norm)

        # Edge type parameters
        self.relation_pri, \
            self.relation_att, \
            self.relation_msg = self._create_edge_parameters(canonical_etypes,
                                                             self.num_heads,
                                                             self.d_k)

        # ngnn
        self.num_ffn_layers_in_gnn = num_ffn_layers_in_gnn
        self.ngnn_mlp = NGNNMLP(out_dim, out_dim,
                                num_ffn_layers_in_gnn, fnn_activation, dropout)

        # Dropout
        self.drop = nn.Dropout(dropout)
        self.warn_msg = set()

    def _create_node_parameters(self, ntypes, in_dim, out_dim, use_norm, norm):
        """ Internal method for creating node type related HGT parameters.
        """
        k_linears = {}
        q_linears = {}
        v_linears = {}
        a_linears = {}
        norms = {}
        skip = {}
        for ntype in ntypes:
            # prepare the key, query, value transformer parameters for each node type
            k_linears[ntype] = nn.Linear(in_dim, out_dim)
            q_linears[ntype] = nn.Linear(in_dim, out_dim)
            v_linears[ntype] = nn.Linear(in_dim, out_dim)
            # prepare the attention transformer parameters for each node type
            a_linears[ntype] = nn.Linear(in_dim, out_dim)
            if use_norm:
                if norm == BUILDIN_GNN_BATCH_NORM:
                    norms[ntype] = nn.BatchNorm1d(out_dim)
                elif norm == BUILDIN_GNN_LAYER_NORM:
                    norms[ntype] = nn.LayerNorm(out_dim)
            skip[ntype] = nn.Parameter(th.ones(1))

        # wrap the key, query, value transformer parameters into a para dict
        para_k_linears = nn.ParameterDict(k_linears)
        para_q_linears = nn.ParameterDict(q_linears)
        para_v_linears = nn.ParameterDict(v_linears)
        # wrap the attention transformer parameters into a para dict
        para_a_linears = nn.ParameterDict(a_linears)
        # set normalization parameters for each node type
        if use_norm:
            para_norms = nn.ParameterDict(norms)
        else:
            para_norms = None
        # set skip jump parameters for each node type
        para_skip = nn.ParameterDict(skip)

        return para_k_linears, para_q_linears, para_v_linears, \
               para_a_linears, para_norms, para_skip

    def _create_edge_parameters(self, canonical_etypes, num_heads, d_k):
        """ Internal method for creating edge type related HGT parameters.
        """
        relation_pri = {}
        relation_att = {}
        relation_msg = {}
        for canonical_etype in canonical_etypes:
            c_etype_str = '_'.join(canonical_etype)
            # prepare the primary, attension, message transformer parameters for each edge type
            relation_pri[c_etype_str] = nn.Parameter(th.ones(num_heads))
            relation_att[c_etype_str] = nn.init.xavier_uniform_(
                nn.Parameter(th.Tensor(num_heads, d_k, d_k)))
            relation_msg[c_etype_str] = nn.init.xavier_uniform_(
                nn.Parameter(th.Tensor(num_heads, d_k, d_k)))

        # wrap the primary, attension, message transformer parameters into para dict
        para_relation_pri = nn.ParameterDict(relation_pri)
        para_relation_att = nn.ParameterDict(relation_att)
        para_relation_msg = nn.ParameterDict(relation_msg)

        return para_relation_pri, para_relation_att, para_relation_msg

    def warning_once(self, warn_msg):
        """ Print same warning msg only once

        Parameters
        ----------
        warn_msg: str
            Warning message
        """
        if warn_msg in self.warn_msg:
            # Skip printing warning
            return
        self.warn_msg.add(warn_msg)
        logging.warning(warn_msg)

    def forward(self, g, h):
        """ HGT layer forward computation.

        Parameters
        ----------
        g: DGLHeteroGraph
            Input DGL heterogenous graph.
        h: dict of Tensor
            Node features for each node type in the format of {ntype: tensor}.

        Returns
        -------
        new_h: dict of Tensor
            New node embeddings for each node type in the format of {ntype: tensor}.
        """
        # pylint: disable=no-member
        with g.local_scope():
            edge_fn = {}
            for srctype, etype, dsttype in g.canonical_etypes:
                c_etype_str = '_'.join((srctype, etype, dsttype))
                # extract each relation as a sub graph
                sub_graph = g[srctype, etype, dsttype]

                k_linear = self.k_linears[srctype]
                v_linear = self.v_linears[srctype]
                q_linear = self.q_linears[dsttype]

                k_val = k_linear(h[srctype]).view(-1, self.num_heads, self.d_k)
                v_val = v_linear(h[srctype]).view(-1, self.num_heads, self.d_k)
                if g.is_block:
                    q_val = q_linear(h[dsttype][:sub_graph.num_dst_nodes()]).view(-1,
                                                                            self.num_heads,
                                                                            self.d_k)
                else:
                    q_val = q_linear(h[dsttype]).view(-1, self.num_heads, self.d_k)

                relation_att = self.relation_att[c_etype_str]
                relation_pri = self.relation_pri[c_etype_str]
                relation_msg = self.relation_msg[c_etype_str]

                k_val = th.einsum("bij,ijk->bik", k_val, relation_att)
                v_val = th.einsum("bij,ijk->bik", v_val, relation_msg)

                sub_graph.srcdata['k'] = k_val
                sub_graph.dstdata['q'] = q_val
                sub_graph.srcdata[f'v_{c_etype_str}'] = v_val

                sub_graph.apply_edges(fn.v_dot_u('q', 'k', 't'))
                attn_score = sub_graph.edata.pop('t').sum(-1) * relation_pri / self.sqrt_dk
                attn_score = edge_softmax(sub_graph, attn_score, norm_by='dst')
                sub_graph.edata[f't_{c_etype_str}'] = attn_score.unsqueeze(-1)

                edge_fn[srctype, etype, dsttype] = (fn.u_mul_e(f'v_{c_etype_str}',
                                                               f't_{c_etype_str}', 'm'),
                                                    fn.sum('m', 't'))

            g.multi_update_all(edge_fn, cross_reducer="mean")

            new_h = {}
            for k, _ in h.items():
                if g.num_dst_nodes(k) > 0:
                    alpha = th.sigmoid(self.skip[k])
                    if g.dstnodes[k].data.get('t') is not None:
                        t = g.dstnodes[k].data['t'].view(-1, self.out_dim)
                        trans_out = self.drop(t)
                        if g.is_block:
                            trans_out = trans_out * alpha + \
                                self.a_linears[k](h[k][:g.num_dst_nodes(k)]) * (1-alpha)
                        else:
                            trans_out = trans_out * alpha + self.a_linears[k](h[k]) * (1-alpha)
                    else:                       # Nodes not really in destination side.
                        warn_msg = "Warning. Graph convolution returned empty " \
                            f"dictionary for nodes in type: {str(k)}. Please check your data" \
                            f" for no in-degree nodes in type: {str(k)}."
                        self.warning_once(warn_msg)
                        # So add psudo self-loop for the destination nodes with its own feature.
                        dst_h = self.a_linears[k](h[k][:g.num_dst_nodes(k)])
                        trans_out = self.drop(dst_h)
                        trans_out = trans_out * alpha + dst_h * (1-alpha)
                else:
                    # Handle zero number of dst nodes, which is an extreme case
                    if g.dstnodes[k].data.get('t') is not None:
                        trans_out = self.a_linears[k](h[k])
                    else:
                        continue

                if self.use_norm:
                    new_h[k] = self.norms[k](trans_out)
                else:
                    new_h[k] = trans_out
                if self.activation:
                    new_h[k] = self.activation(new_h[k])
                if self.num_ffn_layers_in_gnn > 0:
                    new_h[k] = self.ngnn_mlp(new_h[k])

            return new_h


class HGTEncoder(GraphConvEncoder, GSgnnGNNEncoderInterface):
    r""" Heterogenous Graph Transformer (HGT) encoder.

    The ``HGTEncoder`` employs several ``HGTLayer`` as its encoding mechanism.
    The ``HGTEncoder`` should be designated as the model's encoder within Graphstorm.

    .. versionchanged:: 0.4.1
        Add two new arguments ``edge_feat_name`` and ``edge_feat_mp_op`` in v0.4.1 to
        support edge features in HGT encoder.

    Parameters
    -----------
    g: DistGraph
        The input distributed graph.
    hid_dim: int
        Hidden dimension size.
    out_dim: int
        Output dimension size.
    num_hidden_layers: int
        Number of hidden layers. Total GNN layers is equal to ``num_hidden_layers + 1``.
    num_heads: int
        Number of attention heads.
    edge_feat_name: dict of list of str
        User provided edge feature names in the format of {etype1:[feat1, feat2, ...],
        etype2:[...], ...}, or None if not provided.
    edge_feat_mp_op: str
        The opration method to combine source node embeddings with edge embeddings in message
        passing. Options include `concat`, `add`, `sub`, `mul`, and `div`.
        ``concat`` operation will concatenate the source node features with edge features;
        ``add`` operation will add the source node features with edge features together;
        ``sub`` operation will subtract the source node features by edge features;
        ``mul`` operation will multiply the source node features with edge features; and
        ``div`` operation will divide the source node features by edge features.
    dropout: float
        Dropout rate. Default: 0.2.
    norm: str
        Normalization methods. Options:``batch``, ``layer``, and ``None``. Default: ``layer``.
    num_ffn_layers_in_gnn: int
        Number of fnn layers between GNN layers. Default: 0.

    Examples:
    ----------

    .. code:: python

        # Build model and do full-graph inference on HGTEncoder
        from graphstorm import get_node_feat_size
        from graphstorm.model import HGTEncoder
        from graphstorm.model import MLPEdgeDecoder
        from graphstorm.model import GSgnnEdgeModel, GSNodeEncoderInputLayer
        from graphstorm.dataloading import GSgnnData
        from graphstorm.model import do_full_graph_inference

        np_data = GSgnnData(...)

        model = GSgnnEdgeModel(alpha_l2norm=0)
        feat_size = get_node_feat_size(np_data.g, "feat")
        encoder = GSNodeEncoderInputLayer(g, feat_size, 4,
                                          dropout=0,
                                          use_node_embeddings=True)
        model.set_node_input_encoder(encoder)

        gnn_encoder = HGTEncoder(g,
                                 hid_dim=4,
                                 out_dim=4,
                                 num_hidden_layers=1,
                                 num_heads=2,
                                 dropout=0.0,
                                 norm="layer",
                                 num_ffn_layers_in_gnn=0)
        model.set_gnn_encoder(gnn_encoder)
        model.set_decoder(MLPEdgeDecoder(model.gnn_encoder.out_dims,
                                         3, multilabel=False, target_etype=("n0", "r1", "n1"),
                                         num_ffn_layers=num_ffn_layers))

        h = do_full_graph_inference(model, np_data)
    """
    def __init__(self,
                 g,
                 hid_dim,
                 out_dim,
                 num_hidden_layers,
                 num_heads,
                 edge_feat_name=None,
                 edge_feat_mp_op='concat',
                 dropout=0.2,
                 norm=BUILDIN_GNN_LAYER_NORM,
                 num_ffn_layers_in_gnn=0):
        super(HGTEncoder, self).__init__(hid_dim, out_dim, num_hidden_layers)

        # check edge type string format
        if edge_feat_name:
            for etype, _ in edge_feat_name.items():
                assert len(etype) == 3, 'The edge type should be in canonical type format:' + \
                    f'(src_ntype, etype, dst_ntype), but got \"{etype}\".'

        self.layers = nn.ModuleList()
        # h2h
        for _ in range(num_hidden_layers):
            if edge_feat_name is None:
                self.layers.append(HGTLayer(hid_dim,
                                            hid_dim,
                                            g.ntypes,
                                            g.canonical_etypes,
                                            activation=F.relu,
                                            num_heads=num_heads,
                                            dropout=dropout,
                                            norm=norm,
                                            num_ffn_layers_in_gnn=num_ffn_layers_in_gnn,
                                            fnn_activation=F.relu))
            else:
                self.layers.append(HGTLayerwithEdgeFeat(
                                            hid_dim,
                                            hid_dim,
                                            g.ntypes,
                                            g.canonical_etypes,
                                            activation=F.relu,
                                            num_heads=num_heads,
                                            edge_feat_name=edge_feat_name,
                                            edge_feat_mp_op=edge_feat_mp_op,
                                            dropout=dropout,
                                            norm=norm,
                                            num_ffn_layers_in_gnn=num_ffn_layers_in_gnn,
                                            fnn_activation=F.relu))
        # h2o
        if edge_feat_name is None:
            self.layers.append(HGTLayer(hid_dim,
                                        out_dim,
                                        g.ntypes,
                                        g.canonical_etypes,
                                        num_heads=num_heads,
                                        activation=F.relu,
                                        dropout=dropout,
                                        norm=norm))
        else:
            self.layers.append(HGTLayerwithEdgeFeat(
                                        hid_dim,
                                        out_dim,
                                        g.ntypes,
                                        g.canonical_etypes,
                                        activation=F.relu,
                                        num_heads=num_heads,
                                        edge_feat_name=edge_feat_name,
                                        edge_feat_mp_op=edge_feat_mp_op,
                                        dropout=dropout,
                                        norm=norm,
                                        num_ffn_layers_in_gnn=num_ffn_layers_in_gnn,
                                        fnn_activation=F.relu))

    def skip_last_selfloop(self):
        # HGT does not have explicit self-loop
        pass

    def reset_last_selfloop(self):
        # HGT does not have explicit self-loop
        pass

    def is_support_edge_feat(self):
        """ Overwrite ``GraphConvEncoder`` class' method, indicating HGTEncoder
       supports edge features.
        """
        return True

    def forward(self, blocks, n_h, e_hs=None):
        """HGT encoder forward computation.

        .. versionchanged:: 0.4.1
            Change inputs into blocks, n_h and e_hs in v0.4.1 to support edge feature
            in HGT encoder.

        Parameters
        ----------
        blocks: list of DGL MFGs
            Sampled subgraph in the list of DGL message flow graphs (MFGs) format. More
            detailed information about DGL MFG can be found in `DGL Neighbor Sampling
            Overview
            <https://docs.dgl.ai/stochastic_training/neighbor_sampling_overview.html>`_.
        n_h: dict of Tensor
            Input node features for each node type in the format of {ntype: tensor}.
        e_hs: list of dict of Tensor
            Input edge features for each edge type in the format of [{etype1: tensor,
            etype2: tensor, ...}, ...], or [{}, {}. ...] for zero number of edges in input
            blocks. The length of e_hs should be equal to the number of gnn layers.
            Default is None.

        Returns
        ----------
        h: dict of Tensor
            New node embeddings for each node type in the format of {ntype: tensor}.
        """
        if e_hs is not None:
            assert len(e_hs) == len(blocks), 'The size of the list of edge features should ' + \
                f'be equal to the number of blocks, but got {len(e_hs)} layers of edge ' + \
                f'features and {len(blocks)} blocks.'

            for layer, block, e_h in zip(self.layers, blocks, e_hs):
                n_h = layer(block, n_h, e_h)
        else:
            for layer, block in zip(self.layers, blocks):
                n_h = layer(block, n_h)

        return n_h


class HGTLayerwithEdgeFeat(HGTLayer):
    r""" Heterogenous graph transformer (HGT) layer with edge feature supported.

    .. versionadded:: 0.4.1
        In version 0.4.1, add a new HGT layer that supports edge features.

    This class extends from `HGTLayer`.

    Implementation in this class uses a simple idea to include edge features into the original
    HGT model, i.e., combine embeddings of source node with embeddings of edge as the new `K`
    and `V`, then use this new `K` and `V` in HGT formulas. And the way of combination is same
    as the RGCN conv model, including `concat`, `add`, `sub`, `mul`, and `div`. Then the formula
    of computing the message to send on each edge :math:`(s, e, t)` become:

    .. math::

      MSG-head^i(s, e, t) = \text{M-Linear}^i_{\tau(s)}(H^{(l-1)}[s] \text{ op } EF_{e})
      W^{MSG}_{\phi(e)} \\

    where :math:`\text{op}` is one of the `add`, `sub`, `mul`, and `div` operators, and the
    :math:`EF_{e}` is the edge feature of the :math:`\phi(e)` edge type.
<<<<<<< HEAD

=======
    
>>>>>>> 6edb7d83
    For the `concat` operator, the formula is

    .. math::

<<<<<<< HEAD
      MSG-head^i(s, e, t) = (\text{M-Linear}^i_{\tau(s)}(H^{(l-1)}[s]) +
      \text{EF-Linear}^i_{\phi(e)}(EF_{e}))W^{MSG}_{\phi(e)} \\

    where :math:`\text{EF-Linear}^i_{\phi(e)}` is an additional weight for the :math:`\phi(e)`
    edge type.

=======
      MSG-head^i(s, e, t) = (\text{M-Linear}^i_{\tau(s)}(H^{(l-1)}[s]) + 
      \text{EF-Linear}^i_{\phi(e)}(EF_{e}))W^{MSG}_{\phi(e)} \\

    where :math:`\text{EF-Linear}^i_{\phi(e)}` is an additional weight for the :math:`\phi(e)`
    edge type. 
    
>>>>>>> 6edb7d83
    This formula uses a linear algebra trick to implement concatenation operation.
    That is, a linear computation of :math:`concat([e1, e2], dim=-1) @ w` equals to the
    computation of :math:`e1 @ w1 + e2 @ w2`, where embedding :math:`e1` and :math:`e2` have
    the same dimension :math:`(N * in\_dim)`, weight :math:`w` has the dimension
    :math:`(in\_dim * 2, out\_dim)`, and weight :math:`w1` and :math:`w2` have the same dimension
    :math:`(in\_dim, out\_dim)`. Based on this trick, instead of concatenating the source node
    embeddings and edge embeddings first, and then use an edge type specific weights with
    dimension :math:`(in\_dim * 2, out\_dim)` for linear transformation, this implementation uses
    two separated weights, i.e., one for source node type, and one for edge type, for their
    linear transformation first, and then add the transformed embeddings togethor.

    For other HGT formulas, please refer to the `HGTLayer`.

    Parameters
    ----------
    in_dim: int
        Input dimension size.
    out_dim: int
        Output dimension size.
    ntypes: list of str
        List of node types in the format of [ntype1, ntype2, ...].
    canonical_etypes: list of tuple
        List of canonical edge types in the format of [('src_ntyp1', 'etype1', 'dst_ntype1`),
        ...].
    num_heads: int
        Number of attention heads.
    edge_feat_name: dict of list of str
        User provided edge feature names in the format of {etype1:[feat1, feat2, ...],
        etype2:[...], ...}, or None if not provided.
    edge_feat_mp_op: str
        The opration method to combine source node embeddings with edge embeddings in message
        passing. Options include ``concat``, ``add``, ``sub``, ``mul``, and ``div``.
        ``concat`` operation will concatenate the source node features with edge features;
        ``add`` operation will add the source node features with edge features together;
        ``sub`` operation will subtract the source node features by edge features;
        ``mul`` operation will multiply the source node features with edge features; and
        ``div`` operation will divide the source node features by edge features.
    activation: callable
        Activation function. Default: None.
    dropout: float
        Dropout rate. Default: 0.2.
    norm: str
        Normalization methods. Options:``batch``, ``layer``, and ``None``. Default: ``layer``.
    num_ffn_layers_in_gnn: int
        Number of fnn layers between gnn layers. Default: 0.
    ffn_actication: torch.nn.functional
<<<<<<< HEAD
        Activation for ffn. Default: relu.
=======
        Activation for ffn. Default: relu.    
>>>>>>> 6edb7d83
    """
    def __init__(self,
                 in_dim,
                 out_dim,
                 ntypes,
                 canonical_etypes,
                 num_heads,
                 edge_feat_name=None,
                 edge_feat_mp_op='concat',
                 activation=None,
                 dropout=0.2,
                 norm=BUILDIN_GNN_LAYER_NORM,
                 num_ffn_layers_in_gnn=0,
                 fnn_activation=F.relu):
        # initialize base HGT parameters
        super(HGTLayerwithEdgeFeat, self).__init__(
            in_dim=in_dim,
            out_dim=out_dim,
            ntypes=ntypes,
            canonical_etypes=canonical_etypes,
            num_heads=num_heads,
            activation=activation,
            dropout=dropout,
            norm=norm,
            num_ffn_layers_in_gnn=num_ffn_layers_in_gnn,
            fnn_activation=fnn_activation
        )
        # set edge feature related variables
        assert edge_feat_name, 'To use HGTLayerwithEdgeFeat, must provide non-empty edge, ' + \
            f'feature name, but got {edge_feat_name}.'
        self.edge_feat_name=edge_feat_name

        assert edge_feat_mp_op in BUILTIN_EDGE_FEAT_MP_OPS, 'GraphStorm only support edge' + \
            f' message passing operation in {BUILTIN_EDGE_FEAT_MP_OPS}, bug got ' + \
            f'{edge_feat_mp_op}.'
        self.edge_feat_mp_op=edge_feat_mp_op

        # initialize edge feature related parameters for `concat` op
        if edge_feat_mp_op in ['concat']:
            self.ef_linears = self._create_ef_parameters(in_dim, out_dim, canonical_etypes,
                                                         edge_feat_name)

    def _create_ef_parameters(self, in_dim, out_dim, canonical_etypes, edge_feat_name):
        """ Create edge feature specific parameters when message passing operator is `concat`.

        With the design idea of combining edge feature into HGT algorithm, only when the
        message passing operator is `concat`, will we need addition weight parameters. For
        other operators, there is no addition parameters required because edge embeddings have
        the same dimension as the embeddings of source nodes so can be directly added, substracted,
        mutilied or devided.

        In this implementation, we use a linear algebra trick for concatenation operation, i.e.,
        concat([e1, e2], dim=-1) @ w ==  e1 @ w1 + e2 @ w2, where e1 and e2 have the same
        dimension (N * in_dim), w1 and w2 have the same dimension (in_dim, out_dim), and w has
        the dimension (in_dim * 2, out_dim).
<<<<<<< HEAD

=======
        
>>>>>>> 6edb7d83
        Based on this trick, we define edge type specifc parameters to do the linear
        transformation for edge embeddings. For source node embeddings, its weights are defined in
        the `HGTLayer`'s `_create_node_parameters()` function.
        """
        ef_linears = {}
        for canonical_etype in canonical_etypes:
            # TODO: Due to the undetermistic nature of mini-batch sampling, it is possible that
            #       some edge type parameters may not be used at all during model training because
            #       no such edge types are sampled in a block. This could cause weird Pytorch
            #       errors, which are hard to solve because we need to define the weights anyway.
            #  Purpose of this TODO is to leave a clue of this possible error source.
            if canonical_etype in edge_feat_name:
                c_etype_str = '_'.join(canonical_etype)
                ef_linears[c_etype_str] = nn.Linear(in_dim, out_dim)

        para_ef_linears = nn.ParameterDict(ef_linears)

        return para_ef_linears

    def forward(self, g, h, e_h=None):
        """ HGT with edge feature support layer forward computation.

        Parameters
        ----------
        g: DGLHeteroGraph
            Input DGL heterogenous graph.
        h: dict of Tensor
            Node features for each node type in the format of {ntype: tensor}.
        e_h: dict of Tensor
            edge features for each edge type in the format of {etype: tensor}. Default is None.

        Returns
        -------
        dict of Tensor: New node embeddings for each node type in the format of {ntype: tensor}.
        """
<<<<<<< HEAD
        assert e_h is not None and len(e_h) != 0,  "No edge features provided for message " + \
            "passing computation in HGTLayerwithEdgeFeat, please provide edge feature " + \
            "dictionary specified in the \"edge_feat_name\" argument."
=======
        # A corner case, there is 0 edges of edge type with edge features. So no input e_h will
        # be given.
        if e_h is None or len(e_h) == 0:
            total_num_edge = 0
            for can_etype in self.edge_feat_name.keys():
                total_num_edge += g.num_edges(etype=can_etype)
            assert total_num_edge == 0, f"No edge features provided for {total_num_edge} " + \
                "edges in HGTLayerwithEdgeFeat, please check the edge feature information " + \
                "specified in the \"edge_feat_name\" argument during initialization " + \
                "or check the \"e_h\" argument of the forward function.."
            e_h = {}
>>>>>>> 6edb7d83

        # pylint: disable=no-member
        with g.local_scope():
            edge_fn = {}
            for srctype, etype, dsttype in g.canonical_etypes:
                c_etype_str = '_'.join((srctype, etype, dsttype))
                # extract each relation as a sub graph
                sub_graph = g[srctype, etype, dsttype]

                # extract source, destination, and edge embeds
                src_nh = h[srctype]
                sub_graph.srcdata['src_nh'] = src_nh

                # copy source embed to edges, and extract from edata
                sub_graph.apply_edges(fn.copy_u('src_nh', 'src_eh'))
                src_eh = sub_graph.edata['src_eh']

                # extract src, dst, and edge parameters
                k_linear = self.k_linears[srctype]
                v_linear = self.v_linears[srctype]
                q_linear = self.q_linears[dsttype]

                relation_att = self.relation_att[c_etype_str]
                relation_pri = self.relation_pri[c_etype_str]
                relation_msg = self.relation_msg[c_etype_str]

                # combine src_eh with e_h
                if (srctype, etype, dsttype) in e_h.keys():
                    edge_h = e_h[(srctype, etype, dsttype)]
                    if self.edge_feat_mp_op == 'concat':
                        ef_linear = self.ef_linears[c_etype_str]

                        src_k_val = k_linear(src_eh)
                        edge_val = ef_linear(edge_h)
                        k_val = src_k_val + edge_val
                        src_v_val = v_linear(src_eh)
                        v_val = src_v_val + edge_val
                    elif self.edge_feat_mp_op == 'add':
                        new_src_h = src_eh + edge_h
                        k_val = k_linear(new_src_h)
                        v_val = v_linear(new_src_h)
                    elif self.edge_feat_mp_op == 'sub':
                        new_src_h = src_eh - edge_h
                        k_val = k_linear(new_src_h)
                        v_val = v_linear(new_src_h)
                    elif self.edge_feat_mp_op == 'mul':
                        new_src_h = src_eh * edge_h
                        k_val = k_linear(new_src_h)
                        v_val = v_linear(new_src_h)
                    elif self.edge_feat_mp_op == 'div':
                        new_src_h = src_eh / edge_h
                        k_val = k_linear(new_src_h)
                        v_val = v_linear(new_src_h)
                    else:
                        raise ValueError('Unknown edge message passing operation: ' + \
                                        f'{self.edge_feat_mp_op}. It should be one of ' + \
                                        f'{BUILTIN_EDGE_FEAT_MP_OPS}.')

                    k_val = k_val.view(-1, self.num_heads, self.d_k)
                    v_val = v_val.view(-1, self.num_heads, self.d_k)
                else:
                    k_val = k_linear(src_eh).view(-1, self.num_heads, self.d_k)
                    v_val = v_linear(src_eh).view(-1, self.num_heads, self.d_k)

                k_val = th.einsum("bij,ijk->bik", k_val, relation_att)
                v_val = th.einsum("bij,ijk->bik", v_val, relation_msg)

                if g.is_block:
                    q_val = q_linear(h[dsttype][:sub_graph.num_dst_nodes()]).view(-1,
                                                                            self.num_heads,
                                                                            self.d_k)
                else:
                    q_val = q_linear(h[dsttype]).view(-1, self.num_heads, self.d_k)

                # compute attention scores
                sub_graph.edata['k'] = k_val
                sub_graph.dstdata['q'] = q_val
                sub_graph.apply_edges(fn.v_dot_e('q', 'k', 't'))

                attn_score = sub_graph.edata.pop('t').sum(-1) * relation_pri / self.sqrt_dk
                attn_score = edge_softmax(sub_graph, attn_score, norm_by='dst')
                attn_v_val = v_val * attn_score.unsqueeze(-1)
                sub_graph.edata[f'h_{c_etype_str}'] = attn_v_val

                edge_fn[srctype, etype, dsttype] = (fn.copy_e(f'h_{c_etype_str}', 'm'),
                                                    fn.sum('m', 't'))

            g.multi_update_all(edge_fn, cross_reducer="mean")

            new_h = {}
            for k, _ in h.items():
                if g.num_dst_nodes(k) > 0:
                    alpha = th.sigmoid(self.skip[k])
                    if g.dstnodes[k].data.get('t') is not None:
                        t = g.dstnodes[k].data['t'].view(-1, self.out_dim)
                        trans_out = self.drop(t)
                        if g.is_block:
                            trans_out = trans_out * alpha + \
                                self.a_linears[k](h[k][:g.num_dst_nodes(k)]) * (1-alpha)
                        else:
                            trans_out = trans_out * alpha + self.a_linears[k](h[k]) * (1-alpha)
                    else:                       # Nodes not really in destination side.
                        warn_msg = "Warning. Graph convolution returned empty " \
                            f"dictionary for nodes in type: {str(k)}. Please check your data" \
                            f" for no in-degree nodes in type: {str(k)}."
                        self.warning_once(warn_msg)
                        # So add psudo self-loop for the destination nodes with its own feature.
                        dst_h = self.a_linears[k](h[k][:g.num_dst_nodes(k)])
                        trans_out = self.drop(dst_h)
                        trans_out = trans_out * alpha + dst_h * (1-alpha)
                else:
                    # Handle zero number of dst nodes, which is an extreme case
                    if g.dstnodes[k].data.get('t') is not None:
                        trans_out = self.a_linears[k](h[k])
                    else:
                        continue

                if self.use_norm:
                    new_h[k] = self.norms[k](trans_out)
                else:
                    new_h[k] = trans_out
                if self.activation:
                    new_h[k] = self.activation(new_h[k])
                if self.num_ffn_layers_in_gnn > 0:
                    new_h[k] = self.ngnn_mlp(new_h[k])

            return new_h<|MERGE_RESOLUTION|>--- conflicted
+++ resolved
@@ -561,30 +561,17 @@
 
     where :math:`\text{op}` is one of the `add`, `sub`, `mul`, and `div` operators, and the
     :math:`EF_{e}` is the edge feature of the :math:`\phi(e)` edge type.
-<<<<<<< HEAD
-
-=======
     
->>>>>>> 6edb7d83
     For the `concat` operator, the formula is
 
     .. math::
 
-<<<<<<< HEAD
-      MSG-head^i(s, e, t) = (\text{M-Linear}^i_{\tau(s)}(H^{(l-1)}[s]) +
-      \text{EF-Linear}^i_{\phi(e)}(EF_{e}))W^{MSG}_{\phi(e)} \\
-
-    where :math:`\text{EF-Linear}^i_{\phi(e)}` is an additional weight for the :math:`\phi(e)`
-    edge type.
-
-=======
       MSG-head^i(s, e, t) = (\text{M-Linear}^i_{\tau(s)}(H^{(l-1)}[s]) + 
       \text{EF-Linear}^i_{\phi(e)}(EF_{e}))W^{MSG}_{\phi(e)} \\
 
     where :math:`\text{EF-Linear}^i_{\phi(e)}` is an additional weight for the :math:`\phi(e)`
     edge type. 
     
->>>>>>> 6edb7d83
     This formula uses a linear algebra trick to implement concatenation operation.
     That is, a linear computation of :math:`concat([e1, e2], dim=-1) @ w` equals to the
     computation of :math:`e1 @ w1 + e2 @ w2`, where embedding :math:`e1` and :math:`e2` have
@@ -631,11 +618,7 @@
     num_ffn_layers_in_gnn: int
         Number of fnn layers between gnn layers. Default: 0.
     ffn_actication: torch.nn.functional
-<<<<<<< HEAD
-        Activation for ffn. Default: relu.
-=======
         Activation for ffn. Default: relu.    
->>>>>>> 6edb7d83
     """
     def __init__(self,
                  in_dim,
@@ -691,11 +674,7 @@
         concat([e1, e2], dim=-1) @ w ==  e1 @ w1 + e2 @ w2, where e1 and e2 have the same
         dimension (N * in_dim), w1 and w2 have the same dimension (in_dim, out_dim), and w has
         the dimension (in_dim * 2, out_dim).
-<<<<<<< HEAD
-
-=======
         
->>>>>>> 6edb7d83
         Based on this trick, we define edge type specifc parameters to do the linear
         transformation for edge embeddings. For source node embeddings, its weights are defined in
         the `HGTLayer`'s `_create_node_parameters()` function.
@@ -731,11 +710,6 @@
         -------
         dict of Tensor: New node embeddings for each node type in the format of {ntype: tensor}.
         """
-<<<<<<< HEAD
-        assert e_h is not None and len(e_h) != 0,  "No edge features provided for message " + \
-            "passing computation in HGTLayerwithEdgeFeat, please provide edge feature " + \
-            "dictionary specified in the \"edge_feat_name\" argument."
-=======
         # A corner case, there is 0 edges of edge type with edge features. So no input e_h will
         # be given.
         if e_h is None or len(e_h) == 0:
@@ -747,7 +721,6 @@
                 "specified in the \"edge_feat_name\" argument during initialization " + \
                 "or check the \"e_h\" argument of the forward function.."
             e_h = {}
->>>>>>> 6edb7d83
 
         # pylint: disable=no-member
         with g.local_scope():
