--- conflicted
+++ resolved
@@ -205,10 +205,8 @@
                 input_nodes = {g.ntypes[0]: input_nodes}
             assert len(list(input_nodes.keys())) == len(g.ntypes)
             input_feats = data.get_node_feats(input_nodes, device)
-<<<<<<< HEAD
             if blocks is None:
                 continue
-=======
             if data.decoder_edge_feat is not None:
                 input_edges = {etype: target_edge_graph.edges[etype].data[dgl.EID] \
                         for etype in target_edge_graph.canonical_etypes}
@@ -219,7 +217,6 @@
                     for etype, feat in edge_decoder_feats.items()}
             else:
                 edge_decoder_feats = None
->>>>>>> cf68c444
             blocks = [block.to(device) for block in blocks]
             target_edge_graph = target_edge_graph.to(device)
             pred = model.predict(blocks, target_edge_graph, input_feats,
