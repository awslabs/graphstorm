"""
    Copyright 2023 Contributors

    Licensed under the Apache License, Version 2.0 (the "License");
    you may not use this file except in compliance with the License.
    You may obtain a copy of the License at

       http://www.apache.org/licenses/LICENSE-2.0

    Unless required by applicable law or agreed to in writing, software
    distributed under the License is distributed on an "AS IS" BASIS,
    WITHOUT WARRANTIES OR CONDITIONS OF ANY KIND, either express or implied.
    See the License for the specific language governing permissions and
    limitations under the License.

    GNN model for edge prediction s in GraphStorm
"""
import abc
import torch as th
import dgl

from .gnn import GSgnnModel, GSgnnModelBase
from .utils import append_to_dict

from ..utils import barrier

class GSgnnEdgeModelInterface:
    """ The interface for GraphStorm edge prediction model.

    This interface defines two main methods for training and inference.
    """
    @abc.abstractmethod
    def forward(self, blocks, target_edges, node_feats, edge_feats,
                target_edge_feats, labels, input_nodes=None):
        """ The forward function for edge prediction.

        This method is used for training. It takes a mini-batch, including
        the graph structure, node features, edge features and edge labels and
        computes the loss of the model in the mini-batch.

        Parameters
        ----------
        blocks : list of DGLBlock
            The message passing graph for computing GNN embeddings.
        target_edges : a DGLGraph
            The graph where we store target edges to run edge classification.
        node_feats : dict of Tensors
            The input node features of the message passing graphs.
        edge_feats : dict of Tensors
            The input edge features of the message passing graphs.
        target_edge_feats: dict of Tensors
            The edge features of target_edges
        labels: dict of Tensor
            The labels of the predicted edges.
        input_nodes: dict of Tensors
            The input nodes of a mini-batch.

        Returns
        -------
        The loss of prediction.
        """

    @abc.abstractmethod
    def predict(self, blocks, target_edges, node_feats, edge_feats,
                target_edge_feats, input_nodes, return_proba):
        """ Make prediction on the edges.

        Parameters
        ----------
        blocks : list of DGLBlock
            The message passing graph for computing GNN embeddings.
        target_edges : a DGLGraph
            The graph where we store target edges to run edge classification.
        node_feats : dict of Tensors
            The node features of the message passing graphs.
        edge_feats : dict of Tensors
            The edge features of the message passing graphs.
        target_edge_feats: dict of Tensors
            The edge features of target_edges
        input_nodes: dict of Tensors
            The input nodes of a mini-batch.
        return_proba : bool
            Whether or not to return all the predicted results or only the maximum one

        Returns
        -------
        Tensor or dict of Tensor:
            the prediction results. Return all the results when return_proba
            is true otherwise return the maximum value.
        """

class GSgnnEdgeModelBase(GSgnnModelBase,  # pylint: disable=abstract-method
                         GSgnnEdgeModelInterface):
    """ The base class for edge-prediction GNN

    When a user wants to define an edge prediction GNN model and train the model
    in GraphStorm, the model class needs to inherit from this base class.
    A user needs to implement some basic methods including `forward`, `predict`,
    `save_model`, `restore_model` and `create_optimizer`.
    """

class GSgnnEdgeModel(GSgnnModel, GSgnnEdgeModelInterface):
    """ GraphStorm GNN model for edge prediction tasks

    Parameters
    ----------
    alpha_l2norm : float
        The alpha for L2 normalization.
    """
    def __init__(self, alpha_l2norm):
        super(GSgnnEdgeModel, self).__init__()
        self.alpha_l2norm = alpha_l2norm

    # pylint: disable=unused-argument
    def forward(self, blocks, target_edges, node_feats, edge_feats, target_edge_feats,
        labels, input_nodes=None):
        """ The forward function for edge prediction.

        This GNN model doesn't support edge features right now.
        """
        alpha_l2norm = self.alpha_l2norm
        if blocks is None or len(blocks) == 0:
            # no GNN message passing
            encode_embs = self.comput_input_embed(input_nodes, node_feats)
        else:
            encode_embs = self.compute_embed_step(blocks, node_feats, input_nodes)
        # TODO(zhengda) we only support prediction on one edge type now
        assert len(labels) == 1, "We only support prediction on one edge type for now."
        target_etype = list(labels.keys())[0]

<<<<<<< HEAD
        logits = self.decoder(target_edges, encode_embs, target_edge_feats)
=======
        logits = self.decoder(target_edges, encode_embs)
>>>>>>> f6cafc55
        pred_loss = self.loss_func(logits, labels[target_etype])

        # add regularization loss to all parameters to avoid the unused parameter errors
        reg_loss = th.tensor(0.).to(pred_loss.device)
        # L2 regularization of dense parameters
        for d_para in self.get_dense_params():
            reg_loss += d_para.square().sum()

        # weighted addition to the total loss
        return pred_loss + alpha_l2norm * reg_loss

    def predict(self, blocks, target_edges, node_feats, edge_feats,
                target_edge_feats, input_nodes, return_proba=False):
        """ Make prediction on edges.
        """
        if blocks is None or len(blocks) == 0:
            # no GNN message passing in encoder
            encode_embs = self.comput_input_embed(input_nodes, node_feats)
        else:
            encode_embs = self.compute_embed_step(blocks, node_feats, input_nodes)
        if return_proba:
<<<<<<< HEAD
            return self.decoder.predict_proba(target_edges, encode_embs, target_edge_feats)
        return self.decoder.predict(target_edges, encode_embs, target_edge_feats)
=======
            return self.decoder.predict_proba(target_edges, encode_embs)
        return self.decoder.predict(target_edges, encode_embs)
>>>>>>> f6cafc55

def edge_mini_batch_gnn_predict(model, loader, return_proba=True, return_label=False):
    """ Perform mini-batch prediction on a GNN model.

    Parameters
    ----------
    model : GSgnnModel
        The GraphStorm GNN model
    loader : GSgnnEdgeDataLoader
        The GraphStorm dataloader
    return_proba: bool
        Whether to return all the predictions or the maximum prediction
    return_label : bool
        Whether or not to return labels

    Returns
    -------
    dict of Tensor : GNN prediction results. Return all the results when return_proba is true
        otherwise return the maximum result.
    dict of Tensor : labels if return_labels is True
    """
    device = model.device
    data = loader.data
    g = data.g
    preds = {}
    labels = {}
    model.eval()

    with th.no_grad():
        for input_nodes, target_edge_graph, blocks in loader:
            if not isinstance(input_nodes, dict):
                assert len(g.ntypes) == 1
                input_nodes = {g.ntypes[0]: input_nodes}
            input_feats = data.get_node_feats(input_nodes, device)
            if data.decoder_edge_feat is not None:
                input_edges = {etype: target_edge_graph.edges[etype].data[dgl.EID] \
                        for etype in target_edge_graph.canonical_etypes}
                edge_decoder_feats = data.get_edge_feats(input_edges,
                                                         data.decoder_edge_feat,
                                                         target_edge_graph.device)
                edge_decoder_feats = {etype: feat.to(th.float32) \
                    for etype, feat in edge_decoder_feats.items()}
            else:
                edge_decoder_feats = None
            blocks = [block.to(device) for block in blocks]
            target_edge_graph = target_edge_graph.to(device)
            pred = model.predict(blocks, target_edge_graph, input_feats,
<<<<<<< HEAD
                                 None, edge_decoder_feats, input_nodes,
                                 return_proba)

            # TODO expand code for multiple edge types
            assert len(target_edge_graph.etypes) == 1
=======
                                 None, None, input_nodes,
                                 return_proba)

            # TODO expand code for multiple edge types
            assert len(target_edge_graph.etypes) == 1, \
                "GraphStorm does not support multi-task training on " \
                "different edge types now."
>>>>>>> f6cafc55
            target_etype = target_edge_graph.canonical_etypes[0]

            if return_label:
                # retrieving seed edge id from the graph to find labels
                # TODO(zhengda) the data loader should return labels directly.
                seeds = target_edge_graph.edges[target_etype].data[dgl.EID]
                lbl = data.get_labels({target_etype: seeds})
                assert len(lbl) == 1
                append_to_dict(lbl, labels)
            if isinstance(pred, dict):
                append_to_dict(pred, preds)
            else: # model.predict return a tensor instead of a dict
                append_to_dict({target_etype: pred}, preds)

    model.train()
    for target_etype, pred in preds.items():
        preds[target_etype] = th.cat(pred)
    if return_label:
        for target_etype, label in labels.items():
            labels[target_etype] = th.cat(label)
        return preds, labels
    else:
        return preds, None

def edge_mini_batch_predict(model, emb, loader, return_proba=True, return_label=False):
    """ Perform mini-batch prediction.

    This function usually follows full-grain GNN embedding inference. After having
    the GNN embeddings, we need to perform mini-batch computation to make predictions
    on the GNN embeddings.

    Parameters
    ----------
    model : GSgnnModel
        The GraphStorm GNN model
    emb : dict of Tensor
        The GNN embeddings
    loader : GSgnnEdgeDataLoader
        The GraphStorm dataloader
    return_proba: bool
        Whether to return all the predictions or the maximum prediction
    return_label : bool
        Whether or not to return labels

    Returns
    -------
    dict of Tensor : GNN prediction results. Return all the results when return_proba is true
        otherwise return the maximum result.
    dict of Tensor : labels if return_labels is True
    """
    # find the target src and dst ntypes
    model.eval()
    decoder = model.decoder
    data = loader.data
    preds = {}
    labels = {}

    if return_label:
        assert data.labels is not None, \
            "Return label is required, but the label field is not provided whem" \
            "initlaizing the inference dataset."

    with th.no_grad():
        # save preds and labels together in order not to shuffle
        # the order when gather tensors from other trainers
        device = model.device
        for input_nodes, target_edge_graph, _ in loader:
            # TODO suppport multiple target edge types
            assert len(target_edge_graph.etypes) == 1
            target_etype = target_edge_graph.canonical_etypes[0]
            batch_embs = {}
            for ntype, in_nodes in input_nodes.items():
                batch_embs[ntype] = emb[ntype][in_nodes].to(device)
            target_edge_graph = target_edge_graph.to(device)
<<<<<<< HEAD
            if data.decoder_edge_feat is not None:
                input_edges = {etype: target_edge_graph.edges[etype].data[dgl.EID] \
                        for etype in target_edge_graph.canonical_etypes}
                edge_decoder_feats = data.get_edge_feats(input_edges,
                                                         data.decoder_edge_feat,
                                                         target_edge_graph.device)
                edge_decoder_feats = {etype: feat.to(th.float32) \
                    for etype, feat in edge_decoder_feats.items()}
            else:
                edge_decoder_feats = None

            if return_proba:
                pred = decoder.predict_proba(target_edge_graph, batch_embs, edge_decoder_feats)
            else:
                pred = decoder.predict(target_edge_graph, batch_embs, edge_decoder_feats)
=======
            # TODO(zhengda) how to deal with edge features?
            if return_proba:
                pred = decoder.predict_proba(target_edge_graph, batch_embs)
            else:
                pred = decoder.predict(target_edge_graph, batch_embs)
>>>>>>> f6cafc55
            append_to_dict({target_etype: pred}, preds)

            # TODO(zhengda) we need to have the data loader reads everything,
            # instead of reading labels here.
            if return_label:
                lbl = data.get_labels(
                    {target_etype: target_edge_graph.edges[target_etype].data[dgl.EID]})
                append_to_dict(lbl, labels)
    barrier()

    model.train()
    for target_etype, pred in preds.items():
        preds[target_etype] = th.cat(pred)
    if return_label:
        for target_etype, label in labels.items():
            labels[target_etype] = th.cat(label)
        return preds, labels
    else:
        return preds, None<|MERGE_RESOLUTION|>--- conflicted
+++ resolved
@@ -128,11 +128,7 @@
         assert len(labels) == 1, "We only support prediction on one edge type for now."
         target_etype = list(labels.keys())[0]
 
-<<<<<<< HEAD
         logits = self.decoder(target_edges, encode_embs, target_edge_feats)
-=======
-        logits = self.decoder(target_edges, encode_embs)
->>>>>>> f6cafc55
         pred_loss = self.loss_func(logits, labels[target_etype])
 
         # add regularization loss to all parameters to avoid the unused parameter errors
@@ -154,13 +150,8 @@
         else:
             encode_embs = self.compute_embed_step(blocks, node_feats, input_nodes)
         if return_proba:
-<<<<<<< HEAD
             return self.decoder.predict_proba(target_edges, encode_embs, target_edge_feats)
         return self.decoder.predict(target_edges, encode_embs, target_edge_feats)
-=======
-            return self.decoder.predict_proba(target_edges, encode_embs)
-        return self.decoder.predict(target_edges, encode_embs)
->>>>>>> f6cafc55
 
 def edge_mini_batch_gnn_predict(model, loader, return_proba=True, return_label=False):
     """ Perform mini-batch prediction on a GNN model.
@@ -208,21 +199,13 @@
             blocks = [block.to(device) for block in blocks]
             target_edge_graph = target_edge_graph.to(device)
             pred = model.predict(blocks, target_edge_graph, input_feats,
-<<<<<<< HEAD
                                  None, edge_decoder_feats, input_nodes,
-                                 return_proba)
-
-            # TODO expand code for multiple edge types
-            assert len(target_edge_graph.etypes) == 1
-=======
-                                 None, None, input_nodes,
                                  return_proba)
 
             # TODO expand code for multiple edge types
             assert len(target_edge_graph.etypes) == 1, \
                 "GraphStorm does not support multi-task training on " \
                 "different edge types now."
->>>>>>> f6cafc55
             target_etype = target_edge_graph.canonical_etypes[0]
 
             if return_label:
@@ -297,7 +280,6 @@
             for ntype, in_nodes in input_nodes.items():
                 batch_embs[ntype] = emb[ntype][in_nodes].to(device)
             target_edge_graph = target_edge_graph.to(device)
-<<<<<<< HEAD
             if data.decoder_edge_feat is not None:
                 input_edges = {etype: target_edge_graph.edges[etype].data[dgl.EID] \
                         for etype in target_edge_graph.canonical_etypes}
@@ -313,13 +295,6 @@
                 pred = decoder.predict_proba(target_edge_graph, batch_embs, edge_decoder_feats)
             else:
                 pred = decoder.predict(target_edge_graph, batch_embs, edge_decoder_feats)
-=======
-            # TODO(zhengda) how to deal with edge features?
-            if return_proba:
-                pred = decoder.predict_proba(target_edge_graph, batch_embs)
-            else:
-                pred = decoder.predict(target_edge_graph, batch_embs)
->>>>>>> f6cafc55
             append_to_dict({target_etype: pred}, preds)
 
             # TODO(zhengda) we need to have the data loader reads everything,
