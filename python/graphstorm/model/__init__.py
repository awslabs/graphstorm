--- conflicted
+++ resolved
@@ -31,14 +31,10 @@
 from .rgat_encoder import RelationalGATEncoder
 
 from .node_decoder import EntityClassifier, EntityRegression
-<<<<<<< HEAD
 from .edge_decoder import (DenseBiDecoder,
                            MLPEdgeDecoder,
-                           MLPEFeatEdgeDecoder)
-=======
-from .edge_decoder import DenseBiDecoder, MLPEdgeDecoder
->>>>>>> 3c09478a
-from .edge_decoder import (LinkPredictDotDecoder,
+                           MLPEFeatEdgeDecoder,
+                           LinkPredictDotDecoder,
                            LinkPredictDistMultDecoder,
                            LinkPredictWeightedDotDecoder,
                            LinkPredictWeightedDistMultDecoder)
