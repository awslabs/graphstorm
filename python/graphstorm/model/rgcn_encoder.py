--- conflicted
+++ resolved
@@ -139,13 +139,8 @@
         for k, _ in inputs.items():
             if g.number_of_dst_nodes(k) > 0:
                 if k not in hs:
-<<<<<<< HEAD
-                    warnings.warn("Graph convolution returned empty dictionary, "
-                          f"for node with type: {str(k)}")
-=======
                     warnings.warn("Warning. Graph convolution returned empty "
                         f"dictionary, for node with type: {str(k)}")
->>>>>>> c248f985
                     for _, in_v in inputs_src.items():
                         device = in_v.device
                     hs[k] = th.zeros((g.number_of_dst_nodes(k), self.out_feat), device=device)
