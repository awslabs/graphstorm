"""
    Copyright 2023 Contributors

    Licensed under the Apache License, Version 2.0 (the "License");
    you may not use this file except in compliance with the License.
    You may obtain a copy of the License at

       http://www.apache.org/licenses/LICENSE-2.0

    Unless required by applicable law or agreed to in writing, software
    distributed under the License is distributed on an "AS IS" BASIS,
    WITHOUT WARRANTIES OR CONDITIONS OF ANY KIND, either express or implied.
    See the License for the specific language governing permissions and
    limitations under the License.

    Embedding layer implementation
"""
import torch as th
from torch import nn
import torch.nn.functional as F
from dgl.distributed import DistEmbedding, DistTensor, node_split

from .gs_layer import GSLayer
from ..dataloading.dataset import prepare_batch_input
from ..utils import get_rank
from .ngnn_mlp import NGNNMLP

def init_emb(shape, dtype):
    """Create a tensor with the given shape and date type.

    This function is used to initialize the data in the distributed embedding layer
    and set their value with uniformly random values.

    Parameters
    ----------
    shape : tuple of int
        The shape of the tensor.
    dtype : Pytorch dtype
        The data type

    Returns
    -------
    Tensor : the tensor with random values.
    """
    arr = th.zeros(shape, dtype=dtype)
    nn.init.uniform_(arr, -1.0, 1.0)
    return arr

class GSNodeInputLayer(GSLayer): # pylint: disable=abstract-method
    """The input layer for all nodes in a heterogeneous graph.

    Parameters
    ----------
    g: DistGraph
        The distributed graph
    """
    def __init__(self, g):
        super(GSNodeInputLayer, self).__init__()
        self.g = g

    def prepare(self, _):
        """ Preparing input layer for training or inference.

        The input layer can pre-compute node features in the preparing step
        if needed. For example pre-compute all BERT embeddings

        Default action: Do nothing
        """

    def freeze(self, _):
        """ Freeze the models in input layer during model training

        Default action: Do nothing
        """

    def unfreeze(self):
        """ Unfreeze the models in input layer during model training

        Default action: Do nothing
        """

    def get_general_dense_parameters(self):
        """ Get dense layers' parameters.

        Returns
        -------
        list of Tensors: the dense parameters
        """
        return self.parameters()

    def get_lm_dense_parameters(self):
        """ Get the language model related parameters
        Returns
        -------
        list of Tensors: the language model parameters.
        """
        # By default, there is no language model
        return []

    def get_sparse_params(self):
        """ Get the sparse parameters.

        Returns
        -------
        list of Tensors: the sparse embeddings.
        """
        # By default, there is no sparse_embeds
        return []

    def require_cache_embed(self):
        """ Whether to cache the embeddings for inference.

        If the input encoder has heavy computations, such as BERT computations,
        it should return True and the inference engine will cache the embeddings
        from the input encoder.

        Returns
        -------
        Bool : True if we need to cache the embeddings for inference.
        """
        return False

    @property
    def in_dims(self):
        """ The number of input dimensions.

        The input dimension can be different for different node types.
        """
        return None

class ZeroEmbedding:
    def __init__(self, embed_size):
        self._embed_size = embed_size

    def __call__(self, input_nodes, device):
        return th.zeros(len(input_nodes), self._embed_size, device=device)

    @property
    def embedding_dim(self):
        return self._embed_size

def _get_node_embed(g, ntype, embed_size, embed_type):
    if embed_type == "learnable":
        part_policy = g.get_node_partition_policy(ntype)
        embed_name = 'learnable_embed'
        return DistEmbedding(g.number_of_nodes(ntype), embed_size,
                             embed_name + '_' + ntype, init_emb, part_policy)
    elif embed_type == "zero":
        return ZeroEmbedding(embed_size)
    else:
        raise ValueError(f"Invalid embed type: {embed_type}")

class GSNodeEncoderInputLayer(GSNodeInputLayer):
    """The input encoder layer for all nodes in a heterogeneous graph.

    The input layer adds learnable embeddings on nodes if the nodes do not have features.
    It adds a linear layer on nodes with node features and the linear layer projects the node
    features to a specified dimension. A user can add learnable embeddings on the nodes
    with node features. In this case, the input layer combines the node features with
    the learnable embeddings and project them to the specified dimension.

    Parameters
    ----------
    g: DistGraph
        The distributed graph
    feat_size : dict of int
        The original feat sizes of each node type
    embed_size : int
        The embedding size
    activation : func
        The activation function
    dropout : float
        The dropout parameter
    use_node_embeddings : bool
        Whether we will use the node embeddings for individual nodes even when node features are
        available.
    num_ffn_layers_in_input: int, optional
        Number of layers of feedforward neural network for each node type in the input layers
    """
    def __init__(self,
                 g,
                 feat_size,
                 embed_size,
                 activation=None,
                 dropout=0.0,
                 use_node_embeddings=False,
                 force_no_embeddings=False,
                 embed_type="zero",
                 num_ffn_layers_in_input=0,
                 ffn_activation=F.relu,
                 ):
        super(GSNodeEncoderInputLayer, self).__init__(g)
        self.embed_size = embed_size
        self.dropout = nn.Dropout(dropout)
        self.use_node_embeddings = use_node_embeddings
<<<<<<< HEAD
        if force_no_embeddings:
            assert not use_node_embeddings

=======
        self.activation = activation
>>>>>>> 2f3203d4
        # create weight embeddings for each node for each relation
        self.proj_matrix = nn.ParameterDict()
        self.input_projs = nn.ParameterDict()
        self._embed_layers = {}
        for ntype in g.ntypes:
            feat_dim = 0
            if feat_size[ntype] > 0:
                feat_dim += feat_size[ntype]
            if feat_dim > 0:
                if get_rank() == 0:
                    print('Node {} has {} features.'.format(ntype, feat_dim))
                input_projs = nn.Parameter(th.Tensor(feat_dim, self.embed_size))
                nn.init.xavier_uniform_(input_projs, gain=nn.init.calculate_gain('relu'))
                self.input_projs[ntype] = input_projs
                if self.use_node_embeddings:
                    if get_rank() == 0:
                        print('Use additional sparse embeddings on node {}'.format(ntype))
                    self._embed_layers[ntype] = _get_node_embed(g, ntype, self.embed_size,
                                                                embed_type)
                    proj_matrix = nn.Parameter(th.Tensor(2 * self.embed_size, self.embed_size))
                    nn.init.xavier_uniform_(proj_matrix, gain=nn.init.calculate_gain('relu'))
                    # nn.ParameterDict support this assignment operation if not None,
                    # so disable the pylint error
                    self.proj_matrix[ntype] = proj_matrix   # pylint: disable=unsupported-assignment-operation
            elif not force_no_embeddings:
                if get_rank() == 0:
                    print(f'Use sparse embeddings on node {ntype}:{g.number_of_nodes(ntype)}')
                proj_matrix = nn.Parameter(th.Tensor(self.embed_size, self.embed_size))
                nn.init.xavier_uniform_(proj_matrix, gain=nn.init.calculate_gain('relu'))
                self.proj_matrix[ntype] = proj_matrix
                self._embed_layers[ntype] = _get_node_embed(g, ntype, self.embed_size,
                                                            embed_type)

        # ngnn
        self.num_ffn_layers_in_input = num_ffn_layers_in_input
        self.ngnn_mlp = nn.ModuleDict({})
        for ntype in g.ntypes:
            self.ngnn_mlp[ntype] = NGNNMLP(embed_size, embed_size,
                            num_ffn_layers_in_input, ffn_activation, dropout)

    def forward(self, input_feats, input_nodes):
        """Forward computation

        Parameters
        ----------
        input_feats: dict
            input features
        input_nodes: dict
            input node ids

        Returns
        -------
        a dict of Tensor: the node embeddings.
        """
        assert isinstance(input_feats, dict), 'The input features should be in a dict.'
        assert isinstance(input_nodes, dict), 'The input node IDs should be in a dict.'
        embs = {}
        for ntype in input_nodes:
            emb = None
            if ntype in input_feats:
                assert ntype in self.input_projs, \
                        f"We need a projection for node type {ntype}"
                # If the input data is not float, we need to convert it t float first.
                emb = input_feats[ntype].float() @ self.input_projs[ntype]
                if self.use_node_embeddings:
                    assert ntype in self._embed_layers, \
                            f"We need sparse embedding for node type {ntype}"
                    node_emb = self._embed_layers[ntype](input_nodes[ntype], emb.device)
                    concat_emb=th.cat((emb, node_emb),dim=1)
                    emb = concat_emb @ self.proj_matrix[ntype]
            elif ntype in self._embed_layers: # nodes do not have input features
                # If the number of the input node of a node type is 0,
                # return an empty tensor with shape (0, emb_size)
                device = self.proj_matrix[ntype].device
                if len(input_nodes[ntype]) == 0:
                    embs[ntype] = th.zeros((0, self._embed_layers[ntype].embedding_dim),
                                           device=device, dtype=th.float32)
                    continue
                emb = self._embed_layers[ntype](input_nodes[ntype], device)
                emb = emb @ self.proj_matrix[ntype]
<<<<<<< HEAD
            if emb is not None:
                if self.activation is not None:
                    emb = self.activation(emb)
                emb = self.dropout(emb)
                embs[ntype] = emb
=======
            if self.activation is not None:
                emb = self.activation(emb)
                emb = self.dropout(emb)
            embs[ntype] = emb
>>>>>>> 2f3203d4

        def _apply(t, h):
            if self.num_ffn_layers_in_input > 0:
                h = self.ngnn_mlp[t](h)
            return h

        embs = {ntype: _apply(ntype, h) for ntype, h in embs.items()}
        return embs

    def get_sparse_params(self):
        """ get the sparse parameters.

        Returns
        -------
        list of Tensors: the sparse embeddings.
        """
        if len(self._embed_layers) > 0:
            sparse_embeds = []
            for embed in self._embed_layers.values():
                if isinstance(embed, DistEmbedding):
                    sparse_embeds.append(embed)
            return sparse_embeds
        else:
            return []

    @property
    def out_dims(self):
        """ The number of output dimensions.
        """
        return self.embed_size

def compute_node_input_embeddings(g, batch_size, embed_layer,
                                  task_tracker=None, feat_field='feat'):
    """
    This function computes the input embeddings of all nodes in a distributed graph
    either from the node features or from the embedding layer.

    Parameters
    ----------
    g : DistGraph
        The distributed graph.
    batch_size: int
        The mini-batch size for computing the input embeddings of nodes.
    embed_layer : Pytorch model
        The encoder of the input nodes.
    task_tracker : GSTaskTrackerAbc
        The task tracker.
    feat_field : str or dict of str
        The fields that contain the node features.

    Returns
    -------
    dict of Tensors : the node embeddings.
    """
    assert embed_layer is not None, "The input embedding layer is needed"
    embed_layer.eval()

    n_embs = {}
    th.cuda.empty_cache()
    with th.no_grad():
        for ntype in g.ntypes:
            embed_size = embed_layer.out_dims
            # TODO(zhengda) we need to be careful about this. Here it creates a persistent
            # distributed tensor to store the node embeddings. This can potentially consume
            # a lot of memory.
            if 'input_emb' not in g.nodes[ntype].data:
                g.nodes[ntype].data['input_emb'] = DistTensor(
                        (g.number_of_nodes(ntype), embed_size),
                        dtype=th.float32, name='{}_input_emb'.format(ntype),
                        part_policy=g.get_node_partition_policy(ntype),
                        persistent=True)
            else:
                assert g.nodes[ntype].data['input_emb'].shape[1] == embed_size
            input_emb = g.nodes[ntype].data['input_emb']
            # TODO(zhengda) this is not a memory efficient way of implementing this.
            infer_nodes = node_split(th.ones((g.number_of_nodes(ntype),), dtype=th.bool),
                                     partition_book=g.get_partition_book(),
                                     ntype=ntype, force_even=False)
            node_list = th.split(infer_nodes, batch_size)
            dev = embed_layer.device
            for iter_l, input_nodes in enumerate(node_list):
                if iter_l % 10000 == 0 and g.rank() == 0:
                    print ("extract_all_embeddings_dist on {}: {} of {}".format(ntype,
                                                                                iter_l,
                                                                                len(node_list)))
                if task_tracker is not None:
                    task_tracker.keep_alive(iter_l)

                feat = prepare_batch_input(g, {ntype: input_nodes}, dev=dev, feat_field=feat_field)
                emb = embed_layer(feat, {ntype: input_nodes})
                input_emb[input_nodes] = emb[ntype].to('cpu')
            n_embs[ntype] = input_emb
        if get_rank() == 0:
            print("Extract node embeddings")
    if embed_layer is not None:
        embed_layer.train()
    th.distributed.barrier()
    return n_embs<|MERGE_RESOLUTION|>--- conflicted
+++ resolved
@@ -193,13 +193,10 @@
         self.embed_size = embed_size
         self.dropout = nn.Dropout(dropout)
         self.use_node_embeddings = use_node_embeddings
-<<<<<<< HEAD
         if force_no_embeddings:
             assert not use_node_embeddings
 
-=======
         self.activation = activation
->>>>>>> 2f3203d4
         # create weight embeddings for each node for each relation
         self.proj_matrix = nn.ParameterDict()
         self.input_projs = nn.ParameterDict()
@@ -280,18 +277,11 @@
                     continue
                 emb = self._embed_layers[ntype](input_nodes[ntype], device)
                 emb = emb @ self.proj_matrix[ntype]
-<<<<<<< HEAD
             if emb is not None:
                 if self.activation is not None:
                     emb = self.activation(emb)
-                emb = self.dropout(emb)
+                    emb = self.dropout(emb)
                 embs[ntype] = emb
-=======
-            if self.activation is not None:
-                emb = self.activation(emb)
-                emb = self.dropout(emb)
-            embs[ntype] = emb
->>>>>>> 2f3203d4
 
         def _apply(t, h):
             if self.num_ffn_layers_in_input > 0:
