"""
    Copyright 2023 Contributors

    Licensed under the Apache License, Version 2.0 (the "License");
    you may not use this file except in compliance with the License.
    You may obtain a copy of the License at

       http://www.apache.org/licenses/LICENSE-2.0

    Unless required by applicable law or agreed to in writing, software
    distributed under the License is distributed on an "AS IS" BASIS,
    WITHOUT WARRANTIES OR CONDITIONS OF ANY KIND, either express or implied.
    See the License for the specific language governing permissions and
    limitations under the License.

    GNN model for link prediction in GraphStorm.
"""
import abc
import torch as th

from .gnn import GSgnnModel, GSgnnModelBase
<<<<<<< HEAD
from ..dataloading import BUILTIN_LP_UNIFORM_NEG_SAMPLER
from ..dataloading import BUILTIN_LP_JOINT_NEG_SAMPLER
=======
from ..eval.utils import calc_ranking
>>>>>>> 0a13444a

class GSgnnLinkPredictionModelInterface:
    """ The interface for GraphStorm link prediction model.

    This interface defines two main methods for training and inference.
    """
    @abc.abstractmethod
    def forward(self, blocks, pos_graph, neg_graph,
        node_feats, edge_feats, input_nodes=None):
        """ The forward function for link prediction.

        This method is used for training. It takes a mini-batch, including
        the graph structure, node features and edge features and
        computes the loss of the model in the mini-batch.

        Parameters
        ----------
        blocks : list of DGLBlock
            The message passing graph for computing GNN embeddings.
        pos_graph : a DGLGraph
            The graph that contains the positive edges.
        neg_graph : a DGLGraph
            The graph that contains the negative edges.
        node_feats : dict of Tensors
            The input node features of the message passing graphs.
        edge_feats : dict of Tensors
            The input edge features of the message passing graphs.
        input_nodes: dict of Tensors
            The input nodes of a mini-batch.

        Returns
        -------
        The loss of prediction.
        """

class GSgnnLinkPredictionModelBase(GSgnnModelBase,  # pylint: disable=abstract-method
                                   GSgnnLinkPredictionModelInterface):
    """ The base class for link-prediction GNN

    When a user wants to define a link prediction GNN model and train the model
    in GraphStorm, the model class needs to inherit from this base class.
    A user needs to implement some basic methods including `forward`, `predict`,
    `save_model`, `restore_model` and `create_optimizer`.
    """


class GSgnnLinkPredictionModel(GSgnnModel, GSgnnLinkPredictionModelInterface):
    """ GraphStorm GNN model for link prediction

    Parameters
    ----------
    alpha_l2norm : float
        The alpha for L2 normalization.
    """
    def __init__(self, alpha_l2norm):
        super(GSgnnLinkPredictionModel, self).__init__()
        self.alpha_l2norm = alpha_l2norm

    def forward(self, blocks, pos_graph,
        neg_graph, node_feats, _, input_nodes=None):
        """ The forward function for link prediction.

        This model doesn't support edge features for now.
        """
        alpha_l2norm = self.alpha_l2norm
        if blocks is None or len(blocks) == 0:
            # no GNN message passing
            encode_embs = self.comput_input_embed(input_nodes, node_feats)
        else:
            # GNN message passing
            encode_embs = self.compute_embed_step(blocks, node_feats)

        # TODO add w_relation in calculating the score. The current is only valid for
        # homogenous graph.
        pos_score = self.decoder(pos_graph, encode_embs)
        neg_score = self.decoder(neg_graph, encode_embs)
        pred_loss = self.loss_func(pos_score, neg_score)

        # add regularization loss to all parameters to avoid the unused parameter errors
        reg_loss = th.tensor(0.).to(pred_loss.device)
        # L2 regularization of dense parameters
        for d_para in self.get_dense_params():
            reg_loss += d_para.square().sum()

        # weighted addition to the total loss
        return pred_loss + alpha_l2norm * reg_loss

def get_embs(emb, pos_neg_tuple, neg_sample_type, loader, scale):
    """ Fetch node embeddings for mini-batch prediction.

        Parameters
        ----------
        emb: dict of Tensor
            Node embeddings.
        pos_neg_tuple: dict of tuple
            Positive and negative edges stored in a tuple:
            tuple(positive source, negative source,
            postive destination, negatve destination).
            The positive edges: (positive source, positive desitnation)
            The negative edges: (positive source, negative desitnation) and
                                (negative source, positive desitnation)
        neg_sample_type: str
            Describe how negative samples are sampled.
                Uniform: For each positive edge, we sample K negative edges
                Joint: For one batch of positive edges, we sample
                       K negative edges
        loader : GSgnnEdgeDataLoader
            The GraphStorm dataloader
        scale : int
            Number of batches to be fused whilw fetching embeddings

        Return
        ------
        tuple of tensors
            node embeddings stored in a tuple:
            tuple(positive source embeddings, negative source embeddings,
            postive destination embeddings, negatve destination embeddings).
    """
    assert isinstance(pos_neg_tuple, dict) and len(pos_neg_tuple) == 1, \
    "DotDecoder is only applicable to link prediction task with " \
    "single target training edge type"

    canonical_etype = list(pos_neg_tuple.keys())[0]
    pos_src, neg_src, pos_dst, neg_dst = pos_neg_tuple[canonical_etype]
    utype, _, vtype = canonical_etype

    for _ in range(scale):
        pos_neg_tuple, _ = next(loader, (None, None))
        if pos_neg_tuple is None:
            break
        pos_src_, neg_src_, pos_dst_, neg_dst_ = pos_neg_tuple[canonical_etype]
        pos_src = th.cat((pos_src, pos_src_), dim=0)
        neg_src = th.cat((neg_src, neg_src_), dim=0)
        pos_dst = th.cat((pos_dst, pos_dst_), dim=0)
        neg_dst = th.cat((neg_dst, neg_dst_), dim=0)

    pos_src_emb = emb[utype][pos_src]
    pos_dst_emb = emb[vtype][pos_dst]
    neg_src_emb = None
    neg_dst_emb = None

    if neg_src is not None:
        neg_src_emb = emb[utype][neg_src.reshape(-1,)]
    if neg_dst is not None:
        if neg_sample_type == BUILTIN_LP_UNIFORM_NEG_SAMPLER:
            neg_dst_emb = emb[vtype][neg_dst.reshape(-1,)]
        elif neg_sample_type == BUILTIN_LP_JOINT_NEG_SAMPLER:
            neg_dst_emb = emb[vtype][neg_dst]
        else:
            assert False, f"Unknow negative sample type {neg_sample_type}"
    return (pos_src_emb, neg_src_emb, pos_dst_emb, neg_dst_emb)


def lp_mini_batch_predict(model, emb, loader, device):
    """ Perform mini-batch prediction.

        This function follows full-grain GNN embedding inference.
        After having the GNN embeddings, we need to perform mini-batch
        computation to make predictions on the GNN embeddings.

        Parameters
        ----------
        model : GSgnnModel
            The GraphStorm GNN model
        emb : dict of Tensor
            The GNN embeddings
        loader : GSgnnEdgeDataLoader
            The GraphStorm dataloader
        device: th.device
            Device used to compute test scores

        Returns
        -------
        rankings: dict of tensors
            Rankings of positive scores in format of {etype: ranking}
    """
    decoder = model.decoder
    with th.no_grad():
        ranking = {}
        for pos_neg_tuple, neg_sample_type in loader:
<<<<<<< HEAD
            canonical_etype = list(pos_neg_tuple.keys())[0]
            pos_src, neg_src, _, neg_dst = pos_neg_tuple[canonical_etype]
            # To optimize network bandwidth usage, we concatenate node lists from multiple
            # batches and retrieve their embeddings with a single remote pull. Heuristically
            # we have found using a batch size of 100K results in efficient network utilization
            # and reduces the end-to-end inference pipeline from 45 to 21 minutes compared to
            # using a batch size of 1024 on ogbn-papers100M dataset. More details can be found
            # at PR#101 (https://github.com/awslabs/graphstorm/pull/101)
            num_batches_to_cat = int(100000/pos_src.shape[0])
            fused_batch_emb = get_embs(emb, pos_neg_tuple, neg_sample_type, loader,
                                       num_batches_to_cat)
            pos_src_emb, neg_src_emb, pos_dst_emb, neg_dst_emb = fused_batch_emb
            p_st = ns_st = nd_st = 0
            for _ in range(num_batches_to_cat):
                # Split the concatenated batch back into orginal batch size to avoid GPU OOM
                batch_emb = (pos_src_emb[p_st: p_st + pos_src.shape[0]],
                    neg_src_emb[ns_st: ns_st + neg_src.shape[0]]
                        if neg_src_emb is not None else None,
                    pos_dst_emb[p_st: p_st + pos_src.shape[0]],
                    neg_dst_emb[nd_st: nd_st + neg_dst.shape[0]]
                        if neg_dst_emb is not None else None)
                score = \
                    decoder.calc_test_scores(
                        batch_emb, pos_neg_tuple, neg_sample_type, device)
                for canonical_etype, s in score.items():
                    # We do not concatenate pos scores/neg scores
                    # into a single pos score tensor/neg score tensor
                    # to avoid unnecessary data copy.
                    if canonical_etype in scores:
                        scores[canonical_etype].append(s)
                    else:
                        scores[canonical_etype] = [s]
                p_st += pos_src.shape[0]
                ns_st += neg_src.shape[0]
                nd_st += neg_dst.shape[0]
                if p_st >= pos_src_emb.shape[0]:
                    break
    return scores
=======
            score = \
                decoder.calc_test_scores(
                    emb, pos_neg_tuple, neg_sample_type, device)
            for canonical_etype, s in score.items():
                # We do not concatenate rankings into a single
                # ranking tensor to avoid unnecessary data copy.
                pos_score, neg_score = s
                if canonical_etype in ranking:
                    ranking[canonical_etype].append(calc_ranking(pos_score, neg_score))
                else:
                    ranking[canonical_etype] = [calc_ranking(pos_score, neg_score)]

        rankings = {}
        for canonical_etype, rank in ranking.items():
            rankings[canonical_etype] = th.cat(rank, dim=0)
    return rankings
>>>>>>> 0a13444a
<|MERGE_RESOLUTION|>--- conflicted
+++ resolved
@@ -19,12 +19,9 @@
 import torch as th
 
 from .gnn import GSgnnModel, GSgnnModelBase
-<<<<<<< HEAD
 from ..dataloading import BUILTIN_LP_UNIFORM_NEG_SAMPLER
 from ..dataloading import BUILTIN_LP_JOINT_NEG_SAMPLER
-=======
 from ..eval.utils import calc_ranking
->>>>>>> 0a13444a
 
 class GSgnnLinkPredictionModelInterface:
     """ The interface for GraphStorm link prediction model.
@@ -205,7 +202,6 @@
     with th.no_grad():
         ranking = {}
         for pos_neg_tuple, neg_sample_type in loader:
-<<<<<<< HEAD
             canonical_etype = list(pos_neg_tuple.keys())[0]
             pos_src, neg_src, _, neg_dst = pos_neg_tuple[canonical_etype]
             # To optimize network bandwidth usage, we concatenate node lists from multiple
@@ -231,34 +227,19 @@
                     decoder.calc_test_scores(
                         batch_emb, pos_neg_tuple, neg_sample_type, device)
                 for canonical_etype, s in score.items():
-                    # We do not concatenate pos scores/neg scores
-                    # into a single pos score tensor/neg score tensor
-                    # to avoid unnecessary data copy.
-                    if canonical_etype in scores:
-                        scores[canonical_etype].append(s)
-                    else:
-                        scores[canonical_etype] = [s]
+                  # We do not concatenate rankings into a single
+                  # ranking tensor to avoid unnecessary data copy.
+                  pos_score, neg_score = s
+                  if canonical_etype in ranking:
+                      ranking[canonical_etype].append(calc_ranking(pos_score, neg_score))
+                  else:
+                      ranking[canonical_etype] = [calc_ranking(pos_score, neg_score)]
                 p_st += pos_src.shape[0]
                 ns_st += neg_src.shape[0]
                 nd_st += neg_dst.shape[0]
                 if p_st >= pos_src_emb.shape[0]:
                     break
-    return scores
-=======
-            score = \
-                decoder.calc_test_scores(
-                    emb, pos_neg_tuple, neg_sample_type, device)
-            for canonical_etype, s in score.items():
-                # We do not concatenate rankings into a single
-                # ranking tensor to avoid unnecessary data copy.
-                pos_score, neg_score = s
-                if canonical_etype in ranking:
-                    ranking[canonical_etype].append(calc_ranking(pos_score, neg_score))
-                else:
-                    ranking[canonical_etype] = [calc_ranking(pos_score, neg_score)]
-
         rankings = {}
         for canonical_etype, rank in ranking.items():
             rankings[canonical_etype] = th.cat(rank, dim=0)
-    return rankings
->>>>>>> 0a13444a
+    return rankings