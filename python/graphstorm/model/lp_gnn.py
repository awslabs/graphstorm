"""
    Copyright 2023 Contributors

    Licensed under the Apache License, Version 2.0 (the "License");
    you may not use this file except in compliance with the License.
    You may obtain a copy of the License at

       http://www.apache.org/licenses/LICENSE-2.0

    Unless required by applicable law or agreed to in writing, software
    distributed under the License is distributed on an "AS IS" BASIS,
    WITHOUT WARRANTIES OR CONDITIONS OF ANY KIND, either express or implied.
    See the License for the specific language governing permissions and
    limitations under the License.

    GNN model for link prediction in GraphStorm.
"""
import abc
import torch as th
from .gnn import GSgnnModel, GSgnnModelBase
from .utils import normalize_node_embs
from ..eval.utils import calc_ranking

class GSgnnLinkPredictionModelInterface:
    """ The interface for GraphStorm link prediction model.

    This interface defines two main methods for training and inference.
    """
    @abc.abstractmethod
    def forward(self, blocks, pos_graph, neg_graph,
        node_feats, edge_feats, pos_edge_feats=None, neg_edge_feats=None, input_nodes=None):
        """ The forward function for link prediction.

        This method is used for training. It takes a mini-batch, including
        the graph structure, node features and edge features and
        computes the loss of the model in the mini-batch.

        Parameters
        ----------
        blocks : list of DGLBlock
            The message passing graph for computing GNN embeddings.
        pos_graph : a DGLGraph
            The graph that contains the positive edges.
        neg_graph : a DGLGraph
            The graph that contains the negative edges.
        node_feats : dict of Tensors
            The input node features of the message passing graphs.
        edge_feats : dict of Tensors
            The input edge features of the message passing graphs.
        input_nodes: dict of Tensors
            The input nodes of a mini-batch.

        Returns
        -------
        The loss of prediction.
        """

# pylint: disable=abstract-method
class GSgnnLinkPredictionModelBase(GSgnnLinkPredictionModelInterface,
                                   GSgnnModelBase):
    """ The base class for link-prediction GNN

    When a user wants to define a link prediction GNN model and train the model
    in GraphStorm, the model class needs to inherit from this base class.
    A user needs to implement some basic methods including `forward`, `predict`,
    `save_model`, `restore_model` and `create_optimizer`.
    """

    def normalize_node_embs(self, embs):
        """ By default do nothing.

            One can implement his/her own node normalization method or call
            .utils.normalize_node_embs to leverage the builtin normalization
            methods.
        """
        return embs

class GSgnnLinkPredictionModel(GSgnnModel, GSgnnLinkPredictionModelInterface):
    """ GraphStorm GNN model for link prediction

        Parameters
        ----------
        alpha_l2norm : float
            The alpha for L2 normalization.
        embed_norm_method: str
            Node embedding normalization method
    """
    def __init__(self, alpha_l2norm, embed_norm_method=None):
        super(GSgnnLinkPredictionModel, self).__init__()
        self.alpha_l2norm = alpha_l2norm
        self.embed_norm_method = embed_norm_method

    def normalize_node_embs(self, embs):
        return normalize_node_embs(embs, self.embed_norm_method)

    # pylint: disable=unused-argument
    def forward(self, blocks, pos_graph,
        neg_graph, node_feats, edge_feats,
        pos_edge_feats=None, neg_edge_feats=None, input_nodes=None):
        """ The forward function for link prediction.

        This model doesn't support edge features for now.
        """
        alpha_l2norm = self.alpha_l2norm
        if blocks is None or len(blocks) == 0:
            # no GNN message passing
            encode_embs = self.comput_input_embed(input_nodes, node_feats)
        else:
            # GNN message passing
            encode_embs = self.compute_embed_step(blocks, node_feats, input_nodes)

        # Call emb normalization.
        encode_embs = self.normalize_node_embs(encode_embs)

        # TODO add w_relation in calculating the score. The current is only valid for
        # homogenous graph.
        pos_score = self.decoder(pos_graph, encode_embs, pos_edge_feats)
        neg_score = self.decoder(neg_graph, encode_embs, neg_edge_feats)
        assert pos_score.keys() == neg_score.keys(), \
            "Positive scores and Negative scores must have edges of same" \
            f"edge types, but get {pos_score.keys()} and {neg_score.keys()}"
        pred_loss = self.loss_func(pos_score, neg_score)

        # add regularization loss to all parameters to avoid the unused parameter errors
        reg_loss = th.tensor(0.).to(pred_loss.device)
        # L2 regularization of dense parameters
        for d_para in self.get_dense_params():
            reg_loss += d_para.square().sum()

        # weighted addition to the total loss
        return pred_loss + alpha_l2norm * reg_loss

def lp_mini_batch_predict(model, emb, loader, device):
    """ Perform mini-batch prediction.

        This function follows full-graph GNN embedding inference.
        After having the GNN embeddings, we need to perform mini-batch
        computation to make predictions on the GNN embeddings.

        Note: callers should call model.eval() before calling this function
        and call model.train() after when doing training.

        Parameters
        ----------
        model : GSgnnModel
            The GraphStorm GNN model
        emb : dict of Tensor
            The GNN embeddings
        loader : GSgnnEdgeDataLoader
            The GraphStorm dataloader
        device: th.device
            Device used to compute test scores

        Returns
        -------
        rankings: dict of tensors
            Rankings of positive scores in format of {etype: ranking}
    """
    decoder = model.decoder
    return run_lp_mini_batch_predict(decoder,
                                     emb,
                                     loader,
                                     device)

def run_lp_mini_batch_predict(decoder, emb, loader, device):
<<<<<<< HEAD
    """ Perform mini-batch link prediction.
=======
    """ Perform mini-batch link prediction with the given decoder.

        This function follows full-graph GNN embedding inference.
        After having the GNN embeddings, we need to perform mini-batch
        computation to make predictions on the GNN embeddings.

        Note: callers should call model.eval() before calling this function
        and call model.train() after when doing training.
>>>>>>> 958e2b96

        Parameters
        ----------
        decoder : LinkPredictNoParamDecoder or LinkPredictLearnableDecoder
            The GraphStorm link prediction decoder model
        emb : dict of Tensor
            The GNN embeddings
        loader : GSgnnEdgeDataLoader
            The GraphStorm dataloader
        device: th.device
            Device used to compute test scores

        Returns
        -------
        rankings: dict of tensors
            Rankings of positive scores in format of {etype: ranking}
    """
<<<<<<< HEAD

=======
>>>>>>> 958e2b96
    with th.no_grad():
        ranking = {}
        for pos_neg_tuple, neg_sample_type in loader:
            score = \
                decoder.calc_test_scores(
                    emb, pos_neg_tuple, neg_sample_type, device)
            for canonical_etype, s in score.items():
                # We do not concatenate rankings into a single
                # ranking tensor to avoid unnecessary data copy.
                pos_score, neg_score = s
                if canonical_etype in ranking:
                    ranking[canonical_etype].append(calc_ranking(pos_score, neg_score))
                else:
                    ranking[canonical_etype] = [calc_ranking(pos_score, neg_score)]

        rankings = {}
        for canonical_etype, rank in ranking.items():
            rankings[canonical_etype] = th.cat(rank, dim=0)
    return rankings<|MERGE_RESOLUTION|>--- conflicted
+++ resolved
@@ -163,9 +163,6 @@
                                      device)
 
 def run_lp_mini_batch_predict(decoder, emb, loader, device):
-<<<<<<< HEAD
-    """ Perform mini-batch link prediction.
-=======
     """ Perform mini-batch link prediction with the given decoder.
 
         This function follows full-graph GNN embedding inference.
@@ -174,7 +171,6 @@
 
         Note: callers should call model.eval() before calling this function
         and call model.train() after when doing training.
->>>>>>> 958e2b96
 
         Parameters
         ----------
@@ -192,10 +188,6 @@
         rankings: dict of tensors
             Rankings of positive scores in format of {etype: ranking}
     """
-<<<<<<< HEAD
-
-=======
->>>>>>> 958e2b96
     with th.no_grad():
         ranking = {}
         for pos_neg_tuple, neg_sample_type in loader:
