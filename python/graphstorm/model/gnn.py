--- conflicted
+++ resolved
@@ -660,24 +660,7 @@
         # TODO(zhengda) we need to load edge_input_encoder.
         model_layer_to_load = GRAPHSTORM_MODEL_ALL_LAYERS \
                 if model_layer_to_load is None else model_layer_to_load
-<<<<<<< HEAD
-            load_gsgnn_model(restore_model_path,
-                self.gnn_encoder \
-                    if GRAPHSTORM_MODEL_GNN_LAYER in model_layer_to_load else None,
-                self.node_input_encoder \
-                    if GRAPHSTORM_MODEL_EMBED_LAYER in model_layer_to_load else None,
-                self.decoder \
-                    if GRAPHSTORM_MODEL_DECODER_LAYER in model_layer_to_load else None)
-
-            logging.debug('Load Sparse embedding from %s', restore_model_path)
-            load_sparse_embeds(restore_model_path,
-                               self.node_input_encoder,
-                               get_rank(),
-                               get_world_size())
-        # We need to make sure that the sparse embedding is completely loaded
-        # before all processes use the model.
-        barrier()
-=======
+
         load_dense_input = GRAPHSTORM_MODEL_EMBED_LAYER in model_layer_to_load \
                 or GRAPHSTORM_MODEL_DENSE_EMBED_LAYER in model_layer_to_load
         # load dense models for gnn_encoder, node_input_encoder and decoder
@@ -691,7 +674,6 @@
     def restore_sparse_model(self, restore_model_path):
         # restore sparse embeddings for node_input_encoder.
         load_sparse_embeds(restore_model_path, self.node_input_encoder)
->>>>>>> 14ffddbf
 
     def init_optimizer(self, lr, sparse_optimizer_lr, weight_decay, lm_lr=None):
         """initialize the model's optimizers
