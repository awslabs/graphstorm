"""
    Copyright 2023 Contributors

    Licensed under the Apache License, Version 2.0 (the "License");
    you may not use this file except in compliance with the License.
    You may obtain a copy of the License at

       http://www.apache.org/licenses/LICENSE-2.0

    Unless required by applicable law or agreed to in writing, software
    distributed under the License is distributed on an "AS IS" BASIS,
    WITHOUT WARRANTIES OR CONDITIONS OF ANY KIND, either express or implied.
    See the License for the specific language governing permissions and
    limitations under the License.

    GNN model in GraphStorm
"""

import abc
import logging
import time
import torch as th
import dgl
from torch import nn

from .utils import load_model as load_gsgnn_model
from .utils import save_model as save_gsgnn_model
from .utils import save_opt_state, load_opt_state
from .utils import save_sparse_embeds, load_sparse_embeds
from .utils import create_sparse_embeds_path
from .embed import compute_node_input_embeddings
from .embed import GSNodeInputLayer
from .gs_layer import GSLayerBase
from .gnn_encoder_base import dist_minibatch_inference
from ..utils import get_rank, barrier
from ..dataloading.dataset import prepare_batch_input

from ..config import (GRAPHSTORM_MODEL_ALL_LAYERS,
                      GRAPHSTORM_MODEL_EMBED_LAYER,
                      GRAPHSTORM_MODEL_GNN_LAYER,
                      GRAPHSTORM_MODEL_DECODER_LAYER,
                      GRAPHSTORM_MODEL_DENSE_EMBED_LAYER,
                      GRAPHSTORM_MODEL_SPARSE_EMBED_LAYER)

class GSOptimizer():
    """ A combination of optimizers.

    A model might requires multiple optimizers. For example, we need a sparse optimizer
    for sparse embeddings, an optimizer to fine-tune the BERT module and an optimizer for
    the dense modules.

    Parameters
    ----------
    dense_opts : list of th.optim.Optimizer
        Optimizer objects for dense model parameters.
        TODO(xiangsx): we only retrieve the first item of the list as
        we only support one dense optimizer.
    lm_opts: list of th.optim.Optimizer
        Optimizer objects for language model parameters.
        TODO(xiangsx): we only retrieve the first item of the list as
        we only support one language model optimizer.
        Note: by default it is None.
    sparse_opts : list
        A list of optimizer objects for sparse model parameters.
        Note: by default it is None. No sparse optimizer is used.
    """
    def __init__(self, dense_opts=None, lm_opts=None, sparse_opts=None):
        if dense_opts is None:
            # There will be no dense optimizer
            # When doing graph-ware language model finetuning
            dense_opts = []
        if lm_opts is None:
            # If language model is not used, there will be no lm optimizer
            lm_opts = []
        if sparse_opts is None:
            sparse_opts = []
        assert isinstance(dense_opts, list), \
            "dense_opts(dense model) should be a list or None."
        assert isinstance(lm_opts, list), \
            "lm_opts (language model optimizers) should be a list or None."
        assert isinstance(sparse_opts, list), \
            "sparse_opts should be a list or None."
        self.dense_opts = dense_opts
        self.lm_opts = lm_opts
        self.sparse_opts = sparse_opts
        all_opts = dense_opts + lm_opts + sparse_opts
        assert len(all_opts) > 0, "Optimizer list need to be defined"
        for optimizer in all_opts:
            assert optimizer is not None

    def zero_grad(self):
        """ Setting the gradient to zero
        """
        all_opts = self.dense_opts + self.lm_opts + self.sparse_opts
        for optimizer in all_opts:
            optimizer.zero_grad()

    def step(self):
        """ Moving the optimizer
        """
        all_opts = self.dense_opts + self.lm_opts + self.sparse_opts
        for optimizer in all_opts:
            optimizer.step()

    def load_opt_state(self, path, device=None):
        """ Load the optimizer states
        """
        load_opt_state(path, self.dense_opts, self.lm_opts, self.sparse_opts)
        if device is not None:
            self.move_to_device(device)

    def save_opt_state(self, path):
        """ Save the optimizer states.
        """
        if get_rank() == 0:
            save_opt_state(path, self.dense_opts, self.lm_opts, self.sparse_opts)

    def move_to_device(self, device):
        """ Move the optimizer to the specified device.
        """
        # Move the optimizer state to the specified device.
        # We only need to move the states of the dense optimizers.
        # The states of the sparse optimizers should stay in CPU.
        for opt in self.dense_opts:
            for state in opt.state.values():
                for k, v in state.items():
                    if isinstance(v, th.Tensor):
                        state[k] = v.to(device)

        for opt in self.lm_opts:
            for state in opt.state.values():
                for k, v in state.items():
                    if isinstance(v, th.Tensor):
                        state[k] = v.to(device)

class GSgnnModelBase(nn.Module):
    """ GraphStorm GNN model base class

    Any GNN model trained by GraphStorm should inherit from this class. It contains
    some abstract methods that should be defined in the GNN model classes.
    It also provides some utility methods.
    """

    @abc.abstractmethod
    def restore_dense_model(self, restore_model_path,
                            model_layer_to_load=None):
        """ Restore dense models, e.g., GNN, decoder, etc

        All model parameters except for learnable node embeddings, i.e.,
        dgl.distributed.DistEmbedding, are restored by this function.
        This fuction will go though all the sub NN models and load the corresponding
        parameters from ``restore_model_path``.

        In some cases, users can choose which sub NN model(s) to load by
        setting ``model_layer_to_load``. ``model_layer_to_load`` is
        designed to indicate the names of NN model(s) that should be restored.

        Example:
        --------
        To restore model parameters for a model with a node_input_encoder, a
        GNN layer and a decoder:

        .. code:: python

            # suppose we are going to load all layers.
            input_encoder = self.input_encoder
            gnn_model = self.gnn_model
            decoder = self.decoder

            checkpoint = th.load(os.path.join(model_path, 'model.bin'),
                                 map_location='cpu',
                                 weights_only=True)

            assert 'gnn' in checkpoint
            assert 'input_encoder' in checkpoint
            assert 'decoder' in checkpoint

            input_encoder.load_state_dict(checkpoint['input'], strict=False)
            gnn_model.load_state_dict(checkpoint['gnn'])
            decoder.load_state_dict(checkpoint['decoder'])

        Parameters
        ----------
        restore_model_path : str
            The path where we can restore the model.
        model_layer_to_load: list of str
            List of model layers to load. This arguement is used to indicate
            which NN model(s) are going to be restored from the model checkpoint.
            Default: None
        """

    @abc.abstractmethod
    def restore_sparse_model(self, restore_model_path):
        """ Restore sparse models, e.g., learnable node embeddings

        Learnable node embeddings are restored by this function.

        Example:
        --------
        To load sparse model parameters for a node_input_encoder

        .. code:: python

            from graphstorm.model.utils import load_sparse_emb

            for ntype, sparse_emb in sparse_embeds.items():
                load_sparse_emb(sparse_emb, os.path.join(model_path, ntype))

        Parameters
        ----------
        restore_model_path : str
            The path where we can restore the model.
        """

    @abc.abstractmethod
    def save_dense_model(self, model_path):
        """Save dense models.

        All model parameters except for learnable node embeddings, i.e.,
        dgl.distributed.DistEmbedding, are saved by this function.
        This fuction should go though all the sub NN models and save the correspoinding
        parameters under ``model_path``.

        Example:
        --------

        .. code:: python

            # This function is only called by rank 0
            input_encoder = self.input_encoder
            gnn_model = self.gnn_model
            decoder = self.decoder

            model_states = {}
            model_states['gnn'] = gnn_model.state_dict()
            model_states['input'] = input_encoder.state_dict()
            model_states['decoder'] = decoder.state_dict()

            os.makedirs(model_path, exist_ok=True)
            # mode 767 means rwx-rw-rwx:
            os.chmod(model_path, 0o767)
            th.save(model_states, os.path.join(model_path, 'model.bin'))

        Parameters
        ----------
        model_path : str
            The path where all model parameters and optimizer states are saved.
        """

    @abc.abstractmethod
    def save_sparse_model(self, model_path):
        """Save sparse models, e.g., learnable node embeddings

        Learnable node embeddings are saved by this function. Saving learnable
        node embeddings only works when 1) the training task is run on a single machine
        or 2) the training task is running on a distributed environment with a
        shared file system.

        Example:
        --------
        The implementation of save_sparse_model usually includes two steps:

        Step 1: Create a path to save the learnable node embeddings.

        .. code:: python

            from graphstorm.model.util import create_sparse_emb_path
           
            for ntype, sparse_emb in sparse_embeds.items():
                create_sparse_emb_path(model_path, ntype)
            # make sure rank 0 creates the folder and change permission first

        Step 2: Save learnable node embeddings.

        .. code:: python

            from graphstorm.model.utils import save_sparse_emb
           
            for ntype, sparse_emb in sparse_embeds.items():
                save_sparse_emb(model_path, sparse_emb, ntype)

        Parameters
        ----------
        model_path : str
            The path where all model parameters and optimizer states are saved.
        """


    def restore_model(self, restore_model_path, model_layer_to_load=None):
        """Restore saved checkpoints of a GNN model.

        A user who implement this method should load the parameters of the GNN model.
        This method does not need to load the optimizer state.

        Examples
        --------
        Load a model from "/tmp/checkpoints".

        .. code:: python

            # CustomGSgnnModel is a child class of GSgnnModelBase
            model = CustomGSgnnModel()
            
            # Restore model parameters from "/tmp/checkpoints"
            model.restore_model("/tmp/checkpoints")

        Parameters
        ----------
        restore_model_path : str
            The path where we can restore the model.
        model_layer_to_load: list of str
            list of model layers to load. Supported layers include
            'gnn', 'embed', 'decoder'
        """
        start_load_t = time.time()
        # Restore the model weights from a checkpoint saved previously.
        if restore_model_path is not None:
            if get_rank() == 0:
                logging.debug('load model from %s', restore_model_path)
            self.restore_dense_model(restore_model_path, model_layer_to_load)

            # If a user doesn't specify the layer to load,
            # or they specify to load the embed layer or more specifically sparse embed layer.
            if model_layer_to_load is None \
                    or GRAPHSTORM_MODEL_EMBED_LAYER in model_layer_to_load \
                    or GRAPHSTORM_MODEL_SPARSE_EMBED_LAYER in model_layer_to_load:
                if get_rank() == 0:
                    logging.debug('Load Sparse embedding from %s', restore_model_path)
                self.restore_sparse_model(restore_model_path)

        # We need to make sure that the sparse embedding is completely loaded
        # before all processes use the model.
        barrier()

        if get_rank() == 0:
            logging.info('successfully load the model from %s', restore_model_path)
            logging.info('Time on load model: %.3f seconds', time.time() - start_load_t)

    def save_model(self, model_path):
        ''' Save the GNN model.

        When saving a GNN model, we need to save the dense parameters and sparse parameters.

        Examples
        --------
        Save a model into "/tmp/checkpoints".

        .. code:: python

            # CustomGSgnnModel is a child class of GSgnnModelBase
            model = CustomGSgnnModel()

            # Model parameters will be saved into "/tmp/checkpoints"
            model.save_model("/tmp/checkpoints")

        Parameters
        ----------
        model_path : str
            The path where all model parameters and optimizer states are saved.
        '''
        start_save_t = time.time()
        # Only rank 0 save dense model parameters
        if get_rank() == 0:
            self.save_dense_model(model_path)

        # We assume the model is written into a shared filesystem accessable
        # to all trainers. Each trainer will save only part of the sparse embedding.
        self.save_sparse_model(model_path)
        # Make sure each process finishes embedding saving.
        barrier()

        if get_rank() == 0:
            logging.info('successfully save the model to %s', model_path)
            logging.info('Time on save model: %.3f seconds', time.time() - start_save_t)


    @abc.abstractmethod
    def create_optimizer(self):
        """Create the optimizer that optimizes the model.

        A user who defines a model should also define the optimizer for this model.
        By using this method, a user can define the optimization algorithm,
        the learning rate as well as any other hyperparameters.

        A model may require multiple optimizers. For example, we should define
        an optimizer for sparse embeddings and an optimizer for the dense parameters
        of a GNN model. In this case, a user should use a GSOptimizer to combine these
        optimizers.

        Example:
        
        Case 1: if there is only one optimizer:
        
        .. code:: python

            def create_optimizer(self):
                # define torch.optim.Optimizer
                return optimizer

        Case 2: if there are both dense and sparse optimizers:
        
        .. code:: python

            def create_optimizer(self):
                dense = [dense_opt] # define torch.optim.Optimizer
                sparse = [sparse_opt] # define dgl sparse Optimizer
                optimizer = GSOptimizer(dense_opts=dense,
                                        lm_opts=None,
                                        sparse_opts=sparse)
                return optimizer
        """

    #pylint: disable=unused-argument
    def prepare_input_encoder(self, train_data):
        """ Preparing input layer for training or inference.
            The input layer can pre-compute node features in the preparing step
            if needed. For example pre-compute all BERT embeddings

            Default: do nothing

        Parameters
        ----------
        train_data: GSgnnData
            Graph data
        """

    #pylint: disable=unused-argument
    def freeze_input_encoder(self, train_data):
        """ Freeze input layer for model training.

            Default: do nothing

        Parameters
        ----------
        train_data: GSgnnData
            Graph data
        """

    #pylint: disable=unused-argument
    def unfreeze_input_encoder(self):
        """ Unfreeze input layer for model training

            Default: do nothing
        """

    @property
    def device(self):
        """ The device where the model runs.

        Here we assume that all model parameters are on the same device.
        """
        return next(self.parameters()).device

# This class does not implement the nn.Module's forward abstract method. Because children classes
# implement this, so disable here.
class GSgnnModel(GSgnnModelBase):    # pylint: disable=abstract-method
    """ GraphStorm GNN model

    This class provides a GraphStorm GNN model implementation split into five components:
    node input encoder, edge input encoder, GNN encoder, decoder and loss function.
    These components can be customized by a user.
    """
    def __init__(self):
        super(GSgnnModel, self).__init__()
        self._node_input_encoder = None
        self._edge_input_encoder = None
        self._gnn_encoder = None
        self._decoder = None
        self._loss_fn = None
        self._optimizer = None

    def get_dense_params(self):
        """retrieve the all dense layers' parameters as a parameter list except for
        language model related parameters.

        Returns
        -------
        list of Parameters: the dense parameters
        """
        params = []
        if self.gnn_encoder is not None and isinstance(self.gnn_encoder, nn.Module):
            params += list(self.gnn_encoder.parameters())
        if self.node_input_encoder is not None:
            assert isinstance(self.node_input_encoder, GSNodeInputLayer), \
                "node_input_encoder must be a GSNodeInputLayer"
            params += list(self.node_input_encoder.get_general_dense_parameters())
        # TODO(zhengda) we need to test a model with encoders on edge data.
        if self.edge_input_encoder is not None:
            assert False, "edge_input_encoder not supported"
            params += list(self.edge_input_encoder.get_general_dense_parameters())
        if self.decoder is not None and isinstance(self.decoder, nn.Module):
            params += list(self.decoder.parameters())
        return params

    def get_lm_params(self):
        """ get the language model related parameters

        Returns
        -------
        list of Parameters: the language model parameters.
        """
        params = []
        if self.node_input_encoder is not None:
            assert isinstance(self.node_input_encoder, GSNodeInputLayer), \
                "node_input_encoder must be a GSNodeInputLayer"
            params += list(self.node_input_encoder.get_lm_dense_parameters())
        if self.edge_input_encoder is not None:
            assert False, "edge_input_encoder not supported"
            params += list(self.edge_input_encoder.get_lm_dense_parameters())

        return params

    def get_sparse_params(self):
        """ get the sparse parameters of the model.

        Returns
        -------
        list of Tensors: the sparse embeddings.
        """
        params = []
        if self.node_input_encoder is not None:
            params += self.node_input_encoder.get_sparse_params()
        return params

    def set_node_input_encoder(self, encoder):
        """set the input encoder for nodes.

        Parameters
        ----------
        encoder : GSLayer
            The encoder for node features.
        """
        assert isinstance(encoder, GSLayerBase), \
                'The node input encoder has the class of GSLayerBase.'
        if self.gnn_encoder is not None:
            assert encoder.out_dims == self.gnn_encoder.in_dims, \
                    'The output dimensions of the node input encoder should ' \
                    + 'match the input dimension of the GNN encoder.'
        self._node_input_encoder = encoder

    def set_edge_input_encoder(self, encoder):
        """set the input encoder for edges.

        Parameters
        ----------
        encoder : GSLayer
            The encoder for edge features.
        """
        assert isinstance(encoder, GSLayerBase), \
                'The edge input encoder should be the class of GSLayerBase.'
        # TODO(zhengda) we need to check the dimensions.
        self._edge_input_encoder = encoder

    def set_gnn_encoder(self, encoder):
        """set the GNN layers.

        Parameters
        ----------
        encoder : GSLayer
            The GNN encoder.
        """
        # GNN encoder is not used.
        if encoder is None:
            self._gnn_encoder = None
            if self.node_input_encoder is not None and self.decoder is not None:
                if isinstance(self.decoder, nn.ModuleDict):
                    for ntype in self.decoder:
                        assert self.node_input_encoder.out_dims == self.decoder[ntype].in_dims, \
                            'When GNN encoder is not used, the output dimensions of ' \
                            'the node input encoder should match the input dimension of' \
                            'the decoder.'
                else:
                    assert self.node_input_encoder.out_dims == self.decoder.in_dims, \
                        'When GNN encoder is not used, the output dimensions of ' \
                        'the node input encoder should match the input dimension of' \
                        'the decoder.'
            return

        assert isinstance(encoder, GSLayerBase), \
                'The GNN encoder should be the class of GSLayerBase.'
        if self.node_input_encoder is not None:
            assert self.node_input_encoder.out_dims == encoder.in_dims, \
                    'The output dimensions of the node input encoder should ' \
                    + 'match the input dimension of the GNN encoder.'
        if self.decoder is not None:
            if isinstance(self.decoder, nn.ModuleDict):
                for ntype in self.decoder:
                    assert encoder.out_dims == self.decoder[ntype].in_dims, \
                        'The output dimensions of the GNN encoder should ' \
                        + 'match the input dimension of the decoder.'
            else:
                assert encoder.out_dims == self.decoder.in_dims, \
                        'The output dimensions of the GNN encoder should ' \
                        + 'match the input dimension of the decoder.'
        self._gnn_encoder = encoder

    def set_decoder(self, decoders):
        """set the decoder layer.

        Parameters
        ----------
        decoders : GSLayer or dict[str, GSLayer]
            The decoder or dictionary of GSLayer.
        """
        if isinstance(decoders, dict):
            self._decoder = nn.ModuleDict()
            for name, decoder in decoders.items():
                assert isinstance(
                    decoder, GSLayerBase
                ), "The decoder should be the class of GSLayerBase."
                if self.gnn_encoder is not None:
                    assert self.gnn_encoder.out_dims == decoder.in_dims, (
                        "The output dimensions of the GNN encoder should "
                        + "match the input dimension of the decoder."
                    )
                self._decoder[name] = decoder
        else:
            decoder=decoders
            assert isinstance(decoder, GSLayerBase), \
                    'The decoder should be the class of GSLayerBase.'
            if self.gnn_encoder is not None:
                assert self.gnn_encoder.out_dims == decoder.in_dims, \
                        'The output dimensions of the GNN encoder should ' \
                        + 'match the input dimension of the decoder.'
            self._decoder = decoder

    def set_loss_func(self, loss_fns):
        """set the loss function.

        Parameters
        ----------
        loss_fns : Pytorch nn.Module or dist[str, Pytorch nn.Module]
            The loss function or dictionary of Pytorch nn.Module.
        """
        if isinstance(loss_fns, dict):
            self._loss_fn = nn.ModuleDict()
            for name, loss_fn in loss_fns.items():
                assert isinstance(
                    loss_fn, nn.Module
                ), "The loss function should be the class of nn.Module."
                self._loss_fn[name] = loss_fn
        else:
            loss_fn = loss_fns
            assert isinstance(loss_fn, nn.Module), \
                    'The loss function should be the class of nn.Module.'
            self._loss_fn = loss_fn

    def prepare_input_encoder(self, train_data):
        """ Preparing input layer for training or inference.
        """
        if self._node_input_encoder is not None:
            self._node_input_encoder.prepare(train_data.g)

        if self._edge_input_encoder is not None:
            self._edge_input_encoder.prepare(train_data.g)

    def freeze_input_encoder(self, train_data):
        """ Freeze input layer for model training.
        """
        if self._node_input_encoder is not None:
            self._node_input_encoder.freeze(train_data.g)

        if self._edge_input_encoder is not None:
            self._edge_input_encoder.freeze(train_data.g)

    def unfreeze_input_encoder(self):
        """ Unfreeze input layer for model training
        """
        if self._node_input_encoder is not None:
            self._node_input_encoder.unfreeze()

        if self._edge_input_encoder is not None:
            self._edge_input_encoder.unfreeze()

    #pylint: disable=signature-differs
    def restore_dense_model(self, restore_model_path,
                            model_layer_to_load=None):
        # TODO(zhengda) we need to load edge_input_encoder.
        model_layer_to_load = GRAPHSTORM_MODEL_ALL_LAYERS \
                if model_layer_to_load is None else model_layer_to_load
        load_dense_input = GRAPHSTORM_MODEL_EMBED_LAYER in model_layer_to_load \
                or GRAPHSTORM_MODEL_DENSE_EMBED_LAYER in model_layer_to_load
        # load dense models for gnn_encoder, node_input_encoder and decoder
        load_gsgnn_model(restore_model_path,
                         self.gnn_encoder \
                            if GRAPHSTORM_MODEL_GNN_LAYER in model_layer_to_load else None,
                         self.node_input_encoder if load_dense_input else None,
                         self.decoder \
                            if GRAPHSTORM_MODEL_DECODER_LAYER in model_layer_to_load else None)

    def restore_sparse_model(self, restore_model_path):
        # restore sparse embeddings for node_input_encoder.
        load_sparse_embeds(restore_model_path, self.node_input_encoder)

    def init_optimizer(self, lr, sparse_optimizer_lr, weight_decay, lm_lr=None):
        """initialize the model's optimizers

        Parameters
        ----------
        lr : float
            The learning rate for dense parameters
            The learning rate for general dense parameters
        sparse_optimizer_lr : float
            The learning rate for sparse parameters
        weight_decay : float
            The weight decay for the optimizer.
        lm_lr: float
            Language model fine-tuning learning rate for
            langauge model dense parameters.
        """
        sparse_params = self.get_sparse_params()
        if len(sparse_params) > 0:
            emb_optimizer = dgl.distributed.optim.SparseAdam(sparse_params, lr=sparse_optimizer_lr)
            sparse_opts = [emb_optimizer]
        else:
            sparse_opts = []

        dense_params = self.get_dense_params()
        if len(dense_params) > 0:
            optimizer = th.optim.Adam(self.get_dense_params(), lr=lr,
                                      weight_decay=weight_decay)
            dense_opts = [optimizer]
        else:
            dense_opts = []

        lm_params = self.get_lm_params()
        if len(lm_params) > 0:
            lm_optimizer = th.optim.Adam(self.get_lm_params(), \
                                         lr=lm_lr if lm_lr is not None else lr,
                                         weight_decay=weight_decay)
            lm_opts = [lm_optimizer]
        else:
            lm_opts = []

        self._optimizer = GSOptimizer(dense_opts=dense_opts,
                                      lm_opts=lm_opts,
                                      sparse_opts=sparse_opts)

    def create_optimizer(self):
        """the optimizer
        """
        return self._optimizer

    def comput_input_embed(self, input_nodes, input_feats):
        """ Compute input encoder embedding on a minibatch

        Parameters
        ----------
        input_nodes : dict of Tensors
            The input nodes.
        input_feats : dict of Tensors
            The input node features.

        Returns
        -------
        dict of Tensors: The GNN embeddings.
        """
        embs = self.node_input_encoder(input_feats, input_nodes)

        return embs

    def compute_embed_step(self, blocks, input_feats, input_nodes):
        """ Compute the GNN embeddings on a mini-batch.

        This function is used for mini-batch inference.

        Parameters
        ----------
        blocks : list of DGLBlock
            The message flow graphs for computing GNN embeddings.
        input_feats : dict of Tensors
            The input node features.
        input_nodes : dict of Tensors
            The input node IDs.

        Returns
        -------
        dict of Tensors: The GNN embeddings.
        """
        device = blocks[0].device
        if self.node_input_encoder is not None:
            embs = self.node_input_encoder(input_feats, input_nodes)
            embs = {name: emb.to(device) for name, emb in embs.items()}
        else:
            embs = input_feats
        if self.gnn_encoder is not None:
            gnn_embs = self.gnn_encoder(blocks, embs)
        else:
            gnn_embs = embs
        return gnn_embs

    def save_dense_model(self, model_path):
        save_gsgnn_model(model_path, self.gnn_encoder, self.node_input_encoder, self.decoder)

    def save_sparse_model(self, model_path):
        # Saving sparse embedding is done in a distributed way.
        create_sparse_embeds_path(model_path, self.node_input_encoder)
        save_sparse_embeds(model_path,
                           self.node_input_encoder)

    @property
    def node_input_encoder(self):
        """the input layer's node encoder used in this GNN class
        """
        return self._node_input_encoder

    @property
    def edge_input_encoder(self):
        """the input layer's edge encoder used in this GNN class
        """
        return self._edge_input_encoder

    @property
    def gnn_encoder(self):
        """the gnn encoder used in this GNN class
        """
        return self._gnn_encoder

    @property
    def num_gnn_layers(self):
        """the number of GNN layers.
        """
        return self.gnn_encoder.num_layers if self.gnn_encoder is not None else 0

    @property
    def decoder(self):
        """the decoder layer used in this GNN class
        """
        return self._decoder

    @property
    def loss_func(self):
        """the loss function used in this GNN class
        """
        return self._loss_fn

def do_mini_batch_inference(model, data, batch_size=1024,
                            fanout=None, edge_mask=None, infer_ntypes=None,
                            task_tracker=None):
    """ Do mini batch inference

    It may use some of the edges indicated by `edge_mask` to compute GNN embeddings.

    Parameters
    ----------
    model: torch model
        GNN model
    data : GSgnnData
        The GraphStorm dataset
    batch_size : int
        The batch size for inferencing a GNN layer
    fanout: list of int
        The fanout for computing the GNN embeddings in a GNN layer.
    edge_mask : str
        The edge mask that indicates what edges are used to compute GNN embeddings.
    infer_ntypes: list of str
        Node types that need to compute node embeddings.
    task_tracker: GSTaskTrackerAbc
        Task tracker

    Returns
    -------
    dict of th.Tensor : node embeddings.
    """
    if get_rank() == 0:
        logging.debug("Perform mini-batch inference on the full graph.")
    t1 = time.time() # pylint: disable=invalid-name
    barrier()
    if model.gnn_encoder is None:
        # Only graph aware but not GNN models
        embeddings = compute_node_input_embeddings(data.g,
                                                   batch_size,
                                                   model.node_input_encoder,
                                                   task_tracker=task_tracker,
                                                   feat_field=data.node_feat_field,
                                                   target_ntypes=infer_ntypes)
    elif model.node_input_encoder.require_cache_embed():
        # If the input encoder has heavy computation, we should compute
        # the embeddings and cache them.
        input_embeds = compute_node_input_embeddings(data.g,
                                                     batch_size,
                                                     model.node_input_encoder,
                                                     task_tracker=task_tracker,
                                                     feat_field=data.node_feat_field)
        model.eval()
        device = model.gnn_encoder.device
        def get_input_embeds(input_nodes):
            if not isinstance(input_nodes, dict):
                assert len(data.g.ntypes) == 1
                input_nodes = {data.g.ntypes[0]: input_nodes}
            return {ntype: input_embeds[ntype][ids].to(device) \
                    for ntype, ids in input_nodes.items()}
        embeddings = dist_minibatch_inference(data.g,
                                                model.gnn_encoder,
                                                get_input_embeds,
                                                batch_size, fanout,
                                                edge_mask=edge_mask,
                                                target_ntypes=infer_ntypes,
                                                task_tracker=task_tracker)
    else:
        model.eval()
        device = model.gnn_encoder.device
        def get_input_embeds(input_nodes):
            if not isinstance(input_nodes, dict):
                assert len(data.g.ntypes) == 1
                input_nodes = {data.g.ntypes[0]: input_nodes}
            feats = prepare_batch_input(data.g, input_nodes, dev=device,
                                        feat_field=data.node_feat_field)
            return model.node_input_encoder(feats, input_nodes)
        embeddings = dist_minibatch_inference(data.g,
                                                model.gnn_encoder,
                                                get_input_embeds,
                                                batch_size, fanout,
                                                edge_mask=edge_mask,
                                                target_ntypes=infer_ntypes,
                                                task_tracker=task_tracker)
    model.train()
    if get_rank() == 0:
        logging.debug("computing GNN embeddings: %.4f seconds", time.time() - t1)
    return embeddings

def do_full_graph_inference(model, data, batch_size=1024, fanout=None, edge_mask=None,
                            task_tracker=None):
    """ Do fullgraph inference

    It may use some of the edges indicated by `edge_mask` to compute GNN embeddings.

    Parameters
    ----------
    model: torch model
        GNN model
    data : GSgnnData
        The GraphStorm dataset
    batch_size : int
        The batch size for inferencing a GNN layer
    fanout: list of int
        The fanout for computing the GNN embeddings in a GNN layer.
    edge_mask : str
        The edge mask that indicates what edges are used to compute GNN embeddings.
    task_tracker: GSTaskTrackerAbc
        Task tracker

    Returns
    -------
    dict of th.Tensor : node embeddings.
    """
<<<<<<< HEAD
    if get_rank() == 0:
        logging.debug("Perform full-graph inference.")
    assert isinstance(model, GSgnnModel), "Only GSgnnModel supports full-graph inference."
=======
    assert isinstance(model, GSgnnModel) or type(model).__name__ == 'GLEM',\
        "Only GSgnnModel and GLEM support full-graph inference."
>>>>>>> 8775879e
    t1 = time.time() # pylint: disable=invalid-name
    # full graph evaluation
    barrier()
    if model.gnn_encoder is None:
        # Only graph aware but not GNN models
        embeddings = compute_node_input_embeddings(data.g,
                                                   batch_size,
                                                   model.node_input_encoder,
                                                   task_tracker=task_tracker,
                                                   feat_field=data.node_feat_field)
    elif model.node_input_encoder.require_cache_embed():
        # If the input encoder has heavy computation, we should compute
        # the embeddings and cache them.
        input_embeds = compute_node_input_embeddings(data.g,
                                                     batch_size,
                                                     model.node_input_encoder,
                                                     task_tracker=task_tracker,
                                                     feat_field=data.node_feat_field)
        model.eval()
        device = model.gnn_encoder.device
        def get_input_embeds(input_nodes):
            if not isinstance(input_nodes, dict):
                assert len(data.g.ntypes) == 1
                input_nodes = {data.g.ntypes[0]: input_nodes}
            return {ntype: input_embeds[ntype][ids].to(device) \
                    for ntype, ids in input_nodes.items()}
        embeddings = model.gnn_encoder.dist_inference(data.g, get_input_embeds,
                                                    batch_size, fanout, edge_mask=edge_mask,
                                                    task_tracker=task_tracker)
        model.train()
    else:
        model.eval()
        device = model.gnn_encoder.device
        def get_input_embeds(input_nodes):
            if not isinstance(input_nodes, dict):
                assert len(data.g.ntypes) == 1
                input_nodes = {data.g.ntypes[0]: input_nodes}
            feats = prepare_batch_input(data.g, input_nodes, dev=device,
                                        feat_field=data.node_feat_field)
            return model.node_input_encoder(feats, input_nodes)

        embeddings = model.gnn_encoder.dist_inference(data.g, get_input_embeds,
                                                    batch_size, fanout, edge_mask=edge_mask,
                                                    task_tracker=task_tracker)
        model.train()
    if get_rank() == 0:
        logging.debug("computing GNN embeddings: %.4f seconds", time.time() - t1)
    return embeddings<|MERGE_RESOLUTION|>--- conflicted
+++ resolved
@@ -944,14 +944,10 @@
     -------
     dict of th.Tensor : node embeddings.
     """
-<<<<<<< HEAD
     if get_rank() == 0:
         logging.debug("Perform full-graph inference.")
-    assert isinstance(model, GSgnnModel), "Only GSgnnModel supports full-graph inference."
-=======
     assert isinstance(model, GSgnnModel) or type(model).__name__ == 'GLEM',\
         "Only GSgnnModel and GLEM support full-graph inference."
->>>>>>> 8775879e
     t1 = time.time() # pylint: disable=invalid-name
     # full graph evaluation
     barrier()
