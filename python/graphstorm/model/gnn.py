--- conflicted
+++ resolved
@@ -655,11 +655,7 @@
             return {ntype: input_embeds[ntype][ids].to(device) \
                     for ntype, ids in input_nodes.items()}
         embeddings = dist_inference(data.g, model.gnn_encoder, get_input_embeds,
-<<<<<<< HEAD
-                                    batch_size, 20, edge_mask=edge_mask,
-=======
                                     batch_size, fanout, edge_mask=edge_mask,
->>>>>>> 2b3a2105
                                     task_tracker=task_tracker)
         model.train()
     else:
@@ -673,11 +669,7 @@
                                         feat_field=data.node_feat_field)
             return model.node_input_encoder(feats, input_nodes)
         embeddings = dist_inference(data.g, model.gnn_encoder, get_input_embeds,
-<<<<<<< HEAD
-                                    batch_size, 20, edge_mask=edge_mask,
-=======
                                     batch_size, fanout, edge_mask=edge_mask,
->>>>>>> 2b3a2105
                                     task_tracker=task_tracker)
         model.train()
     if get_rank() == 0:
