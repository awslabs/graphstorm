--- conflicted
+++ resolved
@@ -31,10 +31,7 @@
 from .embed import compute_node_input_embeddings
 from .embed import GSNodeInputLayer
 from .gs_layer import GSLayerBase
-<<<<<<< HEAD
-from .gnn_encoder_base import dist_inference, dist_minibatch_inference
-=======
->>>>>>> f6cafc55
+from .gnn_encoder_base import dist_inference
 from ..utils import get_rank, get_world_size, barrier
 from ..dataloading.dataset import prepare_batch_input
 
@@ -681,22 +678,9 @@
                 input_nodes = {data.g.ntypes[0]: input_nodes}
             return {ntype: input_embeds[ntype][ids].to(device) \
                     for ntype, ids in input_nodes.items()}
-<<<<<<< HEAD
-        if minibatch:
-            embeddings = dist_minibatch_inference(data.g,
-                                                  model.gnn_encoder,
-                                                  get_input_embeds,
-                                                  batch_size, fanout, edge_mask=edge_mask,
-                                                  task_tracker=task_tracker)
-        else:
-            embeddings = dist_inference(data.g, model.gnn_encoder, get_input_embeds,
-                                        batch_size, fanout, edge_mask=edge_mask,
-                                        task_tracker=task_tracker)
-=======
         embeddings = model.gnn_encoder.dist_inference(data.g, get_input_embeds,
                                                       batch_size, fanout, edge_mask=edge_mask,
                                                       task_tracker=task_tracker)
->>>>>>> f6cafc55
         model.train()
     else:
         model.eval()
@@ -708,22 +692,9 @@
             feats = prepare_batch_input(data.g, input_nodes, dev=device,
                                         feat_field=data.node_feat_field)
             return model.node_input_encoder(feats, input_nodes)
-<<<<<<< HEAD
-        if minibatch:
-            embeddings = dist_minibatch_inference(data.g,
-                                                  model.gnn_encoder,
-                                                  get_input_embeds,
-                                                  batch_size, fanout, edge_mask=edge_mask,
-                                                  task_tracker=task_tracker)
-        else:
-            embeddings = dist_inference(data.g, model.gnn_encoder, get_input_embeds,
-                                        batch_size, fanout, edge_mask=edge_mask,
-                                        task_tracker=task_tracker)
-=======
         embeddings = model.gnn_encoder.dist_inference(data.g, get_input_embeds,
                                                       batch_size, fanout, edge_mask=edge_mask,
                                                       task_tracker=task_tracker)
->>>>>>> f6cafc55
         model.train()
     if get_rank() == 0:
         logging.debug("computing GNN embeddings: %.4f seconds", time.time() - t1)
