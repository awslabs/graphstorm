--- conflicted
+++ resolved
@@ -619,13 +619,8 @@
                            get_rank(),
                            get_world_size())
         if get_rank() == 0:
-<<<<<<< HEAD
-            print('successfully save the model to ' + model_path)
-        print('Time on save model {}'.format(time.time() - start_save_t))
-=======
             logging.info('successfully save the model to %s', model_path)
             logging.info('Time on save model: %.3f seconds', time.time() - start_save_t)
->>>>>>> bf3d9c5a
 
     @property
     def node_input_encoder(self):
