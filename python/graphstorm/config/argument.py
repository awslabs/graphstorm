"""
    Copyright 2023 Contributors

    Licensed under the Apache License, Version 2.0 (the "License");
    you may not use this file except in compliance with the License.
    You may obtain a copy of the License at

       http://www.apache.org/licenses/LICENSE-2.0

    Unless required by applicable law or agreed to in writing, software
    distributed under the License is distributed on an "AS IS" BASIS,
    WITHOUT WARRANTIES OR CONDITIONS OF ANY KIND, either express or implied.
    See the License for the specific language governing permissions and
    limitations under the License.

    Arguments and config
"""

import argparse
import logging
<<<<<<< HEAD
import math
import os
import shutil
import sys
import warnings
from typing import Any, Dict
=======
import warnings
>>>>>>> b3ac5111

import yaml
import torch as th
import torch.nn.functional as F
from dgl.distributed.constants import DEFAULT_NTYPE, DEFAULT_ETYPE

<<<<<<< HEAD
from .config import (
    # Encoders
    BUILTIN_ENCODER, BUILTIN_GNN_ENCODER,
    # Backends
    SUPPORTED_BACKEND,
    # Edge feature operations
    BUILTIN_EDGE_FEAT_MP_OPS,
    # Loss functions
    BUILTIN_CLASS_LOSS_CROSS_ENTROPY, BUILTIN_CLASS_LOSS_FUNCTION,
    BUILTIN_LP_LOSS_CONTRASTIVELOSS, BUILTIN_LP_LOSS_CROSS_ENTROPY, BUILTIN_LP_LOSS_FUNCTION,
    BUILTIN_REGRESSION_LOSS_FUNCTION, BUILTIN_REGRESSION_LOSS_MSE,
    # Tasks
    BUILTIN_TASK_EDGE_CLASSIFICATION, BUILTIN_TASK_EDGE_REGRESSION,
    BUILTIN_TASK_LINK_PREDICTION, BUILTIN_TASK_NODE_CLASSIFICATION,
    BUILTIN_TASK_NODE_REGRESSION, BUILTIN_TASK_RECONSTRUCT_EDGE_FEAT,
    BUILTIN_TASK_RECONSTRUCT_NODE_FEAT, LINK_PREDICTION_MAJOR_EVAL_ETYPE_ALL,
    SUPPORTED_TASKS,
    # Filenames
    GS_RUNTIME_TRAINING_CONFIG_FILENAME,
    GS_RUNTIME_GCONSTRUCT_FILENAME,
    # GNN normalization
    BUILTIN_GNN_NORM,
    # Early stopping strategies
    EARLY_STOP_AVERAGE_INCREASE_STRATEGY, EARLY_STOP_CONSECUTIVE_INCREASE_STRATEGY,
    # Task tracking
    GRAPHSTORM_SAGEMAKER_TASK_TRACKER, SUPPORTED_TASK_TRACKER,
    # Link prediction
    BUILTIN_LP_DISTMULT_DECODER, GRAPHSTORM_LP_EMB_L2_NORMALIZATION,
    GRAPHSTORM_LP_EMB_NORMALIZATION_METHODS, SUPPORTED_LP_DECODER,
    # Model layers
    GRAPHSTORM_MODEL_ALL_LAYERS, GRAPHSTORM_MODEL_DECODER_LAYER,
    GRAPHSTORM_MODEL_EMBED_LAYER, GRAPHSTORM_MODEL_LAYER_OPTIONS,
    # Utility functions and classes
    TaskInfo, get_mttask_id
)
=======
from .config import BUILTIN_GNN_ENCODER
from .config import BUILTIN_ENCODER
from .config import SUPPORTED_BACKEND
from .config import BUILTIN_EDGE_FEAT_MP_OPS
from .config import (BUILTIN_LP_LOSS_FUNCTION,
                     BUILTIN_LP_LOSS_CROSS_ENTROPY,
                     BUILTIN_LP_LOSS_CONTRASTIVELOSS,
                     BUILTIN_CLASS_LOSS_CROSS_ENTROPY,
                     BUILTIN_CLASS_LOSS_FUNCTION,
                     BUILTIN_CLASS_LOSS_FOCAL,
                     BUILTIN_REGRESSION_LOSS_MSE,
                     BUILTIN_REGRESSION_LOSS_FUNCTION)

from .config import BUILTIN_TASK_NODE_CLASSIFICATION
from .config import BUILTIN_TASK_NODE_REGRESSION
from .config import BUILTIN_TASK_EDGE_CLASSIFICATION
from .config import BUILTIN_TASK_EDGE_REGRESSION
from .config import (BUILTIN_TASK_LINK_PREDICTION,
                     LINK_PREDICTION_MAJOR_EVAL_ETYPE_ALL)
from .config import (BUILTIN_TASK_RECONSTRUCT_NODE_FEAT,
                     BUILTIN_TASK_RECONSTRUCT_EDGE_FEAT)
from .config import BUILTIN_GNN_NORM
from .config import EARLY_STOP_CONSECUTIVE_INCREASE_STRATEGY
from .config import EARLY_STOP_AVERAGE_INCREASE_STRATEGY
from .config import GRAPHSTORM_SAGEMAKER_TASK_TRACKER
from .config import SUPPORTED_TASK_TRACKER

from .config import SUPPORTED_TASKS

from .config import BUILTIN_LP_DISTMULT_DECODER
from .config import SUPPORTED_LP_DECODER
from .config import (GRAPHSTORM_LP_EMB_NORMALIZATION_METHODS,
                     GRAPHSTORM_LP_EMB_L2_NORMALIZATION)

from .config import (GRAPHSTORM_MODEL_ALL_LAYERS, GRAPHSTORM_MODEL_EMBED_LAYER,
                     GRAPHSTORM_MODEL_DECODER_LAYER, GRAPHSTORM_MODEL_LAYER_OPTIONS)
from .config import get_mttask_id
from .config import (TaskInfo,
                     FeatureGroup)
>>>>>>> b3ac5111

from ..utils import TORCH_MAJOR_VER, get_log_level, get_graph_name, get_rank

from ..eval import SUPPORTED_CLASSIFICATION_METRICS
from ..eval import SUPPORTED_REGRESSION_METRICS
from ..eval import SUPPORTED_LINK_PREDICTION_METRICS
from ..eval import (SUPPORTED_HIT_AT_METRICS, SUPPORTED_FSCORE_AT_METRICS,
                    SUPPORTED_RECALL_AT_PRECISION_METRICS, SUPPORTED_PRECISION_AT_RECALL_METRICS)
from ..eval import is_float

from ..dataloading import BUILTIN_LP_UNIFORM_NEG_SAMPLER
from ..dataloading import BUILTIN_LP_JOINT_NEG_SAMPLER

__all__ = [
    "get_argument_parser",
]

def get_argument_parser():
    """ Get GraphStorm CLI argument parser.

    This argument parser can accept and parse all GraphStorm model training and inference
    configurations defined in a yaml file. It also can accept and parse the corresponding
    arugments in GraphStorm launch CLIs. Specifically, it will parses yaml config file first,
    and then parses arguments to overwrite parameters defined in the yaml file or add new
    parameters.

    This ``get_argument_parser()`` is also useful when users want to convert customized models
    to use GraphStorm CLIs.

    Examples:
    ----------

    .. code:: python

        from graphstorm.config import get_argument_parser, GSConfig

        if __name__ == '__main__':
            # use GraphStorm argument parser to accept configuration yaml file and other arguments
            arg_parser = get_argument_parser()

            # parse all arguments and split GraphStorm's built-in arguments from the customized ones
            gs_args, unknown_args = arg_parser.parse_known_args()

            print(f'GS arguments: {gs_args}')
            print(f'Non GS arguments: {unknown_args}')

            # use gs_args to create a GSConfig object
            config = GSConfig(gs_args)

    Return
    -------
    parser: an ArgumentParser
        The parser include all GraphStorm model training and inference configurations.
    """
    parser = argparse.ArgumentParser(description="GSGNN Arguments")
    parser.add_argument('--logging-level', type=str, default="info",
                        help="Change the logging level. " + \
                               "Potential values are 'debug', 'info', 'warning', 'error'." + \
                               "The default value is 'info'.")
    parser.add_argument('--logging-file', type=str, default=argparse.SUPPRESS,
                        help='The file where the logging is saved to.')
    # Required parameters
    parser.add_argument(
        "--yaml_config_file",
        "--cf",
        help="pointer to the yaml configuration file of the experiment",
        type=str,
        required=True,
    )

    if TORCH_MAJOR_VER >= 2:
        parser.add_argument(
                "--local-rank",
                type=int,
                default=0,
                help="local_rank for distributed training on gpus",
                )
    else:
        parser.add_argument(
                "--local_rank",
                type=int,
                default=0,
                help="local_rank for distributed training on gpus",
                )

    # Optional parameters to override arguments in yaml config
    parser = _add_initialization_args(parser)
    # basic args
    parser = _add_gsgnn_basic_args(parser)
    # gnn args
    parser = _add_gnn_args(parser)
    parser = _add_input_args(parser)
    parser = _add_output_args(parser)
    parser = _add_task_tracker(parser)
    parser = _add_hyperparam_args(parser)
    parser = _add_rgcn_args(parser)
    parser = _add_rgat_args(parser)
    parser = _add_link_prediction_args(parser)
    parser = _add_node_classification_args(parser)
    parser = _add_edge_classification_args(parser)
    parser = _add_task_general_args(parser)
    parser = _add_lm_model_args(parser)
    parser = _add_distill_args(parser)
    return parser

# pylint: disable=no-member
class GSConfig:
    """GSgnn configuration class.

    GSConfig contains all GraphStorm model training and inference configurations, which can
    either be loaded from a yaml file specified in the ``--cf`` argument, or from CLI arguments.
    """
    def __init__(self, cmd_args):
        """ Construct a GSConfig object.

        Parameters:
        ------------
        cmd_args: Arguments
            Commend line arguments.
        """
        # need to config the logging at very beginning. Otherwise, logging will not work.
        log_level = get_log_level(cmd_args.logging_level) \
                if hasattr(cmd_args, "logging_level") else logging.INFO
        log_file = cmd_args.logging_file if hasattr(cmd_args, "logging_file") else None
        if log_file is None:
            # need to force the logging to reset the existing logging handlers
            # in order to make sure this config is effective.
            logging.basicConfig(level=log_level, force=True)
        else:
            logging.basicConfig(filename=log_file, level=log_level, force=True)
        # enable DeprecationWarning
        warnings.simplefilter('always', DeprecationWarning)

        self.yaml_paths = cmd_args.yaml_config_file
        # Load all arguments from yaml config
        configuration = self.load_yaml_config(cmd_args.yaml_config_file)

        multi_task_config = None
        if 'multi_task_learning' in configuration['gsf']:
            multi_task_config = configuration['gsf']['multi_task_learning']
            del configuration['gsf']['multi_task_learning']

        self.set_attributes(configuration)
        # Override class attributes using command-line arguments
        self.override_arguments(cmd_args)
        self.local_rank = cmd_args.local_rank

        logging.debug(str(configuration))
        cmd_args_dict = cmd_args.__dict__
        # Print overriden arguments.
        for arg_key in cmd_args_dict:
            if arg_key not in ["yaml_config_file", "local_rank"]:
                logging.debug("Overriding Argument: %s", arg_key)
        # We do argument check as early as possible to prevent config bugs.
        self.handle_argument_conflicts()

        # parse multi task learning config and save it into self._multi_tasks
        if multi_task_config is not None:
            self._parse_multi_tasks(multi_task_config)
        else:
            self._multi_tasks = None

        # If model output is configured, save the runtime train config as a yaml file there,
        # and the graph construction config, if one exists in the input
        if hasattr(self, "_save_model_path") and self._save_model_path:
            # Ensure model output directory exists
            os.makedirs(self._save_model_path, exist_ok=True)

            # Save a copy of train config with runtime args
            train_config_output_path = os.path.join(
                self._save_model_path, GS_RUNTIME_TRAINING_CONFIG_FILENAME)
            self._save_runtime_train_config(train_config_output_path)

            # Copy over graph construction config, if one exists
            gconstruct_config_output_path = os.path.join(
                self._save_model_path, GS_RUNTIME_GCONSTRUCT_FILENAME)
            self._copy_graph_construct_config(gconstruct_config_output_path)

    def _copy_graph_construct_config(self, output_data_config):
        """ Copy graph construct config to the model output path.
        """
        # Copy data configuration file if available
        if get_rank() == 0:
            try:
                part_config_dir = os.path.dirname(self.part_config)
                input_data_config = os.path.join(part_config_dir, GS_RUNTIME_GCONSTRUCT_FILENAME)
                if os.path.exists(input_data_config):
                    shutil.copy2(
                        input_data_config,
                        output_data_config
                    )
                else:
                    warnings.warn(
                        f"Graph construction config {GS_RUNTIME_GCONSTRUCT_FILENAME} "
                        f"not found in {part_config_dir}. "
                        "This is expected for older models (trained with version < 0.5). "
                        "You will need to copy over the graph construction  "
                        "config for model deployment.")
            except Exception as e: # pylint: disable=broad-exception-caught
                warnings.warn(
                    f"Failed to copy {GS_RUNTIME_GCONSTRUCT_FILENAME} to model output: {str(e)}. "
                    "You  will need to copy over the graph construction "
                    "config for model deployment.")


    def set_attributes(self, configuration):
        """Set class attributes from 2nd level arguments in yaml config"""
        if 'lm_model' in configuration:
            lm_model = configuration['lm_model']
            assert "node_lm_models" in lm_model or "distill_lm_models" in lm_model, \
                "either node_lm_models or distill_lm_models must be provided"
            # if node_lm_models is not defined, ignore the lm model
            if "node_lm_models" in lm_model:
                # has node language model configuration, e.g.,
                # lm_model:
                #   node_lm_models:
                #     -
                #       lm_type: bert
                #       model_name: "bert-base-uncased"
                #       gradient_checkpoint: true
                #       node_types:
                #         - n_0
                #         - n_1
                #     -
                #       lm_type: bert
                #       model_name: "allenai/scibert_scivocab_uncased"
                #       gradient_checkpoint: true
                #       node_types:
                #         - n_2
                node_lm_models = lm_model['node_lm_models']
                setattr(self, "_node_lm_configs", node_lm_models)
            else:
                # has distill language model configuration, e.g.,
                # lm_model:
                #   distill_lm_models:
                #     -
                #       lm_type: DistilBertModel
                #       model_name: "distilbert-base-uncased"
                distill_lm_models = lm_model['distill_lm_models']
                setattr(self, "_distill_lm_configs", distill_lm_models)

        # handle gnn config
        gnn_family = configuration['gsf']
        for family, param_family in gnn_family.items():
            for key, val in param_family.items():
                setattr(self, f"_{key}", val)

            if family == BUILTIN_TASK_LINK_PREDICTION:
                setattr(self, "_task_type", BUILTIN_TASK_LINK_PREDICTION)
            elif family == BUILTIN_TASK_EDGE_CLASSIFICATION:
                setattr(self, "_task_type", BUILTIN_TASK_EDGE_CLASSIFICATION)
            elif family == BUILTIN_TASK_EDGE_REGRESSION:
                setattr(self, "_task_type", BUILTIN_TASK_EDGE_REGRESSION)
            elif family == BUILTIN_TASK_NODE_CLASSIFICATION:
                setattr(self, "_task_type", BUILTIN_TASK_NODE_CLASSIFICATION)
            elif family == BUILTIN_TASK_NODE_REGRESSION:
                setattr(self, "_task_type", BUILTIN_TASK_NODE_REGRESSION)

        if 'udf' in configuration:
            udf_family = configuration['udf']
            # directly add udf configs as config arguments
            for key, val in udf_family.items():
                setattr(self, key, val)

    def set_task_attributes(self, configuration):
        """ Set graph task specific attributes

            This function is called when GSConfig is used to
            store graph task specific information in multi-task learning.

            .. code:: python

                task_info = GSConfig.__new__(GSConfig)
                task_info.set_task_attributes(task_config)

                target_ntype = task_info.target_ntype

            By reusing GSConfig object, we can use the same code base
            for single task learning and multi-task learning.

        Parameters
        ----------
        configuration: dict
            Task specific config
        """
        for key, val in configuration.items():
            setattr(self, f"_{key}", val)

    def _save_runtime_train_config(self, output_path: str):
        """Save a YAML file that combines the input YAML with runtime args.

        Parameters:
        -----------
        output_path : str
            Path where to save the config.
        """
        # Get the original YAML content
        yaml_config = self.load_yaml_config(self.yaml_paths)

        # Update with runtime args (all attributes starting with '_')
        for attr_name, attr_value in vars(self).items():
            if attr_name.startswith('_') and not attr_name.startswith('__'):
                # Extract the key without the underscore
                key = attr_name[1:]

                # Find the appropriate section to update
                if 'gsf' in yaml_config:
                    for section in yaml_config['gsf'].values():
                        if isinstance(section, dict) and key in section:
                            section[key] = attr_value
                            break
                    else:
                        # If not found in any section, add to the `runtime` section
                        if 'runtime' not in yaml_config['gsf']:
                            yaml_config['gsf']['runtime'] = {}
                        yaml_config['gsf']['runtime'].update({key: attr_value})
                else:
                    raise ValueError("GraphStorm configuration needs a 'gsf' section")

        # Try to save to model output location
        try:
            # Save the combined config
            with open(output_path, 'w', encoding="utf-8") as f:
                yaml.dump(yaml_config, f, default_flow_style=False)

            logging.info("Saved combined configuration to %s", output_path)
        except FileNotFoundError:
            warnings.warn(
                f"Could not save config: directory {os.path.dirname(output_path)} not accessible")
        except PermissionError:
            warnings.warn(f"Could not save config: permission denied for {output_path}")
        except Exception as e: # pylint: disable=broad-exception-caught
            warnings.warn(f"Could not save config: {str(e)}")


    def _parse_general_task_config(self, task_config):
        """ Parse the genral task info

        Parameters
        ----------
        task_config: dict
            Task config
        """
        if "mask_fields" in task_config:
            mask_fields = task_config["mask_fields"]
            assert len(mask_fields) == 3, \
                "The mask_fileds should be a list as [train-mask, validation-mask, test-mask], " \
                f"but get {mask_fields}."
        else:
            mask_fields = (None, None, None)

        task_weight = task_config["task_weight"] \
            if "task_weight" in task_config else 1.0
        assert task_weight > 0, f"task_weight should be larger than 0, but get {task_weight}."

        batch_size = self.batch_size \
            if "batch_size" not in task_config else task_config["batch_size"]
        return mask_fields, task_weight, batch_size

    def _parse_node_classification_task(self, task_config):
        """ Parse the node classification task info.

        Parameters
        ----------
        task_config: dict
            Node classification task config.
        """
        task_type = BUILTIN_TASK_NODE_CLASSIFICATION
        mask_fields, task_weight, batch_size = \
            self._parse_general_task_config(task_config)
        task_config["batch_size"] = batch_size

        task_info = GSConfig.__new__(GSConfig)
        task_info.set_task_attributes(task_config)
        setattr(task_info, "_task_type", task_type)
        task_info.verify_node_class_arguments()

        target_ntype = task_info.target_ntype
        label_field = task_info.label_field

        task_id = get_mttask_id(task_type=task_type,
                                ntype=target_ntype,
                                label=label_field)
        setattr(task_info, "train_mask", mask_fields[0])
        setattr(task_info, "val_mask", mask_fields[1])
        setattr(task_info, "test_mask", mask_fields[2])
        setattr(task_info, "task_weight", task_weight)

        return TaskInfo(task_type=task_type,
                        task_id=task_id,
                        task_config=task_info)

    def _parse_node_regression_task(self, task_config):
        """ Parse the node regression task info.

        Parameters
        ----------
        task_config: dict
            Node regression task config.
        """
        task_type = BUILTIN_TASK_NODE_REGRESSION
        mask_fields, task_weight, batch_size = \
            self._parse_general_task_config(task_config)
        task_config["batch_size"] = batch_size

        task_info = GSConfig.__new__(GSConfig)
        task_info.set_task_attributes(task_config)
        setattr(task_info, "_task_type", task_type)
        task_info.verify_node_regression_arguments()

        target_ntype = task_info.target_ntype
        label_field = task_info.label_field

        task_id = get_mttask_id(task_type=task_type,
                                ntype=target_ntype,
                                label=label_field)
        setattr(task_info, "train_mask", mask_fields[0])
        setattr(task_info, "val_mask", mask_fields[1])
        setattr(task_info, "test_mask", mask_fields[2])
        setattr(task_info, "task_weight", task_weight)

        return TaskInfo(task_type=task_type,
                        task_id=task_id,
                        task_config=task_info)

    def _parse_edge_classification_task(self, task_config):
        """ Parse the edge classification task info

        Parameters
        ----------
        task_config: dict
            Edge classification task config
        """
        task_type = BUILTIN_TASK_EDGE_CLASSIFICATION
        mask_fields, task_weight, batch_size = \
            self._parse_general_task_config(task_config)
        task_config["batch_size"] = batch_size

        task_info = GSConfig.__new__(GSConfig)
        task_info.set_task_attributes(task_config)
        setattr(task_info, "_task_type", task_type)
        task_info.verify_edge_class_arguments()

        target_etype = task_info.target_etype
        label_field = task_info.label_field

        task_id = get_mttask_id(task_type=task_type,
                                etype=target_etype,
                                label=label_field)
        setattr(task_info, "train_mask", mask_fields[0])
        setattr(task_info, "val_mask", mask_fields[1])
        setattr(task_info, "test_mask", mask_fields[2])
        setattr(task_info, "task_weight", task_weight)
        return TaskInfo(task_type=task_type,
                        task_id=task_id,
                        task_config=task_info)

    def _parse_edge_regression_task(self, task_config):
        """ Parse the edge regression task info

        Parameters
        ----------
        task_config: dict
            Edge regression task config
        """
        task_type = BUILTIN_TASK_EDGE_REGRESSION
        mask_fields, task_weight, batch_size = \
            self._parse_general_task_config(task_config)
        task_config["batch_size"] = batch_size

        task_info = GSConfig.__new__(GSConfig)
        task_info.set_task_attributes(task_config)
        setattr(task_info, "_task_type", task_type)
        task_info.verify_edge_regression_arguments()

        target_etype = task_info.target_etype
        label_field = task_info.label_field

        task_id = get_mttask_id(task_type=task_type,
                                etype=target_etype,
                                label=label_field)
        setattr(task_info, "train_mask", mask_fields[0])
        setattr(task_info, "val_mask", mask_fields[1])
        setattr(task_info, "test_mask", mask_fields[2])
        setattr(task_info, "task_weight", task_weight)
        return TaskInfo(task_type=task_type,
                        task_id=task_id,
                        task_config=task_info)

    def _parse_link_prediction_task(self, task_config):
        """ Parse the link prediction task info

        Parameters
        ----------
        task_config: dict
           Link prediction task config
        """
        task_type = BUILTIN_TASK_LINK_PREDICTION
        mask_fields, task_weight, batch_size = \
            self._parse_general_task_config(task_config)
        task_config["batch_size"] = batch_size

        task_info = GSConfig.__new__(GSConfig)
        task_info.set_task_attributes(task_config)
        setattr(task_info, "_task_type", task_type)
        task_info.verify_link_prediction_arguments()

        train_etype = task_info.train_etype
        task_id = get_mttask_id(
            task_type=task_type,
            etype=train_etype if train_etype is not None else "ALL_ETYPE")
        setattr(task_info, "train_mask", mask_fields[0])
        setattr(task_info, "val_mask", mask_fields[1])
        setattr(task_info, "test_mask", mask_fields[2])
        setattr(task_info, "task_weight", task_weight)
        return TaskInfo(task_type=task_type,
                        task_id=task_id,
                        task_config=task_info)

    def _parse_reconstruct_node_feat(self, task_config):
        """ Parse the reconstruct node feature task info

        Parameters
        ----------
        task_config: dict
            Reconstruct node feature task config
        """
        task_type = BUILTIN_TASK_RECONSTRUCT_NODE_FEAT
        mask_fields, task_weight, batch_size = \
            self._parse_general_task_config(task_config)
        task_config["batch_size"] = batch_size

        task_info = GSConfig.__new__(GSConfig)
        task_info.set_task_attributes(task_config)
        setattr(task_info, "_task_type", task_type)
        task_info.verify_node_feat_reconstruct_arguments()

        target_ntype = task_info.target_ntype
        label_field = task_info.reconstruct_nfeat_name

        task_id = get_mttask_id(task_type=task_type,
                                ntype=target_ntype,
                                label=label_field)
        setattr(task_info, "train_mask", mask_fields[0])
        setattr(task_info, "val_mask", mask_fields[1])
        setattr(task_info, "test_mask", mask_fields[2])
        setattr(task_info, "task_weight", task_weight)

        return TaskInfo(task_type=task_type,
                        task_id=task_id,
                        task_config=task_info)

    def _parse_reconstruct_edge_feat(self, task_config):
        """ Parse the reconstruct edge feature task info

        Parameters
        ----------
        task_config: dict
            Reconstruct edge feature task config.
        """
        task_type = BUILTIN_TASK_RECONSTRUCT_EDGE_FEAT
        mask_fields, task_weight, batch_size = \
            self._parse_general_task_config(task_config)
        task_config["batch_size"] = batch_size

        task_info = GSConfig.__new__(GSConfig)
        task_info.set_task_attributes(task_config)
        setattr(task_info, "_task_type", task_type)
        task_info.verify_edge_feat_reconstruct_arguments()

        target_etype = task_info.target_etype
        label_field = task_info.reconstruct_efeat_name

        task_id = get_mttask_id(task_type=task_type,
                                etype=target_etype,
                                label=label_field)
        setattr(task_info, "train_mask", mask_fields[0])
        setattr(task_info, "val_mask", mask_fields[1])
        setattr(task_info, "test_mask", mask_fields[2])
        setattr(task_info, "task_weight", task_weight)

        return TaskInfo(task_type=task_type,
                        task_id=task_id,
                        task_config=task_info)

    def _parse_multi_tasks(self, multi_task_config):
        """ Parse multi-task configuration

        The Yaml config for multi-task learning looks like:

        .. code-block:: yaml
            multi_task_learning:
              - node_classification:
                target_ntype: "movie"
                label_field: "label"
                mask_fields:
                  - "train_mask_field_nc"
                  - "val_mask_field_nc"
                  - "test_mask_field_nc"
                task_weight: 1.0
                eval_metric:
                  - "accuracy"
              - edge_classification:
                target_etype:
                  - "user,rating,movie"
                label_field: "rate"
                multilabel: false
                mask_fields:
                  - "train_mask_field_ec"
                  - "val_mask_field_ec"
                  - "test_mask_field_ec"
                task_weight: 0.5 # weight of the task
              - link_prediction:
                num_negative_edges: 4
                num_negative_edges_eval: 100


        Parameters
        ----------
        multi_task_config: list
            A list of configs for multiple tasks.
        """
        assert len(multi_task_config) > 1, \
            "There must be at least two tasks"

        tasks = []
        for task_config in multi_task_config:
            assert isinstance(task_config, dict) and len(task_config) == 1, \
                "When defining multiple tasks for " \
                "training, define one task each time."

            if "node_classification" in task_config:
                task = self._parse_node_classification_task(
                    task_config["node_classification"])
            elif "node_regression" in task_config:
                task = self._parse_node_regression_task(
                    task_config["node_regression"])
            elif "edge_classification" in task_config:
                task = self._parse_edge_classification_task(
                    task_config["edge_classification"])
            elif "edge_regression" in task_config:
                task = self._parse_edge_regression_task(
                    task_config["edge_regression"])
            elif "link_prediction" in task_config:
                task = self._parse_link_prediction_task(
                    task_config["link_prediction"])
            elif "reconstruct_node_feat" in task_config:
                task = self._parse_reconstruct_node_feat(
                    task_config["reconstruct_node_feat"])
            elif "reconstruct_edge_feat" in task_config:
                task = self._parse_reconstruct_edge_feat(
                    task_config["reconstruct_edge_feat"])
            else:
                raise ValueError(f"Invalid task type in multi-task learning {task_config}.")
            tasks.append(task)
        logging.debug("Multi-task learning with %d tasks", len(tasks))
        self._multi_tasks = tasks

    def load_yaml_config(self, yaml_path) -> Dict[str, Any]:
        """Helper function to load a yaml config file"""
        with open(yaml_path, "r", encoding='utf-8') as stream:
            try:
                return yaml.safe_load(stream)
            except yaml.YAMLError as exc:
                raise ValueError(f"Yaml error - check yaml file {exc}")

    def override_arguments(self, cmd_args):
        """Override arguments in yaml config using command-line arguments"""
        # TODO: Support overriding for all arguments in yaml
        cmd_args_dict = cmd_args.__dict__
        for arg_key, arg_val in cmd_args_dict.items():
            if arg_key not in ["yaml_config_file", "local_rank"]:
                if arg_key == "save_model_path" and arg_val.lower() == "none":
                    arg_val = None
                if arg_key == "save_embed_path" and arg_val.lower() == "none":
                    arg_val = None
                if arg_key == "save_prediction_path" and arg_val.lower() == "none":
                    arg_val = None

                # for basic attributes
                setattr(self, f"_{arg_key}", arg_val)

    def verify_node_feat_reconstruct_arguments(self):
        """Verify the correctness of arguments for node feature reconstruction tasks.

            .. versionadded:: 0.4.0
        """
        _ = self.target_ntype
        _ = self.batch_size
        _ = self.eval_metric
        _ = self.reconstruct_nfeat_name

    def verify_edge_feat_reconstruct_arguments(self):
        """Verify the correctness of arguments for edge feature reconstruction tasks.
        """
        _ = self.target_etype
        _ = self.batch_size
        _ = self.eval_metric
        _ = self.reconstruct_efeat_name

    def verify_node_class_arguments(self):
        """ Verify the correctness of arguments for node classification tasks.
        """
        _ = self.target_ntype
        _ = self.batch_size
        _ = self.eval_metric
        _ = self.label_field
        _ = self.num_classes
        _ = self.multilabel
        _ = self.multilabel_weights
        _ = self.imbalance_class_weights
        _ = self.class_loss_func

    def verify_node_regression_arguments(self):
        """ Verify the correctness of arguments for node regression tasks.
        """
        _ = self.target_ntype
        _ = self.batch_size
        _ = self.eval_metric
        _ = self.label_field
        _ = self.regression_loss_func

    def verify_edge_class_arguments(self):
        """ Verify the correctness of arguments for edge classification tasks.
        """
        _ = self.target_etype
        _ = self.batch_size
        _ = self.eval_metric
        _ = self.label_field
        _ = self.num_classes
        _ = self.multilabel
        _ = self.multilabel_weights
        _ = self.imbalance_class_weights
        _ = self.decoder_type
        _ = self.num_decoder_basis
        _ = self.decoder_edge_feat
        _ = self.class_loss_func

    def verify_edge_regression_arguments(self):
        """ Verify the correctness of arguments for edge regression tasks.
        """
        _ = self.target_etype
        _ = self.batch_size
        _ = self.eval_metric
        _ = self.label_field
        _ = self.decoder_type
        _ = self.num_decoder_basis
        _ = self.decoder_edge_feat
        _ = self.regression_loss_func

    def verify_link_prediction_arguments(self):
        """ Verify the correctness of arguments for link prediction tasks.
        """
        _ = self.target_etype
        _ = self.batch_size
        _ = self.eval_metric
        _ = self.train_etype
        _ = self.eval_etype
        _ = self.train_negative_sampler
        _ = self.eval_negative_sampler
        _ = self.num_negative_edges
        _ = self.num_negative_edges_eval
        _ = self.reverse_edge_types_map
        _ = self.exclude_training_targets
        _ = self.lp_loss_func
        _ = self.lp_decoder_type
        _ = self.gamma
        _ = self.report_eval_per_type


    def verify_arguments(self, is_train):
        """ Verify the correctness of arguments.

        Parameters
        ----------
        is_train : bool
            Whether this is for training.
        """
        # Trigger the checks in the arguments.
        _ = self.save_perf_results_path
        _ = self.profile_path
        _ = self.graph_name
        _ = self.backend
        _ = self.ip_config
        _ = self.part_config
        _ = self.node_id_mapping_file
        _ = self.edge_id_mapping_file
        _ = self.verbose
        _ = self.use_wholegraph_embed
        _ = self.use_graphbolt

        # Data
        _ = self.node_feat_name
        _ = self.edge_feat_name
        _ = self.edge_feat_mp_op
        _ = self.decoder_edge_feat

        # Evaluation
        _ = self.fixed_test_size
        _ = self.eval_fanout
        _ = self.use_mini_batch_infer
        _ = self.eval_batch_size
        _ = self.eval_frequency
        _ = self.no_validation
        _ = self.save_prediction_path
        _ = self.eval_etype
        if self.task_type is not None:
            _ = self.eval_metric

        # Model training.
        if is_train:
            _ = self.batch_size
            _ = self.fanout
            _ = self.lm_train_nodes
            _ = self.lm_tune_lr
            _ = self.lr
            _ = self.max_grad_norm
            _ = self.grad_norm_type
            _ = self.gnn_norm
            _ = self.decoder_norm
            _ = self.sparse_optimizer_lr
            _ = self.num_epochs
            _ = self.save_model_path
            _ = self.save_model_frequency
            _ = self.topk_model_to_save
            _ = self.early_stop_burnin_rounds
            _ = self.early_stop_rounds
            _ = self.early_stop_strategy
            _ = self.use_early_stop
            _ = self.wd_l2norm
            _ = self.train_negative_sampler
            _ = self.train_etype
            _ = self.remove_target_edge_type

        # LM module
        if self.node_lm_configs:
            _ = self.lm_infer_batch_size
            _ = self.freeze_lm_encoder_epochs

        if self.distill_lm_configs:
            _ = self.textual_data_path

        # I/O related
        _ = self.restore_model_layers
        _ = self.restore_model_path
        _ = self.restore_optimizer_path
        _ = self.save_embed_path
        _ = self.save_embed_format

        # Model architecture
        _ = self.dropout
        _ = self.decoder_type
        _ = self.num_decoder_basis
        _ = self.decoder_bias
        # Encoder related
        _ = self.construct_feat_ntype
        _ = self.construct_feat_encoder
        _ = self.construct_feat_fanout
        encoder_type = self.model_encoder_type
        if encoder_type == "lm":
            assert self.node_lm_configs is not None
        else:
            _ = self.input_activate
            _ = self.hidden_size
            _ = self.num_layers
            _ = self.out_emb_size
            _ = self.use_self_loop
            _ = self.use_node_embeddings
            _ = self.num_bases
            _ = self.num_heads
            _ = self.num_ffn_layers_in_gnn

        _ = self.return_proba
        _ = self.alpha_l2norm


        # ngnn
        _ = self.num_ffn_layers_in_input
        _ = self.num_ffn_layers_in_decoder

        # Logging.
        _ = self.task_tracker
        _ = self.log_report_frequency

        _ = self.task_type
        # For classification/regression tasks.
        if self.task_type in [BUILTIN_TASK_NODE_CLASSIFICATION, BUILTIN_TASK_EDGE_CLASSIFICATION]:
            _ = self.label_field
            _ = self.num_classes
            _ = self.multilabel
            _ = self.multilabel_weights
            _ = self.imbalance_class_weights
        if self.task_type in [BUILTIN_TASK_NODE_CLASSIFICATION, BUILTIN_TASK_NODE_REGRESSION]:
            _ = self.target_ntype
            _ = self.eval_target_ntype
        if self.task_type in [BUILTIN_TASK_EDGE_CLASSIFICATION, BUILTIN_TASK_EDGE_REGRESSION]:
            _ = self.target_etype
        if self.task_type in [BUILTIN_TASK_EDGE_CLASSIFICATION, BUILTIN_TASK_EDGE_REGRESSION,
                              BUILTIN_TASK_LINK_PREDICTION] and is_train:
            _ = self.exclude_training_targets
            _ = self.reverse_edge_types_map
        # For link prediction tasks.
        if self.task_type == BUILTIN_TASK_LINK_PREDICTION:
            _ = self.gamma
            _ = self.lp_decoder_type
            _ = self.lp_edge_weight_for_loss
            _ = self.contrastive_loss_temperature
            _ = self.lp_loss_func
            _ = self.num_negative_edges
            _ = self.eval_negative_sampler
            _ = self.num_negative_edges_eval
            _ = self.model_select_etype
            _ = self.lp_embed_normalizer

        # For inference tasks in particular
        if self.task_type in [
            BUILTIN_TASK_NODE_CLASSIFICATION,
            BUILTIN_TASK_NODE_REGRESSION,
        ]:
            _ = self.infer_all_target_nodes

    def _turn_off_gradient_checkpoint(self, reason):
        """Turn off `gradient_checkpoint` flags in `node_lm_configs`
        """
        for i, _ in enumerate(self.node_lm_configs):
            if self.node_lm_configs[i]["gradient_checkpoint"]:
                logging.warning("%s can not work with gradient checkpoint. " \
                        + "Turn gradient checkpoint to False", reason)
                self.node_lm_configs[i]["gradient_checkpoint"] = False

    def handle_argument_conflicts(self):
        """Check and resolve argument conflicts
        """
        # 1. language model conflicts
        if self.node_lm_configs is not None:
            # gradient checkpoint does not work with freeze_lm_encoder_epochs
            # When freeze_lm_encoder_epochs is set, turn off gradient checkpoint
            if self.freeze_lm_encoder_epochs > 0:
                self._turn_off_gradient_checkpoint("freeze_lm_encoder_epochs")
            # GLEM fine-tuning of LM conflicts with gradient checkpoint
            if self.training_method["name"] == "glem":
                self._turn_off_gradient_checkpoint("GLEM model")
        # TODO(xiangsx): Add more check

###################### Configurations ######################

    @property
    def save_perf_results_path(self):
        """ Path for saving performance results. Default is None.
        """
        # pylint: disable=no-member
        if hasattr(self, "_save_perf_results_path"):
            return self._save_perf_results_path
        return None

    @property
    def profile_path(self):
        """ The path of the folder where the profiling results are saved. Default is None.
        """
        if hasattr(self, "_profile_path"):
            return self._profile_path
        return None

    @property
    def graph_name(self):
        """ Name of the graph, loaded from the ``--part-config`` argument.
        """
        return get_graph_name(self.part_config)

    @property
    def backend(self):
        """ Distributed training backend. GraphStorm support ``gloo`` or ``nccl``.
            Default is ``gloo``.
        """
        # pylint: disable=no-member
        if hasattr(self, "_backend"):
            assert self._backend in SUPPORTED_BACKEND, \
                f"backend must be in {SUPPORTED_BACKEND}"
            return self._backend

        return "gloo"

    @property
    def ip_config(self):
        """ IP config file that contains all IP addresses of instances in a cluster.
            In the file, each line stores one IP address. Default is None.
        """
        # pylint: disable=no-member
        if hasattr(self, "_ip_config"):
            assert os.path.isfile(self._ip_config), \
                    f"IP config file {self._ip_config} does not exist"
            return self._ip_config
        else:
            return None

    @property
    def part_config(self):
        """ Path to the graph partition configuration file. Must provide.
        """
        # pylint: disable=no-member
        assert hasattr(self, "_part_config"), "Graph partition config must be provided"
        assert os.path.isfile(self._part_config), \
            f"Partition config file {self._part_config} does not exist"
        return self._part_config

    @property
    def node_id_mapping_file(self):
        """ A path to the folder that stores node ID mapping files generated by the
            graph partition algorithm.
            Graph partition will shuffle node IDs and edge IDs according
            to the node partition assignment. We expect partition algorithms
            will save node ID mappings to map new node IDs to their original
            node IDs.
            GraphStorm assumes node ID mappings are stored as a single object
            along with the partition config file.
        """
        path = os.path.dirname(self.part_config)
        # See graphstorm.gconstruct.utils.partition_graph for more detials
        node_id_mapping_file = os.path.join(path, "node_mapping.pt")
        if os.path.isfile(node_id_mapping_file):
            return node_id_mapping_file

        # Check whether the id_mapping file is generated by
        # dgl tools/distpartitioning/convert_partition.py
        # See https://github.com/dmlc/dgl/blob/
        # eb43489397daf5506494d2cc5eaf7d7ff9dbefff/tools/distpartitioning/utils.py#L578-L583.
        part_dirs = [part_path for part_path in os.listdir(path) \
                     if part_path.startswith("part")]
        node_id_mapping_file = os.path.join(os.path.join(path, part_dirs[0]),
                                            "orig_nids.dgl")
        # if orig_nids.dgl exists, there means there are id mapping there.
        # Rank 0 need to load all the mapping files.
        return path if os.path.isfile(node_id_mapping_file) else None

    @property
    def edge_id_mapping_file(self):
        """ A path to the folder that stores edge ID mapping files generated by the
            graph partition algorithm.
            Graph partition will shuffle node IDs and edge IDs according
            to the node partition assignment. We expect partition algorithms
            will save edge ID mappings to map new edge IDs to their original
            edge IDds.
            GraphStorm assumes edge ID mappings are stored as a single object
            along with the partition config file.
        """
        path = os.path.dirname(self.part_config)
        # See graphstorm.gconstruct.utils.partition_graph for more detials
        edge_id_mapping_file = os.path.join(path, "edge_mapping.pt")
        if os.path.isfile(edge_id_mapping_file):
            return edge_id_mapping_file

        # Check whether the id_mapping file is generated by
        # dgl tools/distpartitioning/convert_partition.py
        # See https://github.com/dmlc/dgl/blob/
        # eb43489397daf5506494d2cc5eaf7d7ff9dbefff/tools/distpartitioning/utils.py#L578-L583.
        part_dirs = [part_path for part_path in os.listdir(path) \
                     if part_path.startswith("part")]
        edge_id_mapping_file = os.path.join(os.path.join(path, part_dirs[0]),
                                            "orig_eids.dgl")
        # if orig_eids.dgl exists, there means there are id mapping there.
        # Rank 0 need to load all the mapping files.
        return path if os.path.isfile(edge_id_mapping_file) \
            else None

    @property
    def verbose(self):
        """ Verbose for print out more running information. Default is False.
        """
        # pylint: disable=no-member
        if hasattr(self, "_verbose"):
            assert self._verbose in [True, False]
            return self._verbose

        return False

    @property
    def use_wholegraph_embed(self):
        """ Whether to use WholeGraph to store intermediate embeddings/tensors generated
            during training or inference, e.g., "cache_lm_emb", "sparse_emb", etc.
            Default is None.
        """
        if hasattr(self, "_use_wholegraph_embed"):
            assert self._use_wholegraph_embed in [True, False], \
                "Invalid value for _use_wholegraph_embed. Must be either True or False."
            return self._use_wholegraph_embed
        else:
            return None

    @property
    def use_graphbolt(self):
        """ Whether to use GraphBolt in-memory graph representation.
            See https://docs.dgl.ai/stochastic_training/ for details. Default is False.
        """
        if hasattr(self, "_use_graphbolt"):
            assert self._use_graphbolt in [True, False], \
                "Invalid value for _use_graphbolt. Must be either True or False."
            return self._use_graphbolt
        else:
            return False

    ###################### language model support #########################
    # Bert related
    @property
    def lm_tune_lr(self):
        """ Learning rate for fine-tuning language models.
        """
        # pylint: disable=no-member
        if hasattr(self, "_lm_tune_lr"):
            lm_tune_lr = float(self._lm_tune_lr)
            assert lm_tune_lr > 0.0, "Bert tune learning rate must > 0.0"
            return lm_tune_lr

        return self.lr

    @property
    def lm_train_nodes(self):
        """ Number of nodes used in LM model fine-tuning. Default is 0.
        """
        # pylint: disable=no-member
        if hasattr(self, "_lm_train_nodes"):
            assert self._lm_train_nodes >= -1, \
                "Number of LM trainable nodes must larger or equal to -1." \
                "0 means no LM trainable nodes" \
                "-1 means all nodes are LM trainable nodes"
            return self._lm_train_nodes

        # By default, do not turn on co-training
        return 0

    @property
    def lm_infer_batch_size(self):
        """ Mini-batch size used to do LM model inference. Default is 32.
        """
        # pylint: disable=no-member
        if hasattr(self, "_lm_infer_batch_size"):
            assert self._lm_infer_batch_size > 0, \
                "Batch size for LM model inference must larger than 0"
            return self._lm_infer_batch_size

        return 32

    @property
    def freeze_lm_encoder_epochs(self):
        """ Before fine-tuning LM models, how many epochs GraphStorm will take to
            warmup a GNN model. Default is 0.
        """
        # pylint: disable=no-member
        if hasattr(self, "_freeze_lm_encoder_epochs"):
            assert self._freeze_lm_encoder_epochs >= 0, \
                "Number of warmup epochs must be larger than or equal to 0"

            assert self._freeze_lm_encoder_epochs == 0 or \
                self.model_encoder_type not in ["lm", "mlp"], \
                "Encoder type lm (language model) and mlp (encoder layer only) " \
                "do not work with language model warmup. It will cause torch " \
                "DDP error"
            return self._freeze_lm_encoder_epochs

        return 0

    @property
    def training_method(self):
        """ Setting up the LM/GNN co-training method
        """
        if hasattr(self, "_training_method"):
            training_method_name = self._training_method["name"]
            assert training_method_name in ("default", "glem"),\
                f"Training method {training_method_name} is unavailable"
            if training_method_name == "glem":
                glem_defaults = {
                    "em_order_gnn_first": False,
                    "inference_using_gnn": True,
                    "pl_weight": 0.5,
                    "num_pretrain_epochs": 5
                }
                for key, val in glem_defaults.items():
                    self._training_method["kwargs"].setdefault(key, val)
                if self.freeze_lm_encoder_epochs > 0:
                    logging.warning("GLEM does not support 'freeze_lm_encoder_epochs'"\
                                    "it will be ignored")
            return self._training_method
        return {"name": "default", "kwargs": {}}

    def _check_node_lm_config(self, lm_config):
        assert "lm_type" in lm_config, "lm_type (type of language model," \
            "e.g., bert) must be provided for node_lm_models."
        assert "model_name" in lm_config, "language model model_name must " \
            "be provided for node_lm_models."
        if "gradient_checkpoint" not in lm_config:
            lm_config["gradient_checkpoint"] = False
        assert "node_types" in lm_config, "node types must be provided for " \
            "node_lm_models"
        assert len(lm_config["node_types"]) >= 1, "number of node types " \
            "must be larger than 1"

    @property
    def node_lm_configs(self):
        """ check node lm config
        """
        if hasattr(self, "_node_lm_configs"):
            if self._node_lm_configs is None:
                return None

            # node lm_config is not None
            assert isinstance(self._node_lm_configs, list), \
                "Node language model config is not None. It must be a list"
            assert len(self._node_lm_configs) > 0, \
                "Number of node language model config must larger than 0"

            for lm_config in self._node_lm_configs:
                self._check_node_lm_config(lm_config)

            return self._node_lm_configs

        # By default there is no node_lm_config
        return None

    def _check_distill_lm_config(self, lm_config):
        assert "lm_type" in lm_config, "lm_type (type of language model," \
            "e.g., DistilBertModel) must be provided for distill_lm_models."
        assert "model_name" in lm_config, "pre-trained model_name must " \
            "be provided for distill_lm_models."

    @property
    def distill_lm_configs(self):
        """ check distill lm config
        """
        if hasattr(self, "_distill_lm_configs"):
            assert self._distill_lm_configs is not None, \
                "distill_lm_configs cannot be None."
            # distill lm_config is not None
            assert isinstance(self._distill_lm_configs, list), \
                "Distill language model config is not None. It must be a list"
            assert len(self._distill_lm_configs) > 0, \
                "Number of distill language model config must larger than 0"

            for lm_config in self._distill_lm_configs:
                self._check_distill_lm_config(lm_config)

            return self._distill_lm_configs

        # By default there is no distill_lm_config
        return None

    @property
    def cache_lm_embed(self):
        """ Whether to cache the LM embeddings on files.
        """
        if hasattr(self, "_cache_lm_embed"):
            return self._cache_lm_embed
        else:
            return None

    ###################### general gnn model related ######################
    @property
    def model_encoder_type(self):
        """ The encoder module used to encode graph data. It can be a GNN encoder or
            a non-GNN encoder, e.g., language models and MLPs. Default is None.
        """
        # pylint: disable=no-member
        if self.distill_lm_configs is None:
            assert hasattr(self, "_model_encoder_type"), \
                "Model encoder type should be provided"
            assert self._model_encoder_type in BUILTIN_ENCODER, \
                f"Model encoder type should be in {BUILTIN_ENCODER}"
            return self._model_encoder_type
        else:
            return None

    @property
    def max_grad_norm(self):
        """ Maximum gradient clip which limits the magnitude of gradients during training in
            order to prevent issues like exploding gradients, and to improve the stability and
            convergence of the training process. Default is None.
        """
        # pylint: disable=no-member
        if hasattr(self, "_max_grad_norm"):
            max_grad_norm = float(self._max_grad_norm)
            assert max_grad_norm > 0
            return self._max_grad_norm
        return None

    @property
    def grad_norm_type(self):
        """ Value of the type of norm that is used to compute the gradient norm. Default is 2.
        """
        # pylint: disable=no-member
        if hasattr(self, "_grad_norm_type"):
            grad_norm_type = self._grad_norm_type
            assert grad_norm_type > 0 or grad_norm_type == 'inf'
            return self._grad_norm_type
        return 2

    @property
    def input_activate(self):
        """ Input layer activation funtion type. Either None or ``relu``. Default is None.
        """
        # pylint: disable=no-member
        if hasattr(self, "_input_activate"):
            if self._input_activate == "none":
                return None
            elif self._input_activate == "relu":
                return F.relu
            else:
                raise RuntimeError("Only support input activate flag 'none' for None "
                                   "and 'relu' for torch.nn.functional.relu")
        return None

    @property
    def edge_feat_name(self):
        """ User provided edge feature names. Default is None.

        .. versionchanged:: 0.4.0
            The ``edge_feat_name`` property is supported.

        It can be in the following formats:

        - ``feat_name``: global feature name for all edge types, i.e., for any edge, its
          corresponding feature name is <feat_name>.
        - ``"etype0:feat0","etype1:feat0,feat1",...``: different edge types have
          different edge features under different names. The edge type should be in a
          canonical edge type, i.e., `src_node_type,relation_type,dst_node_type`.

        This method parses given edge feature name list, and return either a string
        corresponding a global feature name, or a dictionary corresponding different
        edge types with diffent feature names.
        """
        # pylint: disable=no-member
        if hasattr(self, "_edge_feat_name"):
            feat_names = self._edge_feat_name
            if len(feat_names) == 1 and \
                ":" not in feat_names[0]:
                # global feat_name
                return feat_names[0]

            # per edge type feature
            fname_dict = {}

            for feat_name in feat_names:
                feat_info = feat_name.split(":")
                assert len(feat_info) == 2, \
                        f"Unknown format of the feature name: {feat_name}, " + \
                        "must be: etype:feat_name."
                # check and convert canonical edge type string
                assert isinstance(feat_info[0], str), \
                    f"The edge type should be a string, but got {feat_info[0]}"
                can_etype = tuple(item.strip() for item in feat_info[0].split(","))
                assert len(can_etype) == 3, \
                        f"Unknown format of the edge type {feat_info[0]}, must be: " + \
                         "src_node_type,relation_type,dst_node_type."
                assert can_etype not in fname_dict, \
                        f"You already specify the feature names of {can_etype} " \
                        f"as {fname_dict[can_etype]}."
                assert isinstance(feat_info[1], str), \
                    f"Feature name of {can_etype} should be a string, but got {feat_info[1]} " + \
                    f"with type {type(feat_info[1])}."
                # multiple features separated by ','
                fname_dict[can_etype] = [item.strip() for item in feat_info[1].split(",")]
            return fname_dict

        # By default, return None which means there is no node feature
        return None

    @property
    def edge_feat_mp_op(self):
        """ The operation for using edge features during message passing computation.
            Defaut is "concat".

        .. versionadded:: 0.4.0
            The ``edge_feat_mp_op`` argument.

            GraphStorm supports five message passing operations for edge features, including:

            - "concat":concatinate the source node feature with the edge feauture together,
              and then pass them to the destination node.
            - "add":add the source node feature with the edge feauture together,
              and then pass them to the destination node.
            - "sub":substract the edge feauture from the source node feature,
              and then pass them to the destination node.
            - "mul":multiple the source node feature with the edge feauture,
              and then pass them to the destination node.
            - "div":divid the source node feature by the edge feauture together,
              and then pass them to the destination node.

        """
        # pylint: disable=no-member
        if not hasattr(self, "_edge_feat_mp_op"):
            return "concat"
        assert self._edge_feat_mp_op in BUILTIN_EDGE_FEAT_MP_OPS, \
            "The edge feature message passing operation must be one of " + \
            f"{BUILTIN_EDGE_FEAT_MP_OPS}, but got {self._edge_feat_mp_op}."
        return self._edge_feat_mp_op

    @property
    def node_feat_name(self):
        """ User provided node feature name. Default is None.

        The input can be in the following formats:

        - ``feat_name``: global feature name for all node types, i.e., for any node, its
          corresponding feature name is <feat_name>. For example,
          if ``node_feat_name`` is set to ``feat``, GraphStorm will
          assume every node has a ``feat`` feature.
        - ``"ntype0:feat0","ntype1:feat0,feat1",...``: different node types have different
          node features with different names. For example if ``node_feat_name``
          is set to ``["user:age","movie:title,genre"]``.
          The ``user` nodes will take ``age`` as their features.
          The ``movie`` nodes will take both ``title`` and
          ``genre`` as their features.
          By default, for nodes of the same type, their features are
          first concatenated into a unified tensor, which is then
          transformed through an MLP layer.

        .. versionchanged:: 0.5.0

            Since 0.5.0, GraphStorm supports using different MLPs,
            to encode different input node features of the same node.
            For example, suppose the ``moive`` nodes have two features
            ``title`` and ``genre``, GraphStorm can encode ``title``
            feature with the encoder f(x) and encode ``genre`` feature
            with the encoder g(x).

            To use different MLPs for different features of one
            node type, users can take the following format for ``node_feat_name``:
            ``"ntype0:feat0","ntype1:feat0","ntype1:feat1",...``.
            GraphStorm will create an MLP encoder for ``feat0`` of ``ntype1``
            and another MLP encoder for ``feat1`` of ``ntype1``.

            The return value can be:

              - None
              - A string
              - A dict of list of strings
              - A dict of list of FeatureGroup
        """
        # pylint: disable=no-member
        if hasattr(self, "_node_feat_name"):
            feat_names = self._node_feat_name
            if len(feat_names) == 1 and \
                ":" not in feat_names[0]:
                # global feat_name
                return feat_names[0]

            # per node type feature
            fname_dict = {}

            for feat_name in feat_names:
                feat_info = feat_name.split(":")
                assert len(feat_info) == 2, \
                        f"Unknown format of the feature name: {feat_name}, " + \
                        "must be NODE_TYPE:FEAT_NAME."
                ntype = feat_info[0]
                assert isinstance(feat_info[1], str), \
                    f"Feature name of {ntype} should be a string not {feat_info[1]}"
                # multiple features separated by ','
                feats = [item.strip() for item in feat_info[1].split(",")]
                if ntype in fname_dict:
                    # One node type may have multiple
                    # feature groups.
                    # Each group will be stored as a
                    # list of strings.
                    if isinstance(fname_dict[ntype][0], str):
                        # The second feature group
                        fname_dict[ntype] = [FeatureGroup(
                            feature_group=fname_dict[ntype])]

                    fname_dict[ntype].append(FeatureGroup(
                        feature_group=feats
                    ))
                    logging.debug("%s nodes has %d feature groups",
                                 ntype, len(fname_dict[ntype]))
                else:
                    # Note(xiang): for backward compatibility,
                    # we do not change the data format
                    # of fname_dict when ntype has
                    # only one feature group.
                    fname_dict[ntype] = feats
                    logging.debug("%s nodes has %s features",
                                ntype, fname_dict[ntype])
            return fname_dict

        # By default, return None which means there is no node feature
        return None

    def _check_fanout(self, fanout, fot_name):
        try:
            if fanout[0].isnumeric() or fanout[0] == "-1":
                # Fanout in format of 20,10,5,...
                fanout = [int(val) for val in fanout]
            else:
                # Fanout in format of
                # etype2:20@etype3:20@etype1:20,etype2:10@etype3:4@etype1:2
                # Each etype should be a canonical etype in format of
                # srcntype/relation/dstntype

                fanout = [{tuple(k.split(":")[0].split('/')): int(k.split(":")[1]) \
                    for k in val.split("@")} for val in fanout]
        except Exception: # pylint: disable=broad-except
            assert False, f"{fot_name} Fanout should either in format 20,10 " \
                "when all edge type have the same fanout or " \
                "etype2:20@etype3:20@etype1:20," \
                "etype2:10@etype3:4@etype1:2 when you want to " \
                "specify a different fanout for different edge types" \
                "Each etype (e.g., etype2) should be a canonical etype in format of" \
                "srcntype/relation/dstntype"

        assert len(fanout) == self.num_layers, \
            f"You have a {self.num_layers} layer GNN, " \
            f"but you only specify a {fot_name} fanout for {len(fanout)} layers."
        return fanout

    @property
    def fanout(self):
        """ The fanouts of GNN layers. The values of fanouts must be integers larger
            than 0. The number of fanouts must equal to ``num_layers``. Must provide.

            It accepts two formats:

            - ``20,10``, which defines the number of neighbors
            to sample per edge type for each GNN layer with the i_th element being the
            fanout for the ith GNN layer.

            - "etype2:20@etype3:20@etype1:10,etype2:10@etype3:4@etype1:2", which defines
            the numbers of neighbors to sample for different edge types for each GNN layers
            with the i_th element being the fanout for the i_th GNN layer.
        """
        # pylint: disable=no-member
        if self.model_encoder_type in BUILTIN_GNN_ENCODER:
            assert hasattr(self, "_fanout"), \
                    "Training fanout must be provided"

            fanout = self._fanout.split(",")
            return self._check_fanout(fanout, "Train")
        return [-1] * self.num_layers

    @property
    def eval_fanout(self):
        """ The fanout of each GNN layers used in evaluation and inference. Default is same
            as the ``fanout``.
        """
        # pylint: disable=no-member
        if hasattr(self, "_eval_fanout"):
            fanout = self._eval_fanout.split(",")
            return self._check_fanout(fanout, "Evaluation")
        else:
            # By default use -1 as full neighbor
            return [-1] * self.num_layers

    @property
    def fixed_test_size(self):
        """ The number of validation and test data used during link prediction training
            and evaluation. This is useful for reducing the overhead of doing link prediction
            evaluation when the graph size is large. Default is None.
        """
        # TODO: support fixed_test_size in node prediction and edge prediction tasks.
        # pylint: disable=no-member
        if hasattr(self, "_fixed_test_size"):
            assert self._fixed_test_size > 0, \
                "fixed_test_size must be larger than 0"
            return self._fixed_test_size

        # Use the full test set
        return None


    @property
    def textual_data_path(self):
        """ The path to load the textual data for distillation. User need to specify
            a path of directory with two sub-directory for ``train`` and ``val`` split.
            Default is None.
        """
        if hasattr(self, "_textual_data_path"):
            return self._textual_data_path
        return None

    @property
    def max_distill_step(self):
        """ The maximum training steps for each node type for distillation. Default is 10000.
        """
        # only needed by distillation
        if hasattr(self, "_max_distill_step"):
            assert self._max_distill_steps > 0, \
                "Maximum training steps should be greater than 0."
            return self._max_distill_step
        else:
            # default max training steps
            return 10000

    @property
    def max_seq_len(self):
        """ The maximum sequence length of tokenized textual data for distillation.
            Default is 1024.
        """
        # only needed by distillation
        if hasattr(self, "_max_seq_len"):
            assert self._max_seq_len > 0, \
                "Maximum sequence length for distillation should be greater than 0."
            return self._max_seq_len
        else:
            # default maximum sequence length
            return 1024

    @property
    def hidden_size(self):
        """ The dimension of hidden GNN layers. Must be an integer larger than 0.
            Default is None.
        """
        # pylint: disable=no-member
        if self.distill_lm_configs is None:
            assert hasattr(self, "_hidden_size"), \
                "hidden_size must be provided when pretrain a embedding layer, " \
                "or train a GNN model"
            assert isinstance(self._hidden_size, int), \
                "Hidden embedding size must be an integer"
            assert self._hidden_size > 0, \
                "Hidden embedding size must be larger than 0"
            return self._hidden_size
        else:
            return None

    @property
    def num_layers(self):
        """ Number of GNN layers. Must be an integer larger than 0 if given.
            Default is 0, which means no GNN layers.
        """
        # pylint: disable=no-member
        if self.model_encoder_type in BUILTIN_GNN_ENCODER:
            assert hasattr(self, "_num_layers"), \
                "Number of GNN layers must be provided"
            assert isinstance(self._num_layers, int), \
                "Number of GNN layers must be an integer"
            assert self._num_layers > 0, \
                "Number of GNN layers must be larger than 0"
            return self._num_layers
        else:
            # not used by non-GNN models
            return 0

    @property
    def out_emb_size(self):
        """ The dimension of embeddings output from the last GNN layer. It will be ignored when
            num_layers <= 1. Must be an integer larger than 0.
            Default is None.
        """
        # pylint: disable=no-member
        if hasattr(self, "_out_emb_size"):
            if self._num_layers <= 1:
                logging.warning("The out_emb_size is ignored given num_layers <= 1.")
                return None
            assert isinstance(self._out_emb_size, int), \
                "Output embedding size must be an integer."
            assert self._out_emb_size > 0, \
                "Output embedding size must be larger than 0."
            return self._out_emb_size
        else:
            return None

    @property
    def use_mini_batch_infer(self):
        """ Whether to do mini-batch inference or full graph inference. Default is
            False for link prediction, and True for other tasks.
        """
        # pylint: disable=no-member
        if hasattr(self, "_use_mini_batch_infer"):
            assert self._use_mini_batch_infer in [True, False], \
                "Use mini batch inference flag must be True or False"
            return self._use_mini_batch_infer

        if self.task_type in [BUILTIN_TASK_LINK_PREDICTION]:
            # For Link prediction inference, using mini-batch
            # inference is much less efficient than full-graph
            # inference in most cases.
            # So we set it to False by default
            return False
        else:
            # By default, for node classification/regression and
            # edge classification/regression tasks,
            # using mini batch inference reduces memory cost
            # So we set it to True by default
            return True

    @property
    def gnn_norm(self):
        """ Normalization method for GNN layers. Options include ``batch`` or ``layer``.
            Default is None.
        """
        # pylint: disable=no-member
        if not hasattr(self, "_gnn_norm"):
            return None
        assert self._gnn_norm in BUILTIN_GNN_NORM, \
            "Normalization type must be one of batch or layer"

        return self._gnn_norm

    ###################### I/O related ######################
    ### Restore model ###
    @property
    def restore_model_layers(self):
        """ GraphStorm model layers to load. Currently, three neural network layers are supported,
            i.e., ``embed`` (input layer), ``gnn`` and ``decoder``. Default is to restore all three
            of these layers.
        """
        # pylint: disable=no-member
        model_layers = GRAPHSTORM_MODEL_ALL_LAYERS
        if hasattr(self, "_restore_model_layers"):
            assert self.restore_model_path is not None, \
                "restore-model-path must be provided if restore-model-layers is specified."
            model_layers = self._restore_model_layers.split(',')
            for layer in model_layers:
                assert layer in GRAPHSTORM_MODEL_LAYER_OPTIONS, \
                    f"{layer} is not supported, must be any of {GRAPHSTORM_MODEL_LAYER_OPTIONS}"
        # GLEM restore layers to the LM component, thus conflicting with all layers:
        # use [GRAPHSTORM_MODEL_EMBED_LAYER, GRAPHSTORM_MODEL_DECODER_LAYER] to restore an LM
        # checkpoint with decoder trained for node classification.
        # For example, the check point is saved from a GLEM model.
        # use [GRAPHSTORM_MODEL_EMBED_LAYER] if the checkpoint doesn't contain such decoder for LM.
        if self.training_method["name"] == "glem":
            if model_layers == GRAPHSTORM_MODEL_ALL_LAYERS:
                logging.warning("Restoring GLEM's LM from checkpoint only support %s and %s.'\
                                'Setting to: '%s'",
                                [GRAPHSTORM_MODEL_EMBED_LAYER],
                                [GRAPHSTORM_MODEL_EMBED_LAYER, GRAPHSTORM_MODEL_DECODER_LAYER],
                                GRAPHSTORM_MODEL_EMBED_LAYER
                                )
                model_layers = [GRAPHSTORM_MODEL_EMBED_LAYER]
        return model_layers

    @property
    def restore_model_path(self):
        """ A path where GraphStorm model parameters are saved. Default is None.
        """
        # pylint: disable=no-member
        if hasattr(self, "_restore_model_path"):
            return self._restore_model_path
        return None

    @property
    def restore_optimizer_path(self):
        """ A path storing optimizer status corresponding to GraphML model parameters.
            Default is None.
        """
        # pylint: disable=no-member
        if hasattr(self, "_restore_optimizer_path"):
            return self._restore_optimizer_path
        return None

    ### Save model ###
    @property
    def save_embed_path(self):
        """ Path to save the generated node embeddings. Default is None.
        """
        # pylint: disable=no-member
        if hasattr(self, "_save_embed_path"):
            return self._save_embed_path
        return None

    @property
    def save_embed_format(self):
        """ Specify the format of saved embeddings.
        """
        # pylint: disable=no-member
        if hasattr(self, "_save_embed_format"):
            assert self._save_embed_format in ["pytorch", "hdf5"], \
                f"{self._save_embed_format} is not supported for save_embed_format." \
                f"Supported format ['pytorch', 'hdf5']."
            return self._save_embed_format
        # default to be 'pytorch'
        return "pytorch"

    @property
    def save_model_path(self):
        """ A path to save GraphStorm model parameters and the corresponding optimizer status.
            Default is None.
        """
        # pylint: disable=no-member
        if hasattr(self, "_save_model_path"):
            return self._save_model_path
        return None

    @property
    def save_model_frequency(self):
        """ The Number of iterations to save model once. By default, GraphStorm will save
            models at the end of each epoch if ``save_model_path`` is provided. Default is
            -1, which means only save at the end of each epoch.
        """
        # pylint: disable=no-member
        if hasattr(self, "_save_model_frequency"):
            assert self.save_model_path is not None, \
                'To save models, please specify a valid path. But got None'
            assert self._save_model_frequency > 0, \
                f'save-model-frequency must large than 0, but got {self._save_model_frequency}'
            return self._save_model_frequency
        # By default, use -1, means do not auto save models
        return -1

    @property
    def topk_model_to_save(self):
        """ The number of top best validation performance GraphStorm model to save.

            If ``topk_model_to_save`` is set and ``save_model_frequency`` is not set,
            GraphStorm will try to save models after each epoch and keep at most ``K`` models.
            If ``save_model_frequency`` is set, GraphStorm will try to save models every number
            of ``save_model_frequency`` iteration and keep at most ``K`` models.
        """
        # pylint: disable=no-member
        if hasattr(self, "_topk_model_to_save"):
            assert self._topk_model_to_save > 0, "Top K best model must > 0"
            assert self.save_model_path is not None, \
                'To save models, please specify a valid path. But got None'

            return self._topk_model_to_save
        else:
            # By default saving all models
            return math.inf

    #### Task tracker and print options ####
    @property
    def task_tracker(self):
        """ A task tracker used to formalize and report model performance metrics.

            The supported task trackers includes SageMaker (sagemaker_task_tracker) and
            TensorBoard (tensorboard_task_tracker). The user can specify it in the
            yaml configuration as following:

            .. code:: json

                basic:
                    task_tracker: "tensorboard_task_tracker"

            The default is ``sagemaker_task_tracker``, which will log the metrics using
            Python logging facility.

            For TensorBoard tracker, users can specify a file directory to store the
            logs by providing the file path information in a format of
            ``tensorboard_task_tracker:FILE_PATH``. The tensorboard logs will be stored
            under ``FILE_PATH``.

            .. versionchanged:: 0.4.1
                Add support for tensorboard tracker.
        """
        # pylint: disable=no-member
        if hasattr(self, "_task_tracker"):
            tracker_info = self._task_tracker.split(":")
            task_tracker_name = tracker_info[0]

            assert task_tracker_name in SUPPORTED_TASK_TRACKER, \
                f"Task tracker must be one of {SUPPORTED_TASK_TRACKER}," \
                f"But got {task_tracker_name}"
            return task_tracker_name

        # By default, use SageMaker task tracker
        # It works as normal print
        return GRAPHSTORM_SAGEMAKER_TASK_TRACKER

    @property
    def task_tracker_logpath(self):
        """ A path for a task tracker to store the logs.

            SageMaker trackers will ignore this property.

            For TensorBoard tracker, users can specify a file directory
            to store the logs by providing the file path information in
            a format of ``tensorboard_task_tracker:FILE_PATH``. The
            task_tracker_logpath will be set to ``FILE_PATH``.

            Default: None

            .. versionadded:: 0.4.1
        """
        # pylint: disable=no-member
        if hasattr(self, "_task_tracker"):
            tracker_info = self._task_tracker.split(":")
            # task_tracker information in the format of
            # tensorboard_task_tracker:FILE_PATH
            if len(tracker_info) > 1:
                return tracker_info[1]
            else:
                return None
        return None

    @property
    def log_report_frequency(self):
        """ Get print/log frequency in number of iterations
        """
        # pylint: disable=no-member
        if hasattr(self, "_log_report_frequency"):
            assert self._log_report_frequency > 0, \
                "log_report_frequency should be larger than 0"
            return self._log_report_frequency

        # By default, use 1000
        return 1000

    ###################### Model training related ######################
    @property
    def decoder_bias(self):
        """ Decoder bias. decoder_bias must be a boolean. Default is True.
        """
        # pylint: disable=no-member
        if hasattr(self, "_decoder_bias"):
            assert self._decoder_bias in [True, False], \
                "decoder_bias should be in [True, False]"
            return self._decoder_bias
        # By default, decoder bias is True
        return True

    @property
    def dropout(self):
        """ Dropout probability. Dropout must be a float value in [0,1). Dropout is applied
            to every GNN layer. Default is 0.
        """
        # pylint: disable=no-member
        if hasattr(self, "_dropout"):
            assert self._dropout >= 0.0 and self._dropout < 1.0
            return self._dropout
        # By default, there is no dropout
        return 0.0

    @property
    # pylint: disable=invalid-name
    def lr(self):
        """ Learning rate for dense parameters of input encoders, model encoders,
            and decoders. Must provide.
        """
        assert hasattr(self, "_lr"), "Learning rate must be specified"
        lr = float(self._lr) # pylint: disable=no-member
        assert lr > 0.0, \
            "Learning rate for Input encoder, GNN encoder " \
            "and task decoder must be larger than 0.0"

        return lr

    @property
    def num_epochs(self):
        """ Number of training epochs. Must be integer and larger than 0 if given.
            Default is 0.
        """
        if hasattr(self, "_num_epochs"):
            # if 0, only inference or testing
            assert self._num_epochs >= 0, "Number of epochs must >= 0"
            return self._num_epochs
        # default, inference only
        return 0

    @property
    def batch_size(self):
        """ Mini-batch size. It defines the batch size of each trainer. The global batch
            size equals to the number of trainers multiply the batch_size. For example,
            suppose we have 2 machines each of which has 8 GPUs, and set batch_size to 128.
            The global batch size will be 2 * 8 * 128 = 2048. Must provide.
        """
        # pylint: disable=no-member
        assert hasattr(self, "_batch_size"), "Batch size must be specified"
        assert self._batch_size > 0
        return self._batch_size

    @property
    def sparse_optimizer_lr(self): # pylint: disable=invalid-name
        """ Learning rate for the optimizer corresponding to learnable sparse embeddings.
            Default is same as ``lr``.
        """
        if hasattr(self, "_sparse_optimizer_lr"):
            sparse_optimizer_lr = float(self._sparse_optimizer_lr)
            assert sparse_optimizer_lr > 0.0, \
                "Sparse optimizer learning rate must be larger than 0"
            return sparse_optimizer_lr

        return self.lr

    @property
    def use_node_embeddings(self):
        """ Whether to create extra learnable embeddings for nodes.
            These learnable embeddings will be concatenated with nodes' own features
            to form the inputs for model training. Default is False.
        """
        # pylint: disable=no-member
        if hasattr(self, "_use_node_embeddings"):
            assert self._use_node_embeddings in [True, False]
            return self._use_node_embeddings
        # By default do not use extra node embedding
        # It will make the model transductive
        return False

    @property
    def construct_feat_ntype(self):
        """ The node types that require to reconstruct node features during node feature
            reconstruction learning. Default is an empty list.
        """
        if hasattr(self, "_construct_feat_ntype") \
                and self._construct_feat_ntype is not None:
            return self._construct_feat_ntype
        else:
            return []

    @property
    def construct_feat_encoder(self):
        """ The encoder used to reconstruct node features during node feature
            reconstruction learning. Options include all built-in GNN encoders, i.e.,
            ``rgcn``, ``rgat``, and ``hgt``. Default is ``rgcn``.
        """
        if hasattr(self, "_construct_feat_encoder"):
            assert self._construct_feat_encoder == "rgcn", \
                    "Feature construction currently only support rgcn."
            return self._construct_feat_encoder
        else:
            return "rgcn"

    @property
    def construct_feat_fanout(self):
        """ The fanout used to reconstruct node features during node feature
            reconstruction learning. Default is 5.
        """
        if hasattr(self, "_construct_feat_fanout"):
            assert isinstance(self._construct_feat_fanout, int), \
                    "The fanout for feature construction should be integers."
            assert self._construct_feat_fanout > 0 or self._construct_feat_fanout == -1, \
                    "The fanout for feature construction should be positive or -1 " + \
                    "if we use all neighbors to construct node features."
            return self._construct_feat_fanout
        else:
            return 5

    @property
    def wd_l2norm(self):
        """ Weight decay used by ``torch.optim.Adam``. Default is 0.
        """
        # pylint: disable=no-member
        if hasattr(self, "_wd_l2norm"):
            try:
                wd_l2norm = float(self._wd_l2norm)
            except:
                raise ValueError("wd_l2norm must be a floating point " \
                                 f"but get {self._wd_l2norm}")
            return wd_l2norm
        return 0

    @property
    def alpha_l2norm(self):
        """ Coefficiency of the l2 norm of dense parameters. GraphStorm adds a regularization loss,
            i.e., l2 norm of dense parameters, to the final loss. It uses alpha_l2norm to re-scale
            the regularization loss. Specifically, loss = loss + alpha_l2norm * regularization_loss.
            Default is 0.
        """
        # pylint: disable=no-member
        if hasattr(self, "_alpha_l2norm"):
            try:
                alpha_l2norm = float(self._alpha_l2norm)
            except:
                raise ValueError("alpha_l2norm must be a floating point " \
                                 f"but get {self._alpha_l2norm}")
            return alpha_l2norm
        return .0

    @property
    def use_self_loop(self):
        """ Whether to include nodes' own feature as a special relation type. Detault is True.
        """
        # pylint: disable=no-member
        if hasattr(self, "_use_self_loop"):
            assert self._use_self_loop in [True, False]
            return self._use_self_loop
        # By default use self loop
        return True

    ### control evaluation ###
    @property
    def eval_batch_size(self):
        """ Mini-batch size for computing GNN embeddings in evaluation. Default is 10000.
        """
        # pylint: disable=no-member
        if hasattr(self, "_eval_batch_size"):
            assert self._eval_batch_size > 0
            return self._eval_batch_size
        # (Israt): Larger batch sizes significantly improve runtime efficiency. Increasing the
        # batch size from 1K to 10K reduces end-to-end inference time from 45 mins to 19 mins
        # in link prediction on OGBN-paers100M dataset with 16-dimensional length. However,
        # using an overly large batch size can lead to GPU out-of-memory (OOM) issues. Therefore,
        # a heuristic approach has been taken, and 10K has been chosen as a balanced default
        # value. More details can be found at https://github.com/awslabs/graphstorm/pull/66.
        return 10000

    @property
    def eval_frequency(self):
        """ The frequency of doing evaluation. GraphStorm trainers do evaluation at the end of
            each epoch. When ``eval_frequency`` is set, every ``eval_frequency`` iteration,
            trainers will do evaluation once. Default is only do evaluation at the end of each
            epoch.
        """
        # pylint: disable=no-member
        if hasattr(self, "_eval_frequency"):
            assert self._eval_frequency > 0, "eval_frequency should larger than 0"
            return self._eval_frequency
        # set max value (Never do evaluation with in an epoch)
        return sys.maxsize

    @property
    def no_validation(self):
        """ When set to true, will not perform evaluation (validation) during training.
            Default is False.
        """
        if hasattr(self, "_no_validation"):
            assert self._no_validation in [True, False]
            return self._no_validation

        # We do validation by default
        return False

    ### control early stop ###
    @property
    def early_stop_burnin_rounds(self):
        """ Burn-in rounds before starting to check for the early stop condition. Default is 0.
        """
        # pylint: disable=no-member
        if hasattr(self, "_early_stop_burnin_rounds"):
            assert isinstance(self._early_stop_burnin_rounds, int), \
                "early_stop_burnin_rounds should be an integer"
            assert self._early_stop_burnin_rounds >= 0, \
                "early_stop_burnin_rounds should be larger than or equal to 0"
            return self._early_stop_burnin_rounds

        return 0

    @property
    def early_stop_rounds(self):
        """ The number of rounds for validation scores used to decide to stop training early.
            Default is 3.
        """
        # pylint: disable=no-member
        if hasattr(self, "_early_stop_rounds"):
            assert isinstance(self._early_stop_rounds, int), \
                "early_stop_rounds should be an integer"
            assert self._early_stop_rounds > 0, \
                "early_stop_rounds should be larger than 0"
            return self._early_stop_rounds

        # at least 3 iterations
        return 3

    @property
    def early_stop_strategy(self):
        """ The strategy used to decide if stop training early. GraphStorm supports two
            strategies: 1) ``consecutive_increase``, and 2) ``average_increase``.
            Default is ``average_increase``.
        """
        # pylint: disable=no-member
        if hasattr(self, "_early_stop_strategy"):
            assert self._early_stop_strategy in \
                [EARLY_STOP_CONSECUTIVE_INCREASE_STRATEGY, \
                    EARLY_STOP_AVERAGE_INCREASE_STRATEGY], \
                "The supported early stop strategies are " \
                f"[{EARLY_STOP_CONSECUTIVE_INCREASE_STRATEGY}, " \
                f"{EARLY_STOP_AVERAGE_INCREASE_STRATEGY}]"
            return self._early_stop_strategy

        return EARLY_STOP_AVERAGE_INCREASE_STRATEGY

    @property
    def use_early_stop(self):
        """ Whether to use early stopping during training. Default is False.
        """
        # pylint: disable=no-member
        if hasattr(self, "_use_early_stop"):
            assert self._use_early_stop in [True, False], \
                "use_early_stop should be in [True, False]"
            return self._use_early_stop

        # By default do not enable early stop
        return False

    ## RGCN only ##
    @property
    def num_bases(self):
        """ Number of bases used in RGCN weights. Default is -1.
        """
        # pylint: disable=no-member
        if hasattr(self, "_num_bases"):
            assert isinstance(self._num_bases, int)
            assert self._num_bases > 0 or self._num_bases == -1, \
                "num_bases should be larger than 0 or -1"
            return self._num_bases
        # By default do not use num_bases
        return -1

    ## RGAT and HGT only ##
    @property
    def num_heads(self):
        """ Number of attention heads used in RGAT and HGT weights. Default is 4.
        """
        # pylint: disable=no-member
        if hasattr(self, "_num_heads"):
            assert self._num_heads > 0, \
                "num_heads should be larger than 0"
            return self._num_heads
        # By default use 4 heads
        return 4

    ############ task related #############
    ###classification/regression related ####
    @property
    def label_field(self):
        """ The field name of labels in a graph data. Must provide for classification
            and regression tasks.

            For node classification tasks, GraphStorm uses
            ``graph.nodes[target_ntype].data[label_field]`` to access node labels.
            For edge classification tasks, GraphStorm uses
            ``graph.edges[target_etype].data[label_field]`` to access edge labels.
        """
        # pylint: disable=no-member
        assert hasattr(self, "_label_field"), \
            "Must provide the feature name of labels through label_field"
        return self._label_field

    @property
    def use_pseudolabel(self):
        """ Whether use pseudolabeling for unlabeled nodes in semi-supervised training

            It only works with node-level tasks.
        """
        if hasattr(self, "_use_pseudolabel"):
            assert self._use_pseudolabel in (True, False)
            return self._use_pseudolabel
        return False

    @property
    def num_classes(self):
        """ The cardinality of labels in a classification task. Used by node classification
            and edge classification. Must provide for classification tasks.
        """
        # pylint: disable=no-member
        assert hasattr(self, "_num_classes"), \
            "Must provide the number possible labels through num_classes"
        if isinstance(self._num_classes, dict):
            for num_classes in self._num_classes.values():
                if num_classes == 1 and self.class_loss_func == BUILTIN_CLASS_LOSS_FOCAL:
                    if get_rank() == 0:
                        warnings.warn(f"Allowing num_classes=1 with {BUILTIN_CLASS_LOSS_FOCAL} "
                                    "loss is deprecated and will be removed "
                                    "in future versions.",
                                    DeprecationWarning)
                else:
                    assert num_classes > 1, \
                        "num_classes for classification tasks must be 2 or greater."
        else:
            if self._num_classes == 1 and self.class_loss_func == BUILTIN_CLASS_LOSS_FOCAL:
                if get_rank() == 0:
                    warnings.warn(f"Allowing num_classes=1 with {BUILTIN_CLASS_LOSS_FOCAL} "
                                "loss is deprecated and will be removed "
                                "in future versions.",
                                DeprecationWarning)
            else:
                assert self._num_classes > 1, \
                    "num_classes for classification tasks must be 2 or greater."
        return self._num_classes

    @property
    def multilabel(self):
        """ Whether the task is a multi-label classification task. Used by node
            classification and edge classification. Default is False.
        """

        def check_multilabel(multilabel):
            assert multilabel in [True, False]
            return multilabel

        if hasattr(self, "_num_classes") and isinstance(self.num_classes, dict):
            if hasattr(self, "_multilabel"):
                num_classes, multilabel = self.num_classes, self._multilabel
                assert isinstance(multilabel, dict)
                return {ntype: check_multilabel(multilabel[ntype]) for ntype in num_classes}
            return {ntype: False for ntype in self.num_classes}
        else:
            if hasattr(self, "_multilabel"):
                return check_multilabel(self._multilabel)
            return False

    @property
    def multilabel_weights(self):
        """Used to specify label weight of each class in a multi-label classification task.
            It is feed into ``th.nn.BCEWithLogitsLoss`` as ``pos_weight``.

            The weights should be in the following format 0.1,0.2,0.3,0.1,0.0, ...
            Default is None.
        """

        def check_multilabel_weights(multilabel, multilabel_weights, num_classes):
            assert multilabel is True, "Must be a multi-label classification task."
            try:
                weights = multilabel_weights.split(",")
                weights = [float(w) for w in weights]
            except Exception: # pylint: disable=broad-except
                raise RuntimeError("The weights should in following format 0.1,0.2,0.1,0.0")
            for w in weights:
                assert w >= 0., "multilabel weights can not be negative values"
            assert len(weights) == num_classes, \
                "Each class must have an assigned weight"
            return th.tensor(weights)

        if hasattr(self, "_num_classes") and isinstance(self.num_classes, dict):
            if hasattr(self, "_multilabel_weights"):
                multilabel = self.multilabel
                num_classes = self.num_classes
                multilabel_weights = self._multilabel_weights
                ntype_weights = {}
                for ntype in num_classes:
                    if ntype in multilabel_weights:
                        ntype_weights[ntype] = check_multilabel_weights(multilabel[ntype],
                                                                        multilabel_weights[ntype],
                                                                        num_classes[ntype])
                    else:
                        ntype_weights[ntype] = None
                return ntype_weights
            return {ntype: None for ntype in self.num_classes}
        else:
            if hasattr(self, "_multilabel_weights"):
                return check_multilabel_weights(self.multilabel,
                                                self._multilabel_weights,
                                                self.num_classes)

            return None

    @property
    def return_proba(self):
        """ Whether to return all the predictions or the maximum prediction in classification
            tasks. Set True to return predictions and False to return maximum prediction.
            Default is True.
        """
        if hasattr(self, "_return_proba"):
            assert self._return_proba in [True, False], \
                "Return all the predictions when True else return the maximum prediction."

            if self._return_proba is True and \
                self.task_type in [BUILTIN_TASK_NODE_REGRESSION, BUILTIN_TASK_EDGE_REGRESSION]:
                logging.warning("node regression and edge regression tasks "
                      "automatically ignore --return-proba flag. Regression "
                      "prediction results will be returned.")
            return self._return_proba
        # By default, return all the predictions
        return True

    @property
    def imbalance_class_weights(self):
        """ Used to specify a manual rescaling weight given to each class
            in a single-label multi-class classification task.
            It is used in imbalanced label use cases. It is feed into
            ``th.nn.CrossEntropyLoss``. Default is None.

            Customer should provide the weight in the following format: 0.1,0.2,0.3,0.1, ...
        """

        def check_imbalance_class_weights(imbalance_class_weights, num_classes):
            try:
                weights = imbalance_class_weights.split(",")
                weights = [float(w) for w in weights]
            except Exception: # pylint: disable=broad-except
                raise RuntimeError("The weights should in following format 0.1,0.2,0.3,0.1")
            for w in weights:
                assert w > 0., "Each weight should be larger than 0."
            assert len(weights) == num_classes, \
                "Each class must have an assigned weight"
            return th.tensor(weights)

        if hasattr(self, "_num_classes") and isinstance(self.num_classes, dict):
            if hasattr(self, "_imbalance_class_weights"):
                assert isinstance(self._imbalance_class_weights, dict), \
                    print('The imbalance_class_weights should be dictionary')
                num_classes = self.num_classes
                imbalance_class_weights = self._imbalance_class_weights
                ntype_weights = {}
                for ntype in num_classes:
                    if ntype in imbalance_class_weights:
                        ntype_weights[ntype] = check_imbalance_class_weights(
                            imbalance_class_weights[ntype],
                            num_classes[ntype]
                            )
                    else:
                        ntype_weights[ntype] = None
                return ntype_weights
            return {ntype: None for ntype in self.num_classes}
        else:
            if hasattr(self, "_imbalance_class_weights"):
                return check_imbalance_class_weights(self._imbalance_class_weights,
                                                     self.num_classes)
            return None

    ###classification/regression inference related ####
    @property
    def save_prediction_path(self):
        """ Path to save prediction results. This is used in classification or regression
            inference. Default is same as the ``save_embed_path``.
        """
        # pylint: disable=no-member
        if hasattr(self, "_save_prediction_path"):
            return self._save_prediction_path

        # if save_prediction_path is not specified in inference
        # use save_embed_path
        return self.save_embed_path

    @property
    def infer_all_target_nodes(self):
        """ Whether to force inference to run on all nodes for types specified
        by target-ntypes, ignoring any mask. Default is False.
        """
        # pylint: disable=no-member
        if hasattr(self, "_infer_all_target_nodes"):
            assert self._infer_all_target_nodes in [True, False], \
                "infer_all_target_nodes should be in [True, False] (bool)"
            return self._infer_all_target_nodes

        # By default, do not force inference on all nodes/edges
        return False

    ### Node related task variables ###
    @property
    def target_ntype(self):
        """ The node type for prediction. By default, GraphStorm will assume the input graph
            is a homogeneous graph and set ``target_ntype`` to ``_N``.
        """
        # pylint: disable=no-member
        if hasattr(self, "_target_ntype"):
            return self._target_ntype
        else:
            logging.warning("There is not target ntype provided, "
                            "will treat the input graph as a homogeneous graph")
            return DEFAULT_NTYPE

    @property
    def eval_target_ntype(self):
        """ The node type for evaluation prediction
        """
        # pylint: disable=no-member
        if hasattr(self, "_eval_target_ntype"):
            assert isinstance(self._eval_target_ntype, str), \
                "Now we only support single ntype evaluation"
            return self._eval_target_ntype
        else:
            if isinstance(self.target_ntype, str):
                return self.target_ntype
            elif isinstance(self.target_ntype, list):
                # (wlcong) Now only support single ntype evaluation
                logging.warning("Now only support single ntype evaluation")
                return self.target_ntype[0]
            else:
                return None

    #### edge related task variables ####
    @property
    def reverse_edge_types_map(self):
        """ A list of reverse edge type info. Default is an empty dictionary.

            Each information is in the following format:
            ``<head,relation,reverse relation,tail>``. For example:
            ``["query,adds,rev-adds,asin", "query,clicks,rev-clicks,asin"]``.
        """
        # link prediction or edge classification
        assert self.task_type in [BUILTIN_TASK_LINK_PREDICTION, \
            BUILTIN_TASK_EDGE_CLASSIFICATION, BUILTIN_TASK_EDGE_REGRESSION], \
            f"Only {BUILTIN_TASK_LINK_PREDICTION}, " \
            f"{BUILTIN_TASK_EDGE_CLASSIFICATION} and "\
            f"{BUILTIN_TASK_EDGE_REGRESSION} use reverse_edge_types_map"

        # pylint: disable=no-member
        if hasattr(self, "_reverse_edge_types_map"):
            if self._reverse_edge_types_map is None:
                return {} # empty dict
            assert isinstance(self._reverse_edge_types_map, list), \
                "Reverse edge type map should has following format: " \
                "[\"head,relation,reverse relation,tail\", " \
                "\"head,relation,reverse relation,tail\", ...]"

            reverse_edge_types_map = {}
            try:
                for etype_info in self._reverse_edge_types_map:
                    head, rel, rev_rel, tail = etype_info.split(",")
                    reverse_edge_types_map[(head, rel, tail)] = (tail, rev_rel, head)
            except Exception: # pylint: disable=broad-except
                assert False, \
                    "Reverse edge type map should has following format: " \
                    "[\"head,relation,reverse relation,tail\", " \
                    "\"head,relation,reverse relation,tail\", ...]" \
                    f"But get {self._reverse_edge_types_map}"

            return reverse_edge_types_map

        # By default return an empty dict
        return {}

    ### Edge classification and regression tasks ###
    @property
    def target_etype(self):
        """ The list of canonical etypes that will be added as training targets in edge
            classification and regression tasks.  If not provided, GraphStorm will assume
            the input graph is a homogeneous graph and set ``target_etype`` to
            ``('_N', '_E', '_N')``.
        """
        # TODO(xiangsx): Only support single task edge classification/regression.
        # Support multiple tasks when needed.
        # pylint: disable=no-member
        if not hasattr(self, "_target_etype"):
            logging.warning("There is not target etype provided, "
                            "will treat the input graph as a homogeneous graph")
            return [DEFAULT_ETYPE]
        assert isinstance(self._target_etype, list), \
            "target_etype must be a list in format: " \
            "[\"query,clicks,asin\", \"query,search,asin\"]."
        assert len(self._target_etype) > 0, \
            "There must be at least one target etype."
        if len(self._target_etype) != 1:
            logging.warning("only %s will be used." + \
                "Currently, GraphStorm only supports single task edge " + \
                "classification/regression. Please contact GraphStorm " + \
                "dev team to support multi-task.", str(self._target_etype[0]))

        return [tuple(target_etype.split(',')) for target_etype in self._target_etype]

    @property
    def remove_target_edge_type(self):
        """ Whether to remove the training target edge type for message passing.
            Default is True.

            If set to True, Graphstorm will set the fanout of training target edge
            type as zero. This is only used with edge classification.
            If the edge classification is to predict the existence of an edge between
            two nodes, GraphStorm should remove the target edge in the message passing to
            avoid information leak. If it's to predict some attributes associated with
            an edge, GraphStorm may not need to remove the target edge.
            Since it is unclear what to predict, to be safe, remove the target
            edge in message passing by default.
        """
        # pylint: disable=no-member
        if hasattr(self, "_remove_target_edge_type"):
            assert self._remove_target_edge_type in [True, False]
            return self._remove_target_edge_type

        # By default, remove training target etype during
        # message passing to avoid information leakage
        logging.warning("remove_target_edge_type is set to True by default. "
                        "If your edge classification task is not predicting "
                        "the existence of the target edge, we suggest you to "
                        "set it to False.")
        return True

    @property
    def decoder_type(self):
        """ The type of edge clasification or regression decoders. Built-in decoders include
            ``DenseBiDecoder`` and ``MLPDecoder``. Default is ``DenseBiDecoder``.
        """
        # pylint: disable=no-member
        if hasattr(self, "_decoder_type"):
            return self._decoder_type

        # By default, use DenseBiDecoder
        return "DenseBiDecoder"

    @property
    def num_decoder_basis(self):
        """ The number of basis for the ``DenseBiDecoder`` decoder in edge prediction task.
            Default is 2.
        """
        # pylint: disable=no-member
        if hasattr(self, "_num_decoder_basis"):
            assert self._num_decoder_basis > 1, \
                "Decoder basis must be larger than 1"
            return self._num_decoder_basis

        # By default, return 2
        return 2

    @property
    def decoder_edge_feat(self):
        """ A list of edge features that can be used by a decoder to
            enhance its performance. Default is None.
        """
        # pylint: disable=no-member
        if hasattr(self, "_decoder_edge_feat"):
            assert self.task_type in \
                (BUILTIN_TASK_EDGE_CLASSIFICATION, BUILTIN_TASK_EDGE_REGRESSION), \
                "Decoder edge feature only works with " \
                "edge classification or regression tasks"
            decoder_edge_feats = self._decoder_edge_feat
            assert len(decoder_edge_feats) == 1, \
                "We only support edge classifcation or regression on one edge type"

            if ":" not in decoder_edge_feats[0]:
                # global feat_name
                return decoder_edge_feats[0]

            # per edge type feature
            feat_name = decoder_edge_feats[0]
            feat_info = feat_name.split(":")
            assert len(feat_info) == 2, \
                    f"Unknown format of the feature name: {feat_name}, " + \
                    "must be EDGE_TYPE:FEAT_NAME"
            etype = tuple(feat_info[0].split(","))
            assert etype in self.target_etype, \
                f"{etype} must in the training edge type list {self.target_etype}"
            return {etype: feat_info[1].split(",")}

        return None


    ### Link Prediction specific ###
    @property
    def train_negative_sampler(self):
        """ The negative sampler used for link prediction training.
            Built-in samplers include ``uniform``, ``joint``, ``localuniform``,
            ``all_etype_uniform`` and ``all_etype_joint``. Default is ``uniform``.
        """
        # pylint: disable=no-member
        if hasattr(self, "_train_negative_sampler"):
            return self._train_negative_sampler
        return BUILTIN_LP_UNIFORM_NEG_SAMPLER

    @property
    def eval_negative_sampler(self):
        """ The negative sampler used for link prediction training.
            Built-in samplers include ``uniform``, ``joint``, ``localuniform``,
            ``all_etype_uniform`` and ``all_etype_joint``. Default is ``joint``.
        """
        # pylint: disable=no-member
        if hasattr(self, "_eval_negative_sampler"):
            return self._eval_negative_sampler

        # use Joint neg for efficiency
        return BUILTIN_LP_JOINT_NEG_SAMPLER

    @property
    def num_negative_edges(self):
        """ Number of negative edges sampled for each positive edge during training.
            Default is 16.
        """
        # pylint: disable=no-member
        if hasattr(self, "_num_negative_edges"):
            assert self._num_negative_edges > 0, \
                "Number of negative edges must larger than 0"
            return self._num_negative_edges
        # Set default value to 16.
        return 16

    @property
    def num_negative_edges_eval(self):
        """ Number of negative edges sampled for each positive edge during validation and testing.
            Default is 1000.
        """
        # pylint: disable=no-member
        if hasattr(self, "_num_negative_edges_eval"):
            assert self._num_negative_edges_eval > 0, \
                "Number of negative edges must larger than 0"
            return self._num_negative_edges_eval
        # Set default value to 1000.
        return 1000

    @property
    def lp_decoder_type(self):
        """ The decoder type for loss function in link prediction tasks.
            Currently GraphStorm supports ``dot_product``, ``distmult``,
            ``transe`` (``transe_l1`` and ``transe_l2``), and ``rotate``. Default is ``distmult``.
        """
        # pylint: disable=no-member
        if hasattr(self, "_lp_decoder_type"):
            decoder_type = self._lp_decoder_type.lower()
            assert decoder_type in SUPPORTED_LP_DECODER, \
                f"Link prediction decoder {self._lp_decoder_type} not supported. " \
                f"GraphStorm only supports {SUPPORTED_LP_DECODER}"
            return decoder_type

        # Set default value to distmult
        return BUILTIN_LP_DISTMULT_DECODER

    @property
    def lp_embed_normalizer(self):
        """ Type of normalization method used to normalize node embeddings in link prediction
            tasks. Currently GraphStorm only supports l2 normalization (``l2_norm``). Default
            is None.
        """
        # pylint: disable=no-member
        if hasattr(self, "_lp_embed_normalizer"):
            normalizer = self._lp_embed_normalizer.lower()
            assert normalizer in GRAPHSTORM_LP_EMB_NORMALIZATION_METHODS, \
                f"Link prediction embedding normalizer {normalizer} not supported. " \
                f"GraphStorm only support {GRAPHSTORM_LP_EMB_NORMALIZATION_METHODS}"

            # TODO: Check the compatibility between the loss function
            # and the normalizer. Right now only l2 norm is supported
            # and it is compatible with both cross entropy loss and
            # contrastive loss.
            return normalizer

        if self.lp_loss_func == BUILTIN_LP_LOSS_CONTRASTIVELOSS:
            # By default, normalize the emb with l2 normalization
            # when the loss function is contrastive loss
            return GRAPHSTORM_LP_EMB_L2_NORMALIZATION
        return None

    @property
    def contrastive_loss_temperature(self):
        """ Temperature of link prediction contrastive loss. This is used to rescale the
        link prediction positive and negative scores for the loss. Default is 1.0.
        """
        # pylint: disable=no-member
        if hasattr(self, "_contrastive_loss_temperature"):
            assert self.lp_loss_func == BUILTIN_LP_LOSS_CONTRASTIVELOSS, \
                "Use contrastive-loss-temperature only when the loss function is " \
                f"{BUILTIN_LP_LOSS_CONTRASTIVELOSS} loss."

            contrastive_loss_temperature = float(self._contrastive_loss_temperature)
            assert contrastive_loss_temperature > 0.0, \
                "Contrastive loss temperature must be larger than 0"
            return contrastive_loss_temperature

        return 1.0

    @property
    def lp_edge_weight_for_loss(self):
        """ Edge feature field name for edge weight. The edge weight is used to rescale the
            positive edge loss for link prediction tasks. Default is None.

            The edge_weight can be in following format:

            - ``weight_name``: global weight name, if an edge has weight,
            the corresponding weight name is ``weight_name``.

            - ``"src0,rel0,dst0:weight0","src0,rel0,dst0:weight1",...``:
            different edge types have different edge weights.
        """
        # pylint: disable=no-member
        if hasattr(self, "_lp_edge_weight_for_loss"):
            assert self.task_type == BUILTIN_TASK_LINK_PREDICTION, \
                "Edge weight for loss only works with link prediction"

            if self.lp_loss_func in [ BUILTIN_LP_LOSS_CONTRASTIVELOSS]:
                logging.warning("lp_edge_weight_for_loss does not work with "
                                "%s loss in link prediction."
                                "Disable edge weight for link prediction loss.",
                                BUILTIN_LP_LOSS_CONTRASTIVELOSS)
                return None

            edge_weights = self._lp_edge_weight_for_loss
            if len(edge_weights) == 1 and \
                ":" not in edge_weights[0]:
                # global feat_name
                return edge_weights[0]

            # per edge type feature
            weight_dict = {}
            for weight_name in edge_weights:
                weight_info = weight_name.split(":")
                etype = tuple(weight_info[0].split(","))
                assert etype not in weight_dict, \
                    f"You already specify the weight names of {etype}" \
                    f"as {weight_dict[etype]}"

                # TODO: if train_etype is None, we need to check if
                # etype exists in g.
                assert self.train_etype is None or etype in self.train_etype, \
                    f"{etype} must in the training edge type list"
                assert isinstance(weight_info[1], str), \
                    f"Feature name of {etype} should be a string instead of {weight_info[1]}"
                weight_dict[etype] = [weight_info[1]]
            return weight_dict

        return None

    def _get_predefined_negatives_per_etype(self, negatives):
        if len(negatives) == 1 and \
            ":" not in negatives[0]:
            # global feat_name
            return negatives[0]

        # per edge type feature
        negative_dict = {}
        for negative in negatives:
            negative_info = negative.split(":")
            assert len(negative_info) == 2, \
                "negative dstnode information must be provided in format of " \
                f"src,relation,dst:feature_name, but get {negative}"

            etype = tuple(negative_info[0].split(","))
            assert len(etype) == 3, \
                f"Edge type must in format of (src,relation,dst), but get {etype}"
            assert etype not in negative_dict, \
                f"You already specify the fixed negative of {etype} " \
                f"as {negative_dict[etype]}"

            negative_dict[etype] = negative_info[1]
        return negative_dict

    @property
    def train_etypes_negative_dstnode(self):
        """ The list of canonical edge types that have hard negative edges
            constructed by corrupting destination nodes during training.

            For each edge type to use different fields to store the hard negatives,
            the format of the arguement is:

            .. code:: json

                train_etypes_negative_dstnode:
                    - src_type,rel_type0,dst_type:negative_nid_field
                    - src_type,rel_type1,dst_type:negative_nid_field

            or, for all edge types to use the same field to store the hard negatives,
            the format of the arguement is:

            .. code:: json

                train_etypes_negative_dstnode:
                    - negative_nid_field
        """
        # pylint: disable=no-member
        if hasattr(self, "_train_etypes_negative_dstnode"):
            assert self.task_type == BUILTIN_TASK_LINK_PREDICTION, \
                "Hard negative only works with link prediction"
            hard_negatives = self._train_etypes_negative_dstnode
            return self._get_predefined_negatives_per_etype(hard_negatives)

        # By default fixed negative is not used
        return None

    @property
    def num_train_hard_negatives(self):
        """ Number of hard negatives to sample for each edge type during training.
            Default is None.

            For each edge type to have a number of hard negatives,
            the format of the arguement is:

            .. code:: json

                num_train_hard_negatives:
                    - src_type,rel_type0,dst_type:num_negatives
                    - src_type,rel_type1,dst_type:num_negatives

            or, for all edge types to have the same number of hard negatives,
            the format of the arguement is:

            .. code:: json

                num_train_hard_negatives:
                    - num_negatives
        """
        # pylint: disable=no-member
        if hasattr(self, "_num_train_hard_negatives"):
            assert self.task_type == BUILTIN_TASK_LINK_PREDICTION, \
                "Hard negative only works with link prediction"
            num_negatives = self._num_train_hard_negatives
            if len(num_negatives) == 1 and \
                ":" not in num_negatives[0]:
                # global feat_name
                return int(num_negatives[0])

            # per edge type feature
            num_hard_negative_dict = {}
            for num_negative in num_negatives:
                negative_info = num_negative.split(":")
                assert len(negative_info) == 2, \
                    "Number of train hard negative information must be provided in format of " \
                    f"src,relation,dst:10, but get {num_negative}"
                etype = tuple(negative_info[0].split(","))
                assert len(etype) == 3, \
                    f"Edge type must in format of (src,relation,dst), but get {etype}"
                assert etype not in num_hard_negative_dict, \
                    f"You already specify the fixed negative of {etype} " \
                    f"as {num_hard_negative_dict[etype]}"

                num_hard_negative_dict[etype] = int(negative_info[1])
            return num_hard_negative_dict

        return None

    @property
    def eval_etypes_negative_dstnode(self):
        """ The list of canonical edge types that have hard negative edges
            constructed by corrupting destination nodes during evaluation.

            For each edge type to use different fields to store the hard negatives,
            the format of the arguement is:

            .. code:: json

                eval_etypes_negative_dstnode:
                    - src_type,rel_type0,dst_type:negative_nid_field
                    - src_type,rel_type1,dst_type:negative_nid_field

            or, for all edge types to use the same field to store the hard negatives,
            the format of the arguement is:

            .. code:: json

                eval_etypes_negative_dstnode:
                    - negative_nid_field
        """
        # pylint: disable=no-member
        if hasattr(self, "_eval_etypes_negative_dstnode"):
            assert self.task_type == BUILTIN_TASK_LINK_PREDICTION, \
                "Fixed negative only works with link prediction"
            fixed_negatives = self._eval_etypes_negative_dstnode
            return self._get_predefined_negatives_per_etype(fixed_negatives)

        # By default fixed negative is not used
        return None

    @property
    def train_etype(self):
        """ The list of canonical edge types that will be added as training target.
            If not provided, all edge types will be used as training target. A canonical
            edge type should be formatted as ``src_node_type,relation_type,dst_node_type``.
        """
        # pylint: disable=no-member
        if hasattr(self, "_train_etype"):
            if self._train_etype is None:
                return None
            assert isinstance(self._train_etype, list)
            assert len(self._train_etype) > 0

            return [tuple(train_etype.split(',')) for train_etype in self._train_etype]
        # By default return None, which means use all edge types
        return None

    @property
    def eval_etype(self):
        """ The list of canonical edge types that will be added as evaluation target.
            If not provided, all edge types will be used as evaluation target. A canonical
            edge type should be formatted as ``src_node_type,relation_type,dst_node_type``.
        """
        # pylint: disable=no-member
        if hasattr(self, "_eval_etype"):
            if self._eval_etype is None:
                return None
            assert isinstance(self._eval_etype, list)
            assert len(self._eval_etype) > 0
            return [tuple(eval_etype.split(',')) for eval_etype in self._eval_etype]
        # By default return None, which means use all edge types
        return None

    @property
    def exclude_training_targets(self):
        """ Whether to remove the training targets from the GNN computation graph.
            Default is True.
        """
        # pylint: disable=no-member
        if hasattr(self, "_exclude_training_targets"):
            assert self._exclude_training_targets in [True, False]

            if self._exclude_training_targets is True:
                assert len(self.reverse_edge_types_map) > 0, \
                    "When exclude training targets is used, " \
                    "Reverse edge types map must be provided."
            return self._exclude_training_targets

        # By default, exclude training targets
        assert len(self.reverse_edge_types_map) > 0, \
            "By default, exclude training targets is used." \
            "Reverse edge types map must be provided."
        return True

    @property
    def gamma(self):
        """ Common hyperparameter symbol gamma. Default is None.
        """
        if hasattr(self, "_gamma"):
            return float(self._gamma)

        return None

    @property
    def alpha(self):
        """ Common hyperparameter symbol alpha. Alpha is used in focal loss for binary
            classification. Default is None.
        """
        if hasattr(self, "_alpha"):
            return float(self._alpha)

        return None

    @property
    def class_loss_func(self):
        """ Classification loss function. Builtin loss functions include
            ``cross_entropy`` and ``focal``. Default is ``cross_entropy``.
        """
        # pylint: disable=no-member
        if hasattr(self, "_class_loss_func"):
            assert self._class_loss_func in BUILTIN_CLASS_LOSS_FUNCTION, \
                f"Only support {BUILTIN_CLASS_LOSS_FUNCTION} " \
                "loss functions for classification tasks"
            return self._class_loss_func

        return BUILTIN_CLASS_LOSS_CROSS_ENTROPY

    @property
    def regression_loss_func(self):
        """ Regression loss function. Builtin loss functions include
            ``mse`` and ``shrinkage``. Default is ``mse``.
        """
        # pylint: disable=no-member
        if hasattr(self, "_regression_loss_func"):
            assert self._regression_loss_func in BUILTIN_REGRESSION_LOSS_FUNCTION, \
                f"Only support {BUILTIN_REGRESSION_LOSS_FUNCTION} " \
                "loss functions for regression tasks"
            return self._regression_loss_func

        return BUILTIN_REGRESSION_LOSS_MSE


    @property
    def lp_loss_func(self):
        """ Link prediction loss function. Builtin loss functions include
            ``cross_entropy`` and ``contrastive``. Default is ``cross_entropy``.
        """
        # pylint: disable=no-member
        if hasattr(self, "_lp_loss_func"):
            assert self._lp_loss_func in BUILTIN_LP_LOSS_FUNCTION
            return self._lp_loss_func
        # By default, return None
        # which means using the default evaluation metrics for different tasks.
        return BUILTIN_LP_LOSS_CROSS_ENTROPY

    @property
    def adversarial_temperature(self):
        """ A hyperparameter value of temperature of adversarial cross entropy loss for link
            prediction tasks. Default is None.
        """
        # pylint: disable=no-member
        if hasattr(self, "_adversarial_temperature"):
            assert self.lp_loss_func in [BUILTIN_LP_LOSS_CROSS_ENTROPY], \
                f"adversarial_temperature only works with {BUILTIN_LP_LOSS_CROSS_ENTROPY}"
            return self._adversarial_temperature
        return None

    @property
    def task_type(self):
        """ Graph machine learning task type. GraphStorm supported task types include
            "node_classification", "node_regression", "edge_classification",
            "edge_regression", and "link_prediction". Must provided.
        """
        # pylint: disable=no-member
        if hasattr(self, "_task_type"):
            assert self._task_type in SUPPORTED_TASKS, \
                    f"Supported task types include {SUPPORTED_TASKS}, " \
                    f"but got {self._task_type}"
            return self._task_type
        else:
            return None

    @property
    def report_eval_per_type(self):
        """ Whether report evaluation metrics per node type or edge type.
            If True, report evaluation results for each node type/edge type."
            If False, report an average result.
        """
        # pylint: disable=no-member
        if hasattr(self, "_report_eval_per_type"):
            assert self._report_eval_per_type in [True, False], \
                "report_eval_per_type must be True or False"
            return self._report_eval_per_type

        return False

    @property
    def eval_metric(self):
        """ Evaluation metric(s) used during evaluation. The input can be a string specifying
            the evaluation metric to report,  or a list of strings specifying a list of
            evaluation metrics to report. The first evaluation metric is treated as the
            major metric and is used to choose the best trained model. Default values
            depend on ``task_type``. For classification tasks, the default value is ``accuracy``;
            For regression tasks, the default value is ``rmse``. For link prediction tasks,
            the default value is ``mrr``.
        """
        # pylint: disable=no-member
        # Task is node classification
        if self.task_type in [BUILTIN_TASK_NODE_CLASSIFICATION, \
            BUILTIN_TASK_EDGE_CLASSIFICATION]:
            if isinstance(self.num_classes, dict):
                for num_classes in self.num_classes.values():
                    assert num_classes > 0, \
                        "For node classification, num_classes must be provided"
            else:
                assert self.num_classes > 0, \
                    "For node classification, num_classes must be provided"

            # check evaluation metrics
            if hasattr(self, "_eval_metric"):
                if isinstance(self._eval_metric, str):
                    eval_metric = self._eval_metric.lower()
                    if eval_metric.startswith(SUPPORTED_HIT_AT_METRICS):
                        assert eval_metric[len(SUPPORTED_HIT_AT_METRICS)+1:].isdigit(), \
                            "hit_at_k evaluation metric for classification " \
                            f"must end with an integer, but get {eval_metric}."
                    elif eval_metric.startswith(SUPPORTED_RECALL_AT_PRECISION_METRICS):
                        assert is_float(
                            eval_metric[len(SUPPORTED_RECALL_AT_PRECISION_METRICS) + 1:]), \
                        "recall_at_precision_beta evaluation metric for classification " \
                        f"must end with an integer or float, but get {eval_metric}."
                        assert (0 < float(eval_metric[
                                      len(SUPPORTED_RECALL_AT_PRECISION_METRICS)+1:]) <= 1), \
                            "The beta in recall_at_precision_beta evaluation metric must be in " \
                            "(0, 1], but get " \
                            f"{float(eval_metric[len(SUPPORTED_RECALL_AT_PRECISION_METRICS)+1:])}."
                    elif eval_metric.startswith(SUPPORTED_PRECISION_AT_RECALL_METRICS):
                        assert is_float(
                            eval_metric[len(SUPPORTED_PRECISION_AT_RECALL_METRICS) + 1:]), \
                            "precision_at_recall_beta evaluation metric for classification " \
                            f"must end with an integer or float, but get {eval_metric}."
                        assert (0 < float(eval_metric[
                                      len(SUPPORTED_PRECISION_AT_RECALL_METRICS)+1:]) <= 1), \
                            "The beta in precision_at_recall_beta evaluation metric must be in " \
                            "(0, 1], but get " \
                            f"{float(eval_metric[len(SUPPORTED_PRECISION_AT_RECALL_METRICS)+1:])}."
                    elif eval_metric.startswith(SUPPORTED_FSCORE_AT_METRICS):
                        assert is_float(eval_metric[len(SUPPORTED_FSCORE_AT_METRICS)+1:]), \
                            'fscore_at_beta evaluation metric for classification ' \
                            f'must end with an integer or float, but get {eval_metric}.'
                    else:
                        assert eval_metric in SUPPORTED_CLASSIFICATION_METRICS, \
                            f"Classification evaluation metric should be " \
                            f"in {SUPPORTED_CLASSIFICATION_METRICS}" \
                            f"but get {self._eval_metric}."
                    eval_metric = [eval_metric]
                elif isinstance(self._eval_metric, list) and len(self._eval_metric) > 0:
                    eval_metric = []
                    for metric in self._eval_metric:
                        metric = metric.lower()
                        if metric.startswith(SUPPORTED_HIT_AT_METRICS):
                            assert metric[len(SUPPORTED_HIT_AT_METRICS)+1:].isdigit(), \
                                "hit_at_k evaluation metric for classification " \
                                f"must end with an integer, but get {metric}."
                        elif metric.startswith(SUPPORTED_RECALL_AT_PRECISION_METRICS):
                            assert is_float(
                                metric[len(SUPPORTED_RECALL_AT_PRECISION_METRICS)+1:]), \
                                "recall_at_precision_beta evaluation metric for classification " \
                                f"must end with an integer or float, but get {metric}."
                            assert (0 < float(metric[
                                          len(SUPPORTED_RECALL_AT_PRECISION_METRICS)+1:]) <= 1), \
                                "The beta in recall_at_precision_beta evaluation metric must be " \
                                "in (0, 1], but get {}.".format(
                                    float(metric[
                                          len(SUPPORTED_RECALL_AT_PRECISION_METRICS)+1:]))
                        elif metric.startswith(SUPPORTED_PRECISION_AT_RECALL_METRICS):
                            assert is_float(
                                metric[len(SUPPORTED_PRECISION_AT_RECALL_METRICS)+1:]), \
                                "precision_at_recall_beta evaluation metric for classification " \
                                f"must end with an integer or float, but get {metric}."
                            assert (0 < float(metric[
                                          len(SUPPORTED_PRECISION_AT_RECALL_METRICS)+1:]) <= 1), \
                                "The beta in precision_at_recall_beta evaluation metric must be " \
                                "in (0, 1], but get {}.".format(
                                    float(metric[
                                          len(SUPPORTED_PRECISION_AT_RECALL_METRICS) + 1:]))
                        elif metric.startswith(SUPPORTED_FSCORE_AT_METRICS):
                            assert is_float(metric[len(SUPPORTED_FSCORE_AT_METRICS)+1:]), \
                                'fscore_at_beta evaluation metric for classification ' \
                                f'must end with an integer or float, but get {metric}.'
                        else:
                            assert metric in SUPPORTED_CLASSIFICATION_METRICS, \
                                f"Classification evaluation metric should be " \
                                f"in {SUPPORTED_CLASSIFICATION_METRICS}" \
                                f"but get {self._eval_metric}."
                        eval_metric.append(metric)
                else:
                    assert False, "Classification evaluation metric " \
                        "should be a string or a list of string"
                    # no eval_metric
            else:
                eval_metric = ["accuracy"]
        elif self.task_type in [BUILTIN_TASK_NODE_REGRESSION, \
            BUILTIN_TASK_EDGE_REGRESSION, BUILTIN_TASK_RECONSTRUCT_NODE_FEAT,
            BUILTIN_TASK_RECONSTRUCT_EDGE_FEAT]:
            if hasattr(self, "_eval_metric"):
                if isinstance(self._eval_metric, str):
                    eval_metric = self._eval_metric.lower()
                    assert eval_metric in SUPPORTED_REGRESSION_METRICS, \
                        f"Regression evaluation metric should be " \
                        f"in {SUPPORTED_REGRESSION_METRICS}, " \
                        f"but get {self._eval_metric}."
                    eval_metric = [eval_metric]
                elif isinstance(self._eval_metric, list) and len(self._eval_metric) > 0:
                    eval_metric = []
                    for metric in self._eval_metric:
                        metric = metric.lower()
                        assert metric in SUPPORTED_REGRESSION_METRICS, \
                            f"Regression evaluation metric should be " \
                            f"in {SUPPORTED_REGRESSION_METRICS}" \
                            f"but get {self._eval_metric}."
                        eval_metric.append(metric)
                else:
                    assert False, "Regression evaluation metric " \
                        "should be a string or a list of string"
                    # no eval_metric
            else:
                if self.task_type in [BUILTIN_TASK_RECONSTRUCT_NODE_FEAT,
                                      BUILTIN_TASK_RECONSTRUCT_EDGE_FEAT]:
                    eval_metric = ["mse"]
                else:
                    eval_metric = ["rmse"]
        elif self.task_type == BUILTIN_TASK_LINK_PREDICTION:
            if hasattr(self, "_eval_metric"):
                if isinstance(self._eval_metric, str):
                    eval_metric = self._eval_metric.lower()
                    if eval_metric.startswith(SUPPORTED_HIT_AT_METRICS):
                        assert eval_metric[len(SUPPORTED_HIT_AT_METRICS) + 1:].isdigit(), \
                            "hit_at_k evaluation metric for link prediction " \
                            f"must end with an integer, but get {eval_metric}."
                    else:
                        assert eval_metric in SUPPORTED_LINK_PREDICTION_METRICS, \
                            f"Link prediction evaluation metric should be " \
                            f"in {SUPPORTED_LINK_PREDICTION_METRICS}" \
                            f"but get {self._eval_metric}."
                    eval_metric = [eval_metric]
                elif isinstance(self._eval_metric, list) and len(self._eval_metric) > 0:
                    eval_metric = []
                    for metric in self._eval_metric:
                        metric = metric.lower()
                        if metric.startswith(SUPPORTED_HIT_AT_METRICS):
                            assert metric[len(SUPPORTED_HIT_AT_METRICS) + 1:].isdigit(), \
                                "hit_at_k evaluation metric for link prediction " \
                                f"must end with an integer, but get {metric}."
                        else:
                            assert metric in SUPPORTED_LINK_PREDICTION_METRICS, \
                                f"Link prediction evaluation metric should be " \
                                f"in {SUPPORTED_LINK_PREDICTION_METRICS}" \
                                f"but get {self._eval_metric}."
                        eval_metric.append(metric)
                else:
                    assert False, "Link prediction evaluation metric " \
                        "should be a string or a list of string"
                    # no eval_metric
            else:
                eval_metric = ["mrr"]
        else:
            assert False, "Unknow task type"

        return eval_metric

    @property
    def model_select_etype(self):
        """ Canonical etype used for selecting the best model. Default is on
            all edge types.
        """
        # pylint: disable=no-member
        if hasattr(self, "_model_select_etype"):
            etype = self._model_select_etype.split(",")
            assert len(etype) == 3, \
                "If you want to select model based on eval value of " \
                "a specific etype, the model_select_etype must be a " \
                "canonical etype in the format of src,rel,dst"
            return tuple(etype)

        # Per edge type lp evaluation is disabled.
        return LINK_PREDICTION_MAJOR_EVAL_ETYPE_ALL

    @property
    def num_ffn_layers_in_input(self):
        """ Number of extra feedforward neural network layers to be added in the input layer.
            Default is 0.
        """
        # pylint: disable=no-member
        if hasattr(self, "_num_ffn_layers_in_input"):
            assert self._num_ffn_layers_in_input >= 0, \
                "Number of extra MLP layers in input layer must be larger or equal than 0"
            return self._num_ffn_layers_in_input
        # Set default mlp layer number in the input layer to 0
        return 0

    @property
    def num_ffn_layers_in_gnn(self):
        """ Number of extra feedforward neural network layers to be added between GNN layers.
            Default is 0.
        """
        # pylint: disable=no-member
        if hasattr(self, "_num_ffn_layers_in_gnn"):
            assert self._num_ffn_layers_in_gnn >= 0, \
                "Number of extra MLP layers between GNN layers must be larger or equal than 0"
            return self._num_ffn_layers_in_gnn
        # Set default mlp layer number between gnn layer to 0
        return 0

    @property
    def num_ffn_layers_in_decoder(self):
        """ Number of extra feedforward neural network layers to be added in the decoder layer.
            Default is 0.
        """
        # pylint: disable=no-member
        if hasattr(self, "_num_ffn_layers_in_decoder"):
            assert self._num_ffn_layers_in_decoder >= 0, \
                "Number of extra MLP layers in decoder must be larger or equal than 0"
            return self._num_ffn_layers_in_decoder
        # Set default mlp layer number between gnn layer to 0
        return 0

    @property
    def decoder_norm(self):
        """ Normalization (Batch or Layer)
        """
        # pylint: disable=no-member
        if not hasattr(self, "_decoder_norm"):
            return None
        assert self._decoder_norm in BUILTIN_GNN_NORM, \
            "Normalization type must be one of batch or layer"

        return self._decoder_norm

    ################## Reconstruct node feats ###############
    @property
    def reconstruct_nfeat_name(self):
        """ node feature name for reconstruction
        """
        assert hasattr(self, "_reconstruct_nfeat_name"), \
            "reconstruct_nfeat_name must be provided for reconstruct_node_feat tasks(s)."
        assert isinstance(self._reconstruct_nfeat_name, str), \
            "The name of the node feature for reconstruction must be a string." \
            "For a node feature reconstruction task, it only " \
            "reconstruct one node feature on one node type."
        return self._reconstruct_nfeat_name

    ################## Reconstruct edge feats ###############
    @property
    def reconstruct_efeat_name(self):
        """ edge feature name for reconstruction

            .. versionadded:: 0.4.0
        """
        assert hasattr(self, "_reconstruct_efeat_name"), \
            "reconstruct_efeat_name must be provided for reconstruct_edge_feat task(s)."
        assert isinstance(self._reconstruct_efeat_name, str), \
            "The name of the edge feature for reconstruction must be a string." \
            "For a edge feature reconstruction task, it only " \
            "reconstruct one edge feature on one edge type."
        return self._reconstruct_efeat_name

    ################## Multi task learning ##################
    @property
    def multi_tasks(self):
        """ Tasks in multi-task learning
        """
        assert hasattr(self, "_multi_tasks"), \
            "multi_task_learning must be set in the task config"
        return self._multi_tasks

def _add_initialization_args(parser):
    group = parser.add_argument_group(title="initialization")
    group.add_argument(
        "--verbose",
        type=lambda x: (str(x).lower() in ['true', '1']),
        default=argparse.SUPPRESS,
        help="Print more information.",
    )
    group.add_argument(
        "--use-wholegraph-embed",
        type=lambda x: (str(x).lower() in ['true', '1']),
        default=argparse.SUPPRESS,
        help="Whether to use WholeGraph to store intermediate embeddings/tensors generated \
            during training or inference, e.g., cache_lm_emb, sparse_emb, etc."
    )
    group.add_argument(
        "--use-graphbolt",
        type=lambda x: (str(x).lower() in ['true', '1']),
        default=argparse.SUPPRESS,
        help=(
            "Whether to use GraphBolt graph representation. "
            "See https://docs.dgl.ai/stochastic_training/ for details"
        )
    )
    return parser

def _add_gsgnn_basic_args(parser):
    group = parser.add_argument_group(title="graphstorm gnn")
    group.add_argument('--backend', type=str, default=argparse.SUPPRESS,
            help='PyTorch distributed backend')
    group.add_argument('--ip-config', type=str, default=argparse.SUPPRESS,
            help='The file for IP configuration')
    group.add_argument('--part-config', type=str, default=argparse.SUPPRESS,
            help='The path to the partition config file')
    group.add_argument("--save-perf-results-path",
            type=str,
            default=argparse.SUPPRESS,
            help="Folder path to save performance results of model evaluation.")
    group.add_argument("--profile-path",
            type=str,
            help="The path of the folder that contains the profiling results.")
    return parser

def _add_gnn_args(parser):
    group = parser.add_argument_group(title="gnn")
    group.add_argument('--model-encoder-type', type=str, default=argparse.SUPPRESS,
            help='Model type can either be gnn or lm to specify the model encoder')
    group.add_argument(
        "--input-activate", type=str, default=argparse.SUPPRESS,
        help="Define the activation type in the input layer")
    group.add_argument("--node-feat-name", nargs='+', type=str, default=argparse.SUPPRESS,
            help="Node feature field name. It can be in following format: "
            "1) '--node-feat-name feat_name': global feature name, "
            "if a node has node feature,"
            "the corresponding feature name is <feat_name>"
            "2)'--node-feat-name ntype0:feat0,feat1 ntype1:feat0,feat1 ...': "
            "different node types have different node features.")
    group.add_argument("--edge-feat-name", nargs='+', type=str, default=argparse.SUPPRESS,
            help="Edge feature field name. It can be in following format: "
            "1) '--edge-feat-name feat_name': global feature name, "
            "if an edge has feature,"
            "the corresponding feature name is <feat_name>"
            "2)'--edge-feat-name etype0:feat0 etype1:feat0,feat1,...': "
            "different edge types have different edge features.")
    group.add_argument("--edge-feat-mp-op", type=str, default=argparse.SUPPRESS,
            help="The operation for using edge feature in message passing computation."
                      "Supported operations include {BUILTIN_EDGE_FEAT_MP_OPS}")
    group.add_argument("--fanout", type=str, default=argparse.SUPPRESS,
            help="Fan-out of neighbor sampling. This argument can either be --fanout 20,10 or "
                 "--fanout etype2:20@etype3:20@etype1:20,etype2:10@etype3:4@etype1:2"
                 "Each etype (e.g., etype2) should be a canonical etype in format of"
                 "srcntype/relation/dstntype")
    group.add_argument("--eval-fanout", type=str, default=argparse.SUPPRESS,
            help="Fan-out of neighbor sampling during minibatch evaluation. "
                 "This argument can either be --eval-fanout 20,10 or "
                 "--eval-fanout etype2:20@etype3:20@etype1:20,etype2:10@etype3:4@etype1:2"
                 "Each etype (e.g., etype2) should be a canonical etype in format of"
                 "srcntype/relation/dstntype")
    group.add_argument("--hidden-size", type=int, default=argparse.SUPPRESS,
            help="The number of features in the hidden state")
    group.add_argument("--num-layers", type=int, default=argparse.SUPPRESS,
            help="number of layers in the GNN")
    group.add_argument("--num-ffn-layers-in-input", type=int, default=argparse.SUPPRESS,
                       help="number of extra feedforward neural network layers in input layer.")
    group.add_argument("--num-ffn-layers-in-gnn", type=int, default=argparse.SUPPRESS,
                       help="number of extra feedforward neural network layers between GNN layers.")
    group.add_argument("--num-ffn-layers-in-decoder", type=int, default=argparse.SUPPRESS,
                       help="number of extra feedforward neural network layers in decoder layer.")
    parser.add_argument(
            "--use-mini-batch-infer",
            help="Whether to use mini-batch or full graph inference during evalution",
            type=lambda x: (str(x).lower() in ['true', '1']),
            default=argparse.SUPPRESS
    )

    return parser

def _add_input_args(parser):
    group = parser.add_argument_group(title="input")
    group.add_argument('--restore-model-layers', type=str, default=argparse.SUPPRESS,
                       help='Which GraphStorm neural network layers to load.'
                            'The argument ca be --restore-model-layers embed or '
                            '--restore-model-layers embed,gnn,decoder')
    group.add_argument('--restore-model-path', type=str, default=argparse.SUPPRESS,
            help='Restore the model weights saved in the specified directory.')
    group.add_argument('--restore-optimizer-path', type=str, default=argparse.SUPPRESS,
            help='Restore the optimizer snapshot saved in the specified directory.')
    return parser

def _add_output_args(parser):
    group = parser.add_argument_group(title="output")
    group.add_argument("--save-embed-path", type=str, default=argparse.SUPPRESS,
            help="Save the embddings in the specified directory. "
                 "Use none to turn off embedding saveing")
    group.add_argument("--save-embed-format", type=str, default=argparse.SUPPRESS,
            help="Specify the format for saved embeddings. Valid format: ['pytorch', 'hdf5']")
    group.add_argument('--save-model-frequency', type=int, default=argparse.SUPPRESS,
            help='Save the model every N iterations.')
    group.add_argument('--save-model-path', type=str, default=argparse.SUPPRESS,
            help='Save the model to the specified file. Use none to turn off model saveing')
    group.add_argument("--topk-model-to-save",
            type=int, default=argparse.SUPPRESS,
            help="the number of the k top best validation performance model to save")

    # inference related output args
    parser = _add_inference_args(parser)

    return parser

def _add_task_tracker(parser):
    group = parser.add_argument_group(title="task_tracker")
    group.add_argument("--task-tracker", type=str, default=argparse.SUPPRESS,
            help=f'Task tracker name. Now we support {SUPPORTED_TASK_TRACKER}')
    group.add_argument("--log-report-frequency", type=int, default=argparse.SUPPRESS,
            help="Task running log report frequency. "
                 "In training, every log_report_frequency, the task states are reported")
    return parser

def _add_hyperparam_args(parser):
    group = parser.add_argument_group(title="hp")
    group.add_argument("--dropout", type=float, default=argparse.SUPPRESS,
            help="dropout probability")
    group.add_argument(
            "--decoder-bias",
            type=lambda x: (str(x).lower() in ['true', '1']),
            default=argparse.SUPPRESS,
            help="Whether to use decoder bias")
    group.add_argument("--gnn-norm", type=str, default=argparse.SUPPRESS, help="norm type")
    group.add_argument("--lr", type=float, default=argparse.SUPPRESS,
            help="learning rate")
    group.add_argument("-e", "--num-epochs", type=int, default=argparse.SUPPRESS,
            help="number of training epochs")
    group.add_argument("--batch-size", type=int, default=argparse.SUPPRESS,
            help="Mini-batch size. Must be larger than 0")
    group.add_argument("--sparse-optimizer-lr", type=float, default=argparse.SUPPRESS,
            help="sparse optimizer learning rate")
    group.add_argument("--max-grad-norm", type=float, default=argparse.SUPPRESS,
            help="maximum L2 norm of gradients")
    group.add_argument("--grad-norm-type", type=float, default=argparse.SUPPRESS,
            help="norm type for gradient clips")
    group.add_argument(
            "--use-node-embeddings",
            type=lambda x: (str(x).lower() in ['true', '1']),
            default=argparse.SUPPRESS,
            help="Whether to use extra learnable node embeddings")
    group.add_argument("--construct-feat-ntype", type=str, nargs="+",
            help="The node types whose features are constructed from neighbors' features.")
    group.add_argument("--construct-feat-encoder", type=str, default=argparse.SUPPRESS,
            help="The encoder used for constructing node features.")
    group.add_argument("--construct-feat-fanout", type=int, default=argparse.SUPPRESS,
            help="The fanout used for constructing node features.")
    group.add_argument("--wd-l2norm", type=float, default=argparse.SUPPRESS,
            help="weight decay l2 norm coef")
    group.add_argument("--alpha-l2norm", type=float, default=argparse.SUPPRESS,
            help="coef for scale unused weights l2norm")
    group.add_argument(
            "--use-self-loop",
            type=lambda x: (str(x).lower() in ['true', '1']),
            default=argparse.SUPPRESS,
            help="include self feature as a special relation")

    # control evaluation
    group.add_argument("--eval-batch-size", type=int, default=argparse.SUPPRESS,
            help="Mini-batch size for computing GNN embeddings in evaluation.")
    group.add_argument('--eval-frequency',
            type=int,
            default=argparse.SUPPRESS,
            help="How often to run the evaluation. "
                 "Every #eval-frequency iterations.")
    group.add_argument(
            '--no-validation',
            type=lambda x: (str(x).lower() in ['true', '1']),
            default=argparse.SUPPRESS,
            help="If no-validation is set to True, "
                 "there will be no evaluation during training.")
    # early stop
    group.add_argument("--early-stop-burnin-rounds",
            type=int, default=argparse.SUPPRESS,
            help="Burn-in rounds before start checking for the early stop condition.")
    group.add_argument("--early-stop-rounds",
            type=int, default=argparse.SUPPRESS,
            help="The number of rounds for validation scores to average to decide on early stop")
    group.add_argument("--early-stop-strategy",
            type=str, default=argparse.SUPPRESS,
            help="Specify the early stop strategy. "
            "It can be either consecutive_increase or average_increase")
    group.add_argument("--use-early-stop",
            type=lambda x: (str(x).lower() in ['true', '1']),
            default=argparse.SUPPRESS,
            help='whether to use early stopping by monitoring the validation loss')
    return parser

def _add_lm_model_args(parser):
    group = parser.add_argument_group(title="lm model")
    group.add_argument("--lm-tune-lr", type=float, default=argparse.SUPPRESS,
            help="learning rate for fine-tuning language model")
    group.add_argument("--lm-train-nodes", type=int, default=argparse.SUPPRESS,
            help="number of nodes used in LM model fine-tuning")
    group.add_argument("--lm-infer-batch-size", type=int, default=argparse.SUPPRESS,
            help="Batch size used in LM model inference")
    group.add_argument("--freeze-lm-encoder-epochs", type=int, default=argparse.SUPPRESS,
            help="Before fine-tuning LM model, how many epochs we will take "
                 "to warmup a GNN model")
    group.add_argument("--max-seq-len", type=int, default=argparse.SUPPRESS,
                       help="The maximum of sequence length for distillation")
    group.add_argument("--cache-lm-embed",
            type=lambda x: (str(x).lower() in ['true', '1']),
            default=argparse.SUPPRESS,
            help="Whether to cache the LM embeddings in files. " + \
                    "If the LM embeddings have been saved before, load the saved embeddings " + \
                    "instead of computing the LM embeddings again.")
    return parser

def _add_rgat_args(parser):
    group = parser.add_argument_group(title="rgat")
    group.add_argument("--num-heads", type=int, default=argparse.SUPPRESS,
            help="number of attention heads")
    return parser

def _add_rgcn_args(parser):
    group = parser.add_argument_group(title="rgcn")
    group.add_argument("--num-bases", type=int, default=argparse.SUPPRESS,
            help="number of filter weight matrices, default: -1 [use all]")
    return parser

def _add_node_classification_args(parser):
    group = parser.add_argument_group(title="node classification")
    group.add_argument("--target-ntype", type=str, default=argparse.SUPPRESS,
                       help="the node type for prediction")
    group.add_argument("--label-field", type=str, default=argparse.SUPPRESS,
                       help="the label field in the data")
    group.add_argument(
            "--multilabel",
            type=lambda x: (str(x).lower() in ['true', '1']),
            default=argparse.SUPPRESS,
            help="Whether the task is a multi-label classifiction task")
    group.add_argument(
            "--multilabel-weights",
            type=str,
            default=argparse.SUPPRESS,
            help="Used to specify the weight of positive examples of each class in a "
            "multi-label classifiction task."
            "It is feed into th.nn.BCEWithLogitsLoss."
            "The weights should in following format 0.1,0.2,0.3,0.1,0.0 ")
    group.add_argument(
            "--imbalance-class-weights",
            type=str,
            default=argparse.SUPPRESS,
            help="Used to specify a manual rescaling weight given to each class "
            "in a single-label multi-class classification task."
            "It is feed into th.nn.CrossEntropyLoss or th.nn.BCEWithLogitsLoss."
            "The weights should be in the following format 0.1,0.2,0.3,0.1,0.0 ")
    group.add_argument("--num-classes", type=int, default=argparse.SUPPRESS,
                       help="The cardinality of labels in a classifiction task")
    group.add_argument("--return-proba",
                       type=lambda x: (str(x).lower() in ['true', '1']),
                       default=argparse.SUPPRESS,
                       help="Whether to return the probabilities of all the predicted \
                       results or only the maximum one. Set True to return the \
                       probabilities. Set False to return the maximum one.")
    group.add_argument(
        "--use-pseudolabel",
        type=lambda x: (str(x).lower() in ['true', '1']),
        default=argparse.SUPPRESS,
        help="Whether use pseudolabeling for unlabeled nodes in semi-supervised training")
    return parser

def _add_edge_classification_args(parser):
    group = parser.add_argument_group(title="edge prediction")
    group.add_argument('--target-etype', nargs='+', type=str, default=argparse.SUPPRESS,
            help="The list of canonical etype that will be added as"
                "a training target with the target e type "
                "in this application, for example "
                "--train-etype query,clicks,asin or"
                "--train-etype query,clicks,asin query,search,asin if not specified"
                "then no aditional training target will "
                "be considered")
    group.add_argument("--decoder-edge-feat", nargs='+', type=str, default=argparse.SUPPRESS,
                       help="A list of edge features that can be used by a decoder to "
                            "enhance its performance. It can be in following format: "
                            "--decoder-edge-feat feat or "
                            "--decoder-edge-feat query,clicks,asin:feat0,feat1 "
                            "If not specified, decoder will not use edge feats")

    group.add_argument("--num-decoder-basis", type=int, default=argparse.SUPPRESS,
                       help="The number of basis for the decoder in edge prediction task")

    group.add_argument('--decoder-type', type=str, default=argparse.SUPPRESS,
                       help="Decoder type can either be  DenseBiDecoder or "
                            "MLPDecoder to specify the model decoder")
    group.add_argument("--decoder-norm", type=str, default=argparse.SUPPRESS,
                       help="decoder norm type")

    group.add_argument(
            "--remove-target-edge-type",
            type=lambda x: (str(x).lower() in ['true', '1']),
            default=argparse.SUPPRESS,
            help="Whether to remove the target edge type for message passing")

    return parser

def _add_link_prediction_args(parser):
    group = parser.add_argument_group(title="link prediction")
    group.add_argument("--lp-decoder-type", type=str, default=argparse.SUPPRESS,
            help="Link prediction decoder type.")
    group.add_argument("--num-negative-edges", type=int, default=argparse.SUPPRESS,
            help="Number of edges consider for the negative batch of edges.")
    group.add_argument("--fixed-test-size", type=int, default=argparse.SUPPRESS,
            help="Fixed number of test data used in evaluation.")
    group.add_argument("--num-negative-edges-eval", type=int, default=argparse.SUPPRESS,
            help="Number of edges consider for the negative "
                 "batch of edges for the model evaluation. "
                 "If the MRR saturates at high values or has "
                 "large variance increase this number.")
    group.add_argument("--train-negative-sampler", type=str, default=argparse.SUPPRESS,
            help="The algorithm of sampling negative edges for link prediction.training ")
    group.add_argument("--eval-negative-sampler", type=str, default=argparse.SUPPRESS,
            help="The algorithm of sampling negative edges for link prediction evaluation")
    group.add_argument('--eval-etype', nargs='+', type=str, default=argparse.SUPPRESS)
    group.add_argument('--train-etype', nargs='+', type=str, default=argparse.SUPPRESS,
            help="The list of canonical etype that will be added as"
                "a training target with the target e type "
                "in this application for example "
                "--train-etype query,clicks,asin or"
                "--train-etype query,clicks,asin query,search,asin if not specified"
                "then no aditional training target will "
                "be considered")
    group.add_argument(
            '--exclude-training-targets',
            type=lambda x: (str(x).lower() in ['true', '1']),
            default=argparse.SUPPRESS,
            help="Whether to remove the training targets from the "
                 "computation graph before the forward pass.")
    group.add_argument('--reverse-edge-types-map',
            nargs='+', type=str, default=argparse.SUPPRESS,
            help="A list of reverse egde type info. Each information is in the following format:"
                    "<head,relation,reverse relation,tail>, for example "
                    "--reverse-edge-types-map query,adds,rev-adds,asin or"
                    "--reverse-edge-types-map query,adds,rev-adds,asin "
                    "query,clicks,rev-clicks,asin")
    group.add_argument(
            "--gamma",
            type=float,
            default=argparse.SUPPRESS,
            help="Common hyperparameter symbol gamma."
    )
    group.add_argument(
            "--alpha",
            type=float,
            default=argparse.SUPPRESS,
            help="Common hyperparameter symbol alpha."
    )
    group.add_argument("--class-loss-func", type=str, default=argparse.SUPPRESS,
            help="Classification loss function.")
    group.add_argument("--regression-loss-func", type=str, default=argparse.SUPPRESS,
            help="Regression loss function.")
    group.add_argument("--lp-loss-func", type=str, default=argparse.SUPPRESS,
            help="Link prediction loss function.")
    group.add_argument("--contrastive-loss-temperature", type=float, default=argparse.SUPPRESS,
            help="Temperature of link prediction contrastive loss.")
    group.add_argument("--adversarial-temperature", type=float, default=argparse.SUPPRESS,
            help="Temperature of adversarial cross entropy loss for link prediction tasks.")
    group.add_argument("--lp-embed-normalizer", type=str, default=argparse.SUPPRESS,
            help="Normalization method used to normalize node embeddings in"
                 "link prediction. Supported methods "
                 f"include {GRAPHSTORM_LP_EMB_NORMALIZATION_METHODS}")
    group.add_argument("--lp-edge-weight-for-loss", nargs='+', type=str, default=argparse.SUPPRESS,
            help="Edge feature field name for edge weights. It can be in following format: "
            "1) '--lp-edge-weight-for-loss feat_name': global feature name, "
            "if all edge types use the same edge weight field."
            "The corresponding feature name is <feat_name>"
            "2)'--lp-edge-weight-for-loss query,adds,asin:weight0 query,clicks,asin:weight1 ..."
            "Different edge types have different weight fields.")
    group.add_argument("--model-select-etype", type=str, default=argparse.SUPPRESS,
            help="Canonical edge type used for selecting best model during "
                 "link prediction training. It can be in following format:"
                "1) '--model-select-etype ALL': Use the average of the evaluation "
                "metrics of each edge type to select the best model"
                "2) '--model-select-etype query,adds,item': Use the evaluation "
                "metric of the edge type (query,adds,item) to select the best model")
    group.add_argument("--train-etypes-negative-dstnode", nargs='+',
            type=str, default=argparse.SUPPRESS,
            help="Edge feature field name for user defined negative destination ndoes "
            "for training. The negative nodes are used to construct hard negative edges "
            "by corrupting positive edges' destination nodes."
            "It can be in following format: "
            "1) '--train-etypes-negative-dstnode negative_nid_field', "
            "if all edge types use the same negative destination node filed."
            "2) '--train-etypes-negative-dstnode query,adds,asin:neg0 query,clicks,asin:neg1 ...'"
            "Different edge types have different negative destination node fields."
            )
    group.add_argument("--eval-etypes-negative-dstnode", nargs='+',
            type=str, default=argparse.SUPPRESS,
            help="Edge feature field name for user defined negative destination ndoes "
            "for evaluation. The negative nodes are used to construct negative edges "
            "by corrupting test edges' destination nodes."
            "It can be in following format: "
            "1) '--eval-etypes-negative-dstnode negative_nid_field', "
            "if all edge types use the same negative destination node filed."
            "2) '--eval-etypes-negative-dstnode query,adds,asin:neg0 query,clicks,asin:neg1 ...'"
            "Different edge types have different negative destination node fields."
            )
    group.add_argument("--num-train-hard-negatives", nargs='+',
            type=str, default=argparse.SUPPRESS,
            help="Number of hard negatives for each edge type during training."
            "It can be in following format: "
            "1) '--num-train-hard-negatives 10', "
            "if all edge types use the same number of hard negatives."
            "2) '--num-train-hard-negatives query,adds,asin:5 query,clicks,asin:10 ...'"
            "Different edge types have different number of hard negatives.")

    return parser

def _add_task_general_args(parser):
    group = parser.add_argument_group(title="train task")
    group.add_argument('--eval-metric', nargs='+', type=str, default=argparse.SUPPRESS,
            help="The list of canonical etype that will be added as"
                "the evaluation metric used. Supported metrics are accuracy,"
                "precision_recall, or roc_auc multiple metrics"
                "can be specified e.g. --eval-metric accuracy precision_recall")
    group.add_argument(
        '--report-eval-per-type', type=lambda x: (str(x).lower() in ['true', '1']),
        default=argparse.SUPPRESS,
        help=(
            "Whether to report evaluation metrics per node type or edge type. "
            "If set to 'True', report evaluation results for each node type/edge type. "
            "Otherwise, report an average evaluation result."
        )
    )
    return parser

def _add_inference_args(parser: argparse.ArgumentParser):
    group = parser.add_argument_group(title="infer")
    group.add_argument("--save-prediction-path", type=str, default=argparse.SUPPRESS,
                       help="Where to save the prediction results.")
    group.add_argument(
        "--infer-all-target-nodes",
        type=lambda x: (str(x).lower() in ['true', '1']),
        default=argparse.SUPPRESS,
        help="When set to 'true', will force inference to run on all target node types.")
    return parser

def _add_distill_args(parser):
    group = parser.add_argument_group(title="distill")
    group.add_argument("--textual-data-path", type=str, default=argparse.SUPPRESS,
                       help="Where to load the textual data for distillation.")
    group.add_argument("--max-distill-step", type=int, default=argparse.SUPPRESS,
                       help="The maximum of training step for each node type for distillation")
    return parser<|MERGE_RESOLUTION|>--- conflicted
+++ resolved
@@ -18,23 +18,18 @@
 
 import argparse
 import logging
-<<<<<<< HEAD
 import math
 import os
 import shutil
 import sys
 import warnings
 from typing import Any, Dict
-=======
-import warnings
->>>>>>> b3ac5111
 
 import yaml
 import torch as th
 import torch.nn.functional as F
 from dgl.distributed.constants import DEFAULT_NTYPE, DEFAULT_ETYPE
 
-<<<<<<< HEAD
 from .config import (
     # Encoders
     BUILTIN_ENCODER, BUILTIN_GNN_ENCODER,
@@ -70,47 +65,6 @@
     # Utility functions and classes
     TaskInfo, get_mttask_id
 )
-=======
-from .config import BUILTIN_GNN_ENCODER
-from .config import BUILTIN_ENCODER
-from .config import SUPPORTED_BACKEND
-from .config import BUILTIN_EDGE_FEAT_MP_OPS
-from .config import (BUILTIN_LP_LOSS_FUNCTION,
-                     BUILTIN_LP_LOSS_CROSS_ENTROPY,
-                     BUILTIN_LP_LOSS_CONTRASTIVELOSS,
-                     BUILTIN_CLASS_LOSS_CROSS_ENTROPY,
-                     BUILTIN_CLASS_LOSS_FUNCTION,
-                     BUILTIN_CLASS_LOSS_FOCAL,
-                     BUILTIN_REGRESSION_LOSS_MSE,
-                     BUILTIN_REGRESSION_LOSS_FUNCTION)
-
-from .config import BUILTIN_TASK_NODE_CLASSIFICATION
-from .config import BUILTIN_TASK_NODE_REGRESSION
-from .config import BUILTIN_TASK_EDGE_CLASSIFICATION
-from .config import BUILTIN_TASK_EDGE_REGRESSION
-from .config import (BUILTIN_TASK_LINK_PREDICTION,
-                     LINK_PREDICTION_MAJOR_EVAL_ETYPE_ALL)
-from .config import (BUILTIN_TASK_RECONSTRUCT_NODE_FEAT,
-                     BUILTIN_TASK_RECONSTRUCT_EDGE_FEAT)
-from .config import BUILTIN_GNN_NORM
-from .config import EARLY_STOP_CONSECUTIVE_INCREASE_STRATEGY
-from .config import EARLY_STOP_AVERAGE_INCREASE_STRATEGY
-from .config import GRAPHSTORM_SAGEMAKER_TASK_TRACKER
-from .config import SUPPORTED_TASK_TRACKER
-
-from .config import SUPPORTED_TASKS
-
-from .config import BUILTIN_LP_DISTMULT_DECODER
-from .config import SUPPORTED_LP_DECODER
-from .config import (GRAPHSTORM_LP_EMB_NORMALIZATION_METHODS,
-                     GRAPHSTORM_LP_EMB_L2_NORMALIZATION)
-
-from .config import (GRAPHSTORM_MODEL_ALL_LAYERS, GRAPHSTORM_MODEL_EMBED_LAYER,
-                     GRAPHSTORM_MODEL_DECODER_LAYER, GRAPHSTORM_MODEL_LAYER_OPTIONS)
-from .config import get_mttask_id
-from .config import (TaskInfo,
-                     FeatureGroup)
->>>>>>> b3ac5111
 
 from ..utils import TORCH_MAJOR_VER, get_log_level, get_graph_name, get_rank
 
