--- conflicted
+++ resolved
@@ -171,11 +171,8 @@
         # parse multi task learning config and save it into self._multi_tasks
         if multi_task_config is not None:
             self._parse_multi_tasks(multi_task_config)
-<<<<<<< HEAD
         else:
             self._multi_tasks = None
-=======
->>>>>>> 3e8ffe64
 
     def set_attributes(self, configuration):
         """Set class attributes from 2nd level arguments in yaml config"""
@@ -268,20 +265,6 @@
         task_config: dict
             Task config
         """
-<<<<<<< HEAD
-        assert "mask_fields" in task_config, \
-            "mask_fields should be provided for each node classification task " \
-            "in multi task learning"
-        assert "task_weight" in task_config, \
-            "task_weight should be provided for each node classification task " \
-            "in multi task learning"
-
-        mask_fields = task_config["mask_fields"]
-        assert len(mask_fields) == 3, \
-            "The mask_fileds should be a list as [train-mask, validation-mask, test-mask], " \
-            f"but get {mask_fields}"
-        task_weight = task_config["task_weight"]
-=======
         if "mask_fields" in task_config:
             mask_fields = task_config["mask_fields"]
             assert len(mask_fields) == 3, \
@@ -292,7 +275,6 @@
 
         task_weight = task_config["task_weight"] \
             if "task_weight" in task_config else 1.0
->>>>>>> 3e8ffe64
         assert task_weight > 0, f"task_weight should be larger than 0, but get {task_weight}"
 
         batch_size = self.batch_size \
