"""
    Copyright 2023 Contributors

    Licensed under the Apache License, Version 2.0 (the "License");
    you may not use this file except in compliance with the License.
    You may obtain a copy of the License at

       http://www.apache.org/licenses/LICENSE-2.0

    Unless required by applicable law or agreed to in writing, software
    distributed under the License is distributed on an "AS IS" BASIS,
    WITHOUT WARRANTIES OR CONDITIONS OF ANY KIND, either express or implied.
    See the License for the specific language governing permissions and
    limitations under the License.

    Arguments and config
"""

import os
import sys
import argparse
import math

import yaml
import torch as th

from .config import BUILTIN_GNN_ENCODER
from .config import BUILTIN_ENCODER
from .config import SUPPORTED_BACKEND
from .config import BUILTIN_LP_LOSS_FUNCTION
from .config import BUILTIN_LP_LOSS_CROSS_ENTROPY

from .config import BUILTIN_TASK_NODE_CLASSIFICATION
from .config import BUILTIN_TASK_NODE_REGRESSION
from .config import BUILTIN_TASK_EDGE_CLASSIFICATION
from .config import BUILTIN_TASK_EDGE_REGRESSION
from .config import BUILTIN_TASK_LINK_PREDICTION
from .config import EARLY_STOP_CONSECUTIVE_INCREASE_STRATEGY
from .config import EARLY_STOP_AVERAGE_INCREASE_STRATEGY
from .config import GRAPHSTORM_SAGEMAKER_TASK_TRACKER
from .config import SUPPORTED_TASK_TRACKER

from .config import SUPPORTED_TASKS

from .config import BUILTIN_LP_DISTMULT_DECODER
from .config import SUPPORTED_LP_DECODER

from .config import GRAPHSTORM_MODEL_ALL_LAYERS

from .utils import get_graph_name
from ..utils import TORCH_MAJOR_VER

from ..eval import SUPPORTED_CLASSIFICATION_METRICS
from ..eval import SUPPORTED_REGRESSION_METRICS
from ..eval import SUPPORTED_LINK_PREDICTION_METRICS

from ..dataloading import BUILTIN_LP_UNIFORM_NEG_SAMPLER
from ..dataloading import BUILTIN_LP_JOINT_NEG_SAMPLER

__all__ = [
    "get_argument_parser",
]

def get_argument_parser():
    """Parse command-line arguments"""
    parser = argparse.ArgumentParser(description="GSGNN Arguments")
    # Required parameters
    parser.add_argument(
        "--yaml_config_file",
        "--cf",
        help="pointer to the yaml configuration file of the experiment",
        type=str,
        required=True,
    )

    if TORCH_MAJOR_VER >= 2:
        parser.add_argument(
                "--local-rank",
                type=int,
                default=-1,
                help="local_rank for distributed training on gpus",
                )
    else:
        parser.add_argument(
                "--local_rank",
                type=int,
                default=-1,
                help="local_rank for distributed training on gpus",
                )

    # Optional parameters to override arguments in yaml config
    parser = _add_initialization_args(parser)
    # basic args
    parser = _add_gsgnn_basic_args(parser)
    # gnn args
    parser = _add_gnn_args(parser)
    parser = _add_input_args(parser)
    parser = _add_output_args(parser)
    parser = _add_task_tracker(parser)
    parser = _add_hyperparam_args(parser)
    parser = _add_rgcn_args(parser)
    parser = _add_rgat_args(parser)
    parser = _add_link_prediction_args(parser)
    parser = _add_node_classification_args(parser)
    parser = _add_edge_classification_args(parser)
    parser = _add_task_general_args(parser)
    parser = _add_lm_model_args(parser)
    return parser

# pylint: disable=no-member
class GSConfig:
    """GSgnn Argument class which contains all arguments
       from yaml config and constructs additional arguments

    Parameters:
    cmd_args: Argument
        Commend line arguments
    """
    def __init__(self, cmd_args):
        self.yaml_paths = cmd_args.yaml_config_file
        # Load all arguments from yaml config
        configuration = self.load_yaml_config(cmd_args.yaml_config_file)

        self.set_attributes(configuration)

        # Override class attributes using command-line arguments
        self.override_arguments(cmd_args)
        self.local_rank = cmd_args.local_rank
        # We do argument check as early as possible to prevent config bugs.
        self.handle_argument_conflicts()

    def set_attributes(self, configuration):
        """Set class attributes from 2nd level arguments in yaml config"""
        print(configuration)
        if 'lm_model' in configuration:
            # has language model configuration
            # lm_model:
            #   node_lm_models:
            #     -
            #       lm_type: bert
            #       model_name: "bert-base-uncased"
            #       gradient_checkpoint: true
            #       node_types:
            #         - n_0
            #         - n_1
            #     -
            #       lm_type: bert
            #       model_name: "allenai/scibert_scivocab_uncased"
            #       gradient_checkpoint: true
            #       node_types:
            #         - n_2
            lm_model = configuration['lm_model']
            assert "node_lm_models" in lm_model, "node_lm_models must be provided"
            # if node_lm_models is not defined, ignore the lm model
            node_lm_models = lm_model['node_lm_models']
            setattr(self, "_node_lm_configs", node_lm_models)

        # handle gnn config
        gnn_family = configuration['gsf']
        for family, param_family in gnn_family.items():
            for key, val in param_family.items():
                setattr(self, f"_{key}", val)

            if family == BUILTIN_TASK_LINK_PREDICTION:
                setattr(self, "_task_type", BUILTIN_TASK_LINK_PREDICTION)
            elif family == BUILTIN_TASK_EDGE_CLASSIFICATION:
                setattr(self, "_task_type", BUILTIN_TASK_EDGE_CLASSIFICATION)
            elif family == BUILTIN_TASK_EDGE_REGRESSION:
                setattr(self, "_task_type", BUILTIN_TASK_EDGE_REGRESSION)
            elif family == BUILTIN_TASK_NODE_CLASSIFICATION:
                setattr(self, "_task_type", BUILTIN_TASK_NODE_CLASSIFICATION)
            elif family == BUILTIN_TASK_NODE_REGRESSION:
                setattr(self, "_task_type", BUILTIN_TASK_NODE_REGRESSION)

        if 'udf' in configuration:
            udf_family = configuration['udf']
            # directly add udf configs as config arguments
            for key, val in udf_family.items():
                setattr(self, key, val)

    def load_yaml_config(self, yaml_path):
        """Helper function to load a yaml config file"""
        with open(yaml_path, "r", encoding='utf-8') as stream:
            try:
                return yaml.safe_load(stream)
            except yaml.YAMLError as exc:
                raise ValueError(f"Yaml error - check yaml file {exc}")

    def override_arguments(self, cmd_args):
        """Override arguments in yaml config using command-line arguments"""
        # TODO: Support overriding for all arguments in yaml
        cmd_args_dict = cmd_args.__dict__
        for arg_key, arg_val in cmd_args_dict.items():
            if arg_key not in ["yaml_config_file", "local_rank"]:
                if arg_key == "save_model_path" and arg_val.lower() == "none":
                    arg_val = None
                if arg_key == "save_embed_path" and arg_val.lower() == "none":
                    arg_val = None
                if arg_key == "save_prediction_path" and arg_val.lower() == "none":
                    arg_val = None

                # for basic attributes
                setattr(self, f"_{arg_key}", arg_val)
                print(f"Overriding Argument: {arg_key}")

<<<<<<< HEAD
    def verify_arguments(self):
        """ Verify the correctness of arguments.
        """
        # Trigger the checks in the arguments.
        _ = self.save_perf_results_path
        _ = self.profile_path
        _ = self.graph_name
        _ = self.backend
        _ = self.ip_config
        _ = self.part_config
        _ = self.node_id_mapping_file
        _ = self.edge_id_mapping_file
        _ = self.verbose
        _ = self.lm_tune_lr
        _ = self.lm_train_nodes
        _ = self.lm_infer_batch_size
        _ = self.freeze_lm_encoder_epochs
        _ = self.node_lm_configs
        _ = self.model_encoder_type
        _ = self.node_feat_name
        _ = self.fanout
        _ = self.eval_fanout
        _ = self.hidden_size
        _ = self.num_layers
        _ = self.use_mini_batch_infer
        _ = self.restore_model_layers
        _ = self.restore_model_path
        _ = self.restore_optimizer_path
        _ = self.save_embed_path
        _ = self.save_model_path
        _ = self.save_model_frequency
        _ = self.topk_model_to_save
        _ = self.task_tracker
        _ = self.log_report_frequency
        _ = self.dropout
        _ = self.lr
        _ = self.num_epochs
        _ = self.batch_size
        _ = self.sparse_optimizer_lr
        _ = self.use_node_embeddings
        _ = self.wd_l2norm
        _ = self.alpha_l2norm
        _ = self.use_self_loop
        _ = self.eval_batch_size
        _ = self.eval_frequency
        _ = self.no_validation
        _ = self.early_stop_burnin_rounds
        _ = self.early_stop_rounds
        _ = self.early_stop_strategy
        _ = self.use_early_stop
        _ = self.num_bases
        _ = self.num_heads
        _ = self.task_type
        _ = self.return_proba
        _ = self.imbalance_class_weights
        _ = self.save_prediction_path
        if self.task_type in [BUILTIN_TASK_NODE_CLASSIFICATION, BUILTIN_TASK_EDGE_CLASSIFICATION]:
            _ = self.label_field
            _ = self.num_classes
            _ = self.multilabel
            _ = self.multilabel_weights
        if self.task_type in [BUILTIN_TASK_NODE_CLASSIFICATION, BUILTIN_TASK_NODE_REGRESSION]:
            _ = self.target_ntype
        if self.task_type in [BUILTIN_TASK_EDGE_CLASSIFICATION, BUILTIN_TASK_EDGE_REGRESSION]:
            _ = self.target_etype
        if self.task_type in [BUILTIN_TASK_EDGE_CLASSIFICATION, BUILTIN_TASK_EDGE_REGRESSION,
                              BUILTIN_TASK_LINK_PREDICTION]:
            _ = self.exclude_training_targets
            _ = self.reverse_edge_types_map
        if self.task_type == BUILTIN_TASK_LINK_PREDICTION:
            _ = self.gamma
            _ = self.lp_decoder_type
            _ = self.lp_edge_weight_for_loss
            _ = self.lp_loss_func
        _ = self.remove_target_edge_type
        _ = self.decoder_type
        _ = self.num_decoder_basis
        _ = self.decoder_edge_feat
        _ = self.train_negative_sampler
        _ = self.eval_negative_sampler
        _ = self.num_negative_edges
        _ = self.num_negative_edges_eval
        _ = self.train_etype
        _ = self.eval_etype
        _ = self.eval_metric
=======
    def _turn_off_gradient_checkpoint(self, reason):
        """Turn off `gradient_checkpoint` flags in `node_lm_configs`
        """
        for i, _ in enumerate(self.node_lm_configs):
            if self.node_lm_configs[i]["gradient_checkpoint"]:
                print(f"WARNING: {reason} can not work with " \
                        "gradient checkpoint. Turn gradient checkpoint to False")
                self.node_lm_configs[i]["gradient_checkpoint"] = False
>>>>>>> ed388fb8

    def handle_argument_conflicts(self):
        """Check and resolve argument conflicts
        """
        # 1. language model conflicts
        if self.node_lm_configs is not None:
            # gradient checkpoint does not work with freeze_lm_encoder_epochs
            # When freeze_lm_encoder_epochs is set, turn off gradient checkpoint
            if self.freeze_lm_encoder_epochs > 0:
<<<<<<< HEAD
                for i, _ in enumerate(self.node_lm_configs):
                    if self.node_lm_configs[i]["gradient_checkpoint"]:
                        print("WARNING: freeze_lm_encoder_epochs can not work with " \
                              "gradient checkpoint. Turn gradient checkpoint to False")
                        self.node_lm_configs[i]["gradient_checkpoint"] = False
=======
                self._turn_off_gradient_checkpoint("freeze_lm_encoder_epochs")
            # GLEM fine-tuning of LM conflicts with gradient checkpoint
            if self.training_method["name"] == "glem":
                self._turn_off_gradient_checkpoint("GLEM model")
        # TODO(xiangsx): Add more check
>>>>>>> ed388fb8

    ###################### Environment Info ######################
    @property
    def save_perf_results_path(self):
        """ Save performance flag
        """
        # pylint: disable=no-member
        if hasattr(self, "_save_perf_results_path"):
            return self._save_perf_results_path
        return None

    @property
    def profile_path(self):
        """ The path of the folder where the profiling results are saved.
        """
        if hasattr(self, "_profile_path"):
            return self._profile_path
        return None

    @property
    def graph_name(self):
        """ Name of the graph
        """
        return get_graph_name(self.part_config)

    @property
    def backend(self):
        """ Distributed training backend
        """
        # pylint: disable=no-member
        if hasattr(self, "_backend"):
            assert self._backend in SUPPORTED_BACKEND, \
                f"backend must be in {SUPPORTED_BACKEND}"
            return self._backend

        return "gloo"

    @property
    def ip_config(self):
        """ IP config of instances in a cluster
        """
        # pylint: disable=no-member
        assert hasattr(self, "_ip_config"), "IP config must be provided"
        assert os.path.isfile(self._ip_config), \
            f"IP config file {self._ip_config} does not exist"
        return self._ip_config

    @property
    def part_config(self):
        """ configuration of graph partition
        """
        # pylint: disable=no-member
        assert hasattr(self, "_part_config"), "Graph partition config must be provided"
        assert os.path.isfile(self._part_config), \
            f"Partition config file {self._part_config} does not exist"
        return self._part_config

    @property
    def node_id_mapping_file(self):
        """ A path to the file storing node id mapping generated by the
            graph partition algorithm.

            Graph partition will shuffle node ids and edge ids according
            to the node partition assignment. We expect partition algorithms
            will save node id mappings to map new node ids to their original
            node ids.

            We assume node_id mappings are stored as a single object
            along with part_config. (We assume the graph is partitioned
            using DGL graph partition tool)
        """
        path = os.path.dirname(self.part_config)
        # See graphstorm.gconstruct.utils.partition_graph for more detials
        node_id_mapping_file = os.path.join(path, "node_mapping.pt")
        return node_id_mapping_file if os.path.isfile(node_id_mapping_file) \
            else None

    @property
    def edge_id_mapping_file(self):
        """ A path to the file storing edge id mapping generated by the
            graph partition algorithm.

            Graph partition will shuffle node ids and edge ids according
            to the node partition assignment. We expect partition algorithms
            will save edge id mappings to map new edge ids to their original
            edge ids.

            We assume edge_id mappings are stored as a single object
            along with part_config. (We assume the graph is partitioned
            using DGL graph partition tool)
        """
        path = os.path.dirname(self.part_config)
        # See graphstorm.gconstruct.utils.partition_graph for more detials
        edge_id_mapping_file = os.path.join(path, "edge_mapping.pt")
        return edge_id_mapping_file if os.path.isfile(edge_id_mapping_file) \
            else None

    @property
    def verbose(self):
        """ verbose for print out more information.Default is False
        """
        # pylint: disable=no-member
        if hasattr(self, "_verbose"):
            assert self._verbose in [True, False]
            return self._verbose

        return False

    ###################### language model support #########################
    # Bert related
    @property
    def lm_tune_lr(self):
        """ Learning rate for BERT model(s)
        """
        # pylint: disable=no-member
        if hasattr(self, "_lm_tune_lr"):
            lm_tune_lr = float(self._lm_tune_lr)
            assert lm_tune_lr > 0.0, "Bert tune learning rate must > 0.0"
            return lm_tune_lr

        return self.lr

    @property
    def lm_train_nodes(self):
        """ Number of tunable LM model nodes
        """
        # pylint: disable=no-member
        if hasattr(self, "_lm_train_nodes"):
            assert self._lm_train_nodes >= -1, \
                "Number of LM trainable nodes must larger or equal to -1." \
                "0 means no LM trainable nodes" \
                "-1 means all nodes are LM trainable nodes"
            return self._lm_train_nodes

        # By default, do not turn on co-training
        return 0

    @property
    def lm_infer_batch_size(self):
        """ Mini batch size used to do LM model inference
        """
        # pylint: disable=no-member
        if hasattr(self, "_lm_infer_batch_size"):
            assert self._lm_infer_batch_size > 0, \
                "Batch size for LM model inference must larger than 0"
            return self._lm_infer_batch_size

        return 32

    @property
    def freeze_lm_encoder_epochs(self):
        """ Number of epochs we will take to warmup a GNN model
            before a fine-tuning LM model with GNN.
        """
        # pylint: disable=no-member
        if hasattr(self, "_freeze_lm_encoder_epochs"):
            assert self._freeze_lm_encoder_epochs >= 0, \
                "Number of warmup epochs must be larger than or equal to 0"

            assert self._freeze_lm_encoder_epochs == 0 or \
                self.model_encoder_type not in ["lm", "mlp"], \
                "Encoder type lm (language model) and mlp (encoder layer only) " \
                "do not work with language model warmup. It will cause torch " \
                "DDP error"
            return self._freeze_lm_encoder_epochs

        return 0

    @property
    def training_method(self):
        """ Setting up the LM/GNN co-training method
        """
        if hasattr(self, "_training_method"):
            training_method_name = self._training_method["name"]
            assert training_method_name in ("default", "glem"),\
                f"Training method {training_method_name} is unavailable"
            if training_method_name == "glem":
                glem_defaults = {
                    "em_order_gnn_first": False,
                    "inference_using_gnn": True,
                    "pl_weight": 0.5
                }
                for key, val in glem_defaults.items():
                    self._training_method["kwargs"].setdefault(key, val)
            return self._training_method
        return {"name": "default", "kwargs": {}}

    def _check_lm_config(self, lm_config):
        assert "lm_type" in lm_config, "lm_type (type of language model," \
            "e.g., bert) must be provided for node_lm_models."
        assert "model_name" in lm_config, "language model model_name must " \
            "be provided for node_lm_models."
        if "gradient_checkpoint" not in lm_config:
            lm_config["gradient_checkpoint"] = False
        assert "node_types" in lm_config, "node types must be provided for " \
            "node_lm_models"
        assert len(lm_config["node_types"]) >= 1, "number of node types " \
            "must be larger than 1"

    @property
    def node_lm_configs(self):
        """ check bert config
        """
        if hasattr(self, "_node_lm_configs"):
            if self._node_lm_configs is None:
                return None

            # lm_config is not NOne
            assert isinstance(self._node_lm_configs, list), \
                "Node language model config is not None. It must be a list"
            assert len(self._node_lm_configs) > 0, \
                "Number of node language model config must larger than 0"

            for lm_config in self._node_lm_configs:
                self._check_lm_config(lm_config)

            return self._node_lm_configs

        # By default there is no node_lm_config
        return None

    ###################### general gnn model related ######################
    @property
    def model_encoder_type(self):
        """ Which graph encoder to use, it can be GNN or language model only
        """
        # pylint: disable=no-member
        assert hasattr(self, "_model_encoder_type"), \
            "Model encoder type should be provided"
        assert self._model_encoder_type in BUILTIN_ENCODER, \
            f"Model encoder type should be in {BUILTIN_ENCODER}"
        return self._model_encoder_type

    @property
    def node_feat_name(self):
        """ User defined node feature name

            It can be in following format:
            1) [feat_name]: global feature name, if a node has node feature,
            the corresponding feature name is <feat_name>
            2)["ntype0:feat0","ntype1:feat0,feat1",...]: different node
            types have different node features.
        """
        # pylint: disable=no-member
        if hasattr(self, "_node_feat_name"):
            feat_names = self._node_feat_name
            if len(feat_names) == 1 and \
                ":" not in feat_names[0]:
                # global feat_name
                return feat_names[0]

            # per node type feature
            fname_dict = {}

            for feat_name in feat_names:
                feat_info = feat_name.split(":")
                assert len(feat_info) == 2, \
                        f"Unknown format of the feature name: {feat_name}, " + \
                        "must be NODE_TYPE:FEAT_NAME"
                ntype = feat_info[0]
                assert ntype not in fname_dict, \
                        f"You already specify the feature names of {ntype} " \
                        f"as {fname_dict[ntype]}"
                assert isinstance(feat_info[1], str), \
                    f"Feature name of {ntype} should be a string not {feat_info[1]}"
                # multiple features separated by ','
                fname_dict[ntype] = feat_info[1].split(",")
            return fname_dict

        # By default, return None which means there is no node feature
        return None

    def _check_fanout(self, fanout, fot_name):
        try:
            if fanout[0].isnumeric():
                # Fanout in format of 20,10,5,...
                fanout = [int(val) for val in fanout]
            else:
                # Fanout in format of
                # etype2:20@etype3:20@etype1:20,etype2:10@etype3:4@etype1:2
                # Each etype should be a canonical etype in format of
                # srcntype/relation/dstntype

                fanout = [{tuple(k.split(":")[0].split('/')): int(k.split(":")[1]) \
                    for k in val.split("@")} for val in fanout]
        except Exception: # pylint: disable=broad-except
            assert False, f"{fot_name} Fanout should either in format 20,10 " \
                "when all edge type have the same fanout or " \
                "etype2:20@etype3:20@etype1:20," \
                "etype2:10@etype3:4@etype1:2 when you want to " \
                "specify a different fanout for different edge types" \
                "Each etype (e.g., etype2) should be a canonical etype in format of" \
                "srcntype/relation/dstntype"

        assert len(fanout) == self.num_layers, \
            f"You have a {self.num_layers} layer GNN, " \
            f"but you only specify a {fot_name} fanout for {len(fanout)} layers."
        return fanout

    @property
    def fanout(self):
        """ training fanout
        """
        # pylint: disable=no-member
        if self.model_encoder_type in BUILTIN_GNN_ENCODER:
            assert hasattr(self, "_fanout"), \
                    "Training fanout must be provided"

            fanout = self._fanout.split(",")
            return self._check_fanout(fanout, "Train")
        return 0

    @property
    def eval_fanout(self):
        """ evaluation fanout
        """
        # pylint: disable=no-member
        if hasattr(self, "_eval_fanout"):
            fanout = self._eval_fanout.split(",")
            return self._check_fanout(fanout, "Evaluation")
        else:
            # By default use -1 as full neighbor
            return [-1] * self.num_layers

    @property
    def hidden_size(self):
        """ Hidden embedding size
        """
        # pylint: disable=no-member
        assert hasattr(self, "_hidden_size"), \
            "hidden_size must be provided when pretrain a embedding layer, " \
            "or train a GNN model"
        assert isinstance(self._hidden_size, int), \
            "Hidden embedding size must be an integer"
        assert self._hidden_size > 0, \
            "Hidden embedding size must be larger than 0"
        return self._hidden_size

    @property
    def num_layers(self):
        """ Number of GNN layers
        """
        # pylint: disable=no-member
        if self.model_encoder_type in BUILTIN_GNN_ENCODER:
            assert hasattr(self, "_num_layers"), \
                "Number of GNN layers must be provided"
            assert isinstance(self._num_layers, int), \
                "Number of GNN layers must be an integer"
            assert self._num_layers > 0, \
                "Number of GNN layers must be larger than 0"
            return self._num_layers
        else:
            # not used by non-GNN models
            return 0

    @property
    def use_mini_batch_infer(self):
        """ Whether do mini-batch inference or full graph inference
        """
        # pylint: disable=no-member
        if hasattr(self, "_use_mini_batch_infer"):
            assert self._use_mini_batch_infer in [True, False], \
                "Use mini batch inference flag must be True or False"
            return self._use_mini_batch_infer

        # By default, use mini batch inference, which requires less memory
        return True

    ###################### I/O related ######################
    ### Restore model ###
    @property
    def restore_model_layers(self):
        """ GraphStorm model layers to load.
        """
        # pylint: disable=no-member
        if hasattr(self, "_restore_model_layers"):
            assert self.restore_model_path is not None, \
                "restore-model-path must be provided"
            model_layers = self._restore_model_layers.split(',')
            for layer in model_layers:
                assert layer in GRAPHSTORM_MODEL_ALL_LAYERS, \
                    f"{layer} is not supported, must be any of {GRAPHSTORM_MODEL_ALL_LAYERS}"
            return model_layers

        return GRAPHSTORM_MODEL_ALL_LAYERS

    @property
    def restore_model_path(self):
        """ Path to the entire model including embed layer, encoder and decoder
        """
        # pylint: disable=no-member
        if hasattr(self, "_restore_model_path"):
            return self._restore_model_path
        return None

    @property
    def restore_optimizer_path(self):
        """ Path to the saved optimizer status including embed layer,
            encoder and decoder.
        """
        # pylint: disable=no-member
        if hasattr(self, "_restore_optimizer_path"):
            return self._restore_optimizer_path
        return None

    ### Save model ###
    @property
    def save_embed_path(self):
        """ Path to save the GNN embeddings from the best model
        """
        # pylint: disable=no-member
        if hasattr(self, "_save_embed_path"):
            return self._save_embed_path
        return None

    @property
    def save_model_path(self):
        """ Path to save the model.
        """
        # pylint: disable=no-member
        if hasattr(self, "_save_model_path"):
            return self._save_model_path
        return None

    @property
    def save_model_frequency(self):
        """ Save model every N iterations
        """
        # pylint: disable=no-member
        if hasattr(self, "_save_model_frequency"):
            assert self.save_model_path is not None, \
                'To save models, please specify a valid path. But got None'
            assert self._save_model_frequency > 0, \
                f'save-model-frequency must large than 0, but got {self._save_model_frequency}'
            return self._save_model_frequency
        # By default, use -1, means do not auto save models
        return -1

    @property
    def topk_model_to_save(self):
        """ the number of top k best validation performance model to save

            If topk_model_to_save is set (save_model_frequency is not set),
            GraphStorm will try to save models after each epoch and keep at
            most K models.
            If save_model_frequency is set, GraphStorm will try to save
            models every #save_model_frequency iterations and keep at
            most K models.
            By default, GraphStorm will save the latest K models unless
            eval_frequency is set. When eval_frequency is set,
            GraphStorm will evaluate the model performance every
            #eval_frequency iterations. If at the same iteration,
            #save_model_frequency is reached, it will try to save the
            best K model instead of the latest K model.
        """
        # pylint: disable=no-member
        if hasattr(self, "_topk_model_to_save"):
            assert self._topk_model_to_save > 0, "Top K best model must > 0"
            assert self.save_model_path is not None, \
                'To save models, please specify a valid path. But got None'

            if self.eval_frequency != sys.maxsize and self.save_model_frequency > 0:
                # save model within an epoch need to collaborate with evaluation
                # within an epoch
                assert self.save_model_frequency >= self.eval_frequency and \
                    self.save_model_frequency % self.eval_frequency == 0, \
                    'FATAL: save_model_frequency' \
                          f'({self.save_model_frequency}) ' \
                          'does not equal to eval_frequency' \
                          f'({self.eval_frequency}), or ' \
                          f'save_model_frequency ({self.save_model_frequency}) ' \
                          'is not divisible by eval_frequency ' \
                          f'({self.eval_frequency}). ' \
                          'GraphStorm can not guarentees that it will ' \
                          'save the best model after evaluation cycles.'

            return self._topk_model_to_save
        else:
            # By default saving all models
            return math.inf

    #### Task tracker and print options ####
    @property
    def task_tracker(self):
        """ Get the type of task_tracker
        """
        # pylint: disable=no-member
        if hasattr(self, "_task_tracker"):
            assert self._task_tracker in SUPPORTED_TASK_TRACKER
            return self._task_tracker

        # By default, use SageMaker task tracker
        # It works as normal print
        return GRAPHSTORM_SAGEMAKER_TASK_TRACKER

    @property
    def log_report_frequency(self):
        """ Get print/log frequency in number of iterations
        """
        # pylint: disable=no-member
        if hasattr(self, "_log_report_frequency"):
            assert self._log_report_frequency > 0, \
                "log_report_frequency should be larger than 0"
            return self._log_report_frequency

        # By default, use 1000
        return 1000

    ###################### Model training related ######################
    @property
    def dropout(self):
        """ Dropout
        """
        # pylint: disable=no-member
        if hasattr(self, "_dropout"):
            assert self._dropout >= 0.0 and self._dropout < 1.0
            return self._dropout
        # By default, there is no dropout
        return 0.0

    @property
    # pylint: disable=invalid-name
    def lr(self):
        """ Learning rate
        """
        assert hasattr(self, "_lr"), "Learning rate must be specified"
        lr = float(self._lr) # pylint: disable=no-member
        assert lr > 0.0, \
            "Learning rate for Input encoder, GNN encoder " \
            "and task decoder must be larger than 0.0"

        return lr

    @property
    def num_epochs(self):
        """ Number of epochs
        """
        if hasattr(self, "_num_epochs"):
            # if 0, only inference or testing
            assert self._num_epochs >= 0, "Number of epochs must >= 0"
            return self._num_epochs
        # default, inference only
        return 0

    @property
    def batch_size(self):
        """ Batch size
        """
        # pylint: disable=no-member
        assert hasattr(self, "_batch_size"), "Batch size must be specified"
        assert self._batch_size > 0
        return self._batch_size

    @property
    def sparse_optimizer_lr(self): # pylint: disable=invalid-name
        """ Sparse optimizer learning rate
        """
        if hasattr(self, "_sparse_optimizer_lr"):
            sparse_optimizer_lr = float(self._sparse_optimizer_lr)
            assert sparse_optimizer_lr > 0.0, \
                "Sparse optimizer learning rate must be larger than 0"
            return sparse_optimizer_lr

        return self.lr

    @property
    def use_node_embeddings(self):
        """ Whether to use extra learnable node embeddings
        """
        # pylint: disable=no-member
        if hasattr(self, "_use_node_embeddings"):
            assert self._use_node_embeddings in [True, False]
            return self._use_node_embeddings
        # By default do not use extra node embedding
        # It will make the model transductive
        return False

    @property
    def wd_l2norm(self):
        """ Weight decay
        """
        # pylint: disable=no-member
        if hasattr(self, "_wd_l2norm"):
            return self._wd_l2norm
        return 0

    @property
    def alpha_l2norm(self):
        """ coef for l2 norm of unused weights
        """
        # pylint: disable=no-member
        if hasattr(self, "_alpha_l2norm"):
            return self._alpha_l2norm
        return .0

    @property
    def use_self_loop(self):
        """ Whether to include self feature as a special relation
        """
        # pylint: disable=no-member
        if hasattr(self, "_use_self_loop"):
            assert self._use_self_loop in [True, False]
            return self._use_self_loop
        # By default use self loop
        return True

    ### control evaluation ###
    @property
    def eval_batch_size(self):
        """ Evaluation batch size

            Mini-batch size for computing GNN embeddings in evaluation.
        """
        # pylint: disable=no-member
        if hasattr(self, "_eval_batch_size"):
            assert self._eval_batch_size > 0
            return self._eval_batch_size
        # (Israt): Larger batch sizes significantly improve runtime efficiency. Increasing the
        # batch size from 1K to 10K reduces end-to-end inference time from 45 mins to 19 mins
        # in link prediction on OGBN-paers100M dataset with 16-dimensional length. However,
        # using an overly large batch size can lead to GPU out-of-memory (OOM) issues. Therefore,
        # a heuristic approach has been taken, and 10K has been chosen as a balanced default
        # value. More details can be found at https://github.com/awslabs/graphstorm/pull/66.
        return 10000

    @property
    def eval_frequency(self):
        """ How many iterations between evaluations
        """
        # pylint: disable=no-member
        if hasattr(self, "_eval_frequency"):
            assert self._eval_frequency > 0, "eval_frequency should larger than 0"
            return self._eval_frequency
        # set max value (Never do evaluation with in an epoch)
        return sys.maxsize

    @property
    def no_validation(self):
        """ If no_validation is True, no validation and testing will run
        """
        if hasattr(self, "_no_validation"):
            assert self._no_validation in [True, False]
            return self._no_validation

        # We do validation by default
        return False

    ### control early stop ###
    @property
    def early_stop_burnin_rounds(self):
        """ Burn-in rounds before we start checking for the early stop condition.
        """
        # pylint: disable=no-member
        if hasattr(self, "_early_stop_burnin_rounds"):
            assert isinstance(self._early_stop_burnin_rounds, int), \
                "early_stop_burnin_rounds should be an integer"
            assert self._early_stop_burnin_rounds >= 0, \
                "early_stop_burnin_rounds should be larger than or equal to 0"
            return self._early_stop_burnin_rounds

        return 0

    @property
    def early_stop_rounds(self):
        """ The number of rounds for validation scores to average to decide on early stop
        """
        # pylint: disable=no-member
        if hasattr(self, "_early_stop_rounds"):
            assert isinstance(self._early_stop_rounds, int), \
                "early_stop_rounds should be an integer"
            assert self._early_stop_rounds > 0, \
                "early_stop_rounds should be larger than 0"
            return self._early_stop_rounds

        # at least 3 iterations
        return 3

    @property
    def early_stop_strategy(self):
        """ The early stop strategy
        """
        # pylint: disable=no-member
        if hasattr(self, "_early_stop_strategy"):
            assert self._early_stop_strategy in \
                [EARLY_STOP_CONSECUTIVE_INCREASE_STRATEGY, \
                    EARLY_STOP_AVERAGE_INCREASE_STRATEGY], \
                "The supported early stop strategies are " \
                f"[{EARLY_STOP_CONSECUTIVE_INCREASE_STRATEGY}, " \
                f"{EARLY_STOP_AVERAGE_INCREASE_STRATEGY}]"
            return self._early_stop_strategy

        return EARLY_STOP_AVERAGE_INCREASE_STRATEGY

    @property
    def use_early_stop(self):
        """ whether to use early stopping by monitoring the validation value
        """
        # pylint: disable=no-member
        if hasattr(self, "_use_early_stop"):
            assert self._use_early_stop in [True, False], \
                "use_early_stop should be in [True, False]"
            return self._use_early_stop

        # By default do not enable early stop
        return False

    ## RGCN only ##
    @property
    def num_bases(self):
        """ Number of bases used in RGCN weight
        """
        # pylint: disable=no-member
        if hasattr(self, "_num_bases"):
            assert isinstance(self._num_bases, int)
            assert self._num_bases > 0 or self._num_bases == -1, \
                "num_bases should be larger than 0 or -1"
            return self._num_bases
        # By default do not use num_bases
        return -1

    ## RGAT only ##
    @property
    def num_heads(self):
        """ Number of attention heads
        """
        # pylint: disable=no-member
        if hasattr(self, "_num_heads"):
            assert self._num_heads > 0, \
                "num_heads should be larger than 0"
            return self._num_heads
        # By default use 4 heads
        return 4

    ############ task related #############
    ###classification/regression related ####
    @property
    def label_field(self):
        """ The label field in the data

            Used by node and edge classification/regression tasks.
        """
        # pylint: disable=no-member
        assert hasattr(self, "_label_field"), \
            "Must provide the feature name of labels through label_field"
        return self._label_field

    @property
    def num_classes(self):
        """ The cardinality of labels in a classification task

            Used by node classification and edge classification
        """
        # pylint: disable=no-member
        assert hasattr(self, "_num_classes"), \
            "Must provide the number possible labels through num_classes"
        assert self._num_classes > 1
        return self._num_classes

    @property
    def multilabel(self):
        """ Whether the task is a multi-label classification task

            Used by node classification and edge classification
        """
        if hasattr(self, "_multilabel"):
            assert self._multilabel in [True, False]
            return self._multilabel

        return False

    @property
    def multilabel_weights(self):
        """Used to specify label weight of each class in a
           multi-label classification task. It is feed into th.nn.BCEWithLogitsLoss.

           The weights should be in the following format 0.1,0.2,0.3,0.1,0.0
        """
        if hasattr(self, "_multilabel_weights"):
            assert self.multilabel is True, "Must be a multi-label classification task."
            try:
                weights = self._multilabel_weights.split(",")
                weights = [float(w) for w in weights]
            except Exception: # pylint: disable=broad-except
                assert False, "The weights should in following format 0.1,0.2,0.3,0.1,0.0"
            for w in weights:
                assert w >= 0., "multilabel weights can not be negative values"
            assert len(weights) == self.num_classes, \
                "Each class must have an assigned weight"

            return th.tensor(weights)

        return None

    @property
    def return_proba(self):
        """ Whether to return all the predictions or the maximum prediction.
            Set True to return predictions and False to return maximum prediction.
        """
        if hasattr(self, "_return_proba"):
            assert self._return_proba in [True, False], \
                "Return all the predictions when True else return the maximum prediction."

            if self._return_proba is True and \
                self.task_type in [BUILTIN_TASK_NODE_REGRESSION, BUILTIN_TASK_EDGE_REGRESSION]:
                print("WARNING: node regression and edge regression tasks "
                      "automatically ignore --return-proba flag. Regression "
                      "prediction results will be returned.")
            return self._return_proba
        # By default, return all the predictions
        return True

    @property
    def imbalance_class_weights(self):
        """ Used to specify a manual rescaling weight given to each class
            in a single-label multi-class classification task.
            It is used in imbalanced label use cases.
            It is feed into th.nn.CrossEntropyLoss

            Customer should provide the weight in following format 0.1,0.2,0.3,0.1
        """
        if hasattr(self, "_imbalance_class_weights"):
            assert self.multilabel is False, "Only used with single label classfication."
            try:
                weights = self._imbalance_class_weights.split(",")
                weights = [float(w) for w in weights]
            except Exception: # pylint: disable=broad-except
                assert False, \
                    "The rescaling weights should in following format 0.1,0.2,0.3,0.1"
            for w in weights:
                assert w > 0., "Each weight should be larger than 0."
            assert len(weights) == self.num_classes, \
                "Each class must have an assigned weight"

            return th.tensor(weights)

        return None

    ###classification/regression inference related ####
    @property
    def save_prediction_path(self):
        """ Path to save prediction results.
        """
        # pylint: disable=no-member
        if hasattr(self, "_save_prediction_path"):
            return self._save_prediction_path

        # if save_prediction_path is not specified in inference
        # use save_embed_path
        return self.save_embed_path

    ### Node related task variables ###
    @property
    def target_ntype(self):
        """ The node type for prediction
        """
        # pylint: disable=no-member
        assert hasattr(self, "_target_ntype"), \
            "Must provide the target ntype through target_ntype"
        return self._target_ntype

    #### edge related task variables ####
    @property
    def reverse_edge_types_map(self):
        """ A list of reverse edge type info.

            Each information is in the following format:
            <head,relation,reverse relation,tail>. For example:
            ["query,adds,rev-adds,asin", "query,clicks,rev-clicks,asin"]
        """
        # link prediction or edge classification
        assert self.task_type in [BUILTIN_TASK_LINK_PREDICTION, \
            BUILTIN_TASK_EDGE_CLASSIFICATION, BUILTIN_TASK_EDGE_REGRESSION], \
            f"Only {BUILTIN_TASK_LINK_PREDICTION}, " \
            f"{BUILTIN_TASK_EDGE_CLASSIFICATION} and "\
            f"{BUILTIN_TASK_EDGE_REGRESSION} use reverse_edge_types_map"

        # pylint: disable=no-member
        if hasattr(self, "_reverse_edge_types_map"):
            if self._reverse_edge_types_map is None:
                return {} # empty dict
            assert isinstance(self._reverse_edge_types_map, list), \
                "Reverse edge type map should has following format: " \
                "[\"head,relation,reverse relation,tail\", " \
                "\"head,relation,reverse relation,tail\", ...]"

            reverse_edge_types_map = {}
            try:
                for etype_info in self._reverse_edge_types_map:
                    head, rel, rev_rel, tail = etype_info.split(",")
                    reverse_edge_types_map[(head, rel, tail)] = (tail, rev_rel, head)
            except Exception: # pylint: disable=broad-except
                assert False, \
                    "Reverse edge type map should has following format: " \
                    "[\"head,relation,reverse relation,tail\", " \
                    "\"head,relation,reverse relation,tail\", ...]" \
                    f"But get {self._reverse_edge_types_map}"

            return reverse_edge_types_map

        # By default return an empty dict
        return {}

    ### Edge classification and regression tasks ###
    @property
    def target_etype(self):
        """ The list of canonical etype that will be added as
            a training target in edge classification and regression tasks.

            TODO(xiangsx): Only support single task edge
            classification/regression. Support multiple tasks when needed.
        """
        # pylint: disable=no-member
        assert hasattr(self, "_target_etype"), \
            "Edge classification task needs a target etype"
        assert isinstance(self._target_etype, list), \
            "target_etype must be a list in format: " \
            "[\"query,clicks,asin\", \"query,search,asin\"]."
        assert len(self._target_etype) > 0, \
            "There must be at least one target etype."
        if len(self._target_etype) != 1:
            print(f"WARNING: only {self._target_etype[0]} will be used."
                "Currently, GraphStorm only supports single task edge "
                "classification/regression. Please contact GraphStorm "
                "dev team to support multi-task.")

        return [tuple(target_etype.split(',')) for target_etype in self._target_etype]

    @property
    def remove_target_edge_type(self):
        """ Whether to remove the training target edge type for message passing.

            Will set the fanout of training target edge type as zero

            Only used with edge classification
        """
        # pylint: disable=no-member
        if hasattr(self, "_remove_target_edge_type"):
            assert self._remove_target_edge_type in [True, False]
            return self._remove_target_edge_type

        # By default, remove training target etype during
        # message passing to avoid information leakage
        return True

    @property
    def decoder_type(self):
        """ Type of edge clasification or regression decoder
        """
        # pylint: disable=no-member
        if hasattr(self, "_decoder_type"):
            return self._decoder_type

        # By default, use DenseBiDecoder
        return "DenseBiDecoder"

    @property
    def num_decoder_basis(self):
        """ The number of basis for the decoder in edge prediction task.
        """
        # pylint: disable=no-member
        if hasattr(self, "_num_decoder_basis"):
            assert self._num_decoder_basis > 1, \
                "Decoder basis must be larger than 1"
            assert self.decoder_type == "DenseBiDecoder", \
                "num-decoder-basis only works with DenseBiDecoder"
            return self._num_decoder_basis

        # By default, return 2
        return 2

    @property
    def decoder_edge_feat(self):
        """ A list of edge features that can be used by a decoder to
            enhance its performance.
        """
        # pylint: disable=no-member
        if hasattr(self, "_decoder_edge_feat"):
            assert self.task_type in \
                (BUILTIN_TASK_EDGE_CLASSIFICATION, BUILTIN_TASK_EDGE_REGRESSION), \
                "Decoder edge feature only works with " \
                "edge classification or regression tasks"
            decoder_edge_feats = self._decoder_edge_feat
            assert len(decoder_edge_feats) == 1, \
                "We only support edge classifcation or regression on one edge type"

            if ":" not in decoder_edge_feats[0]:
                # global feat_name
                return decoder_edge_feats[0]

            # per edge type feature
            feat_name = decoder_edge_feats[0]
            feat_info = feat_name.split(":")
            assert len(feat_info) == 2, \
                    f"Unknown format of the feature name: {feat_name}, " + \
                    "must be EDGE_TYPE:FEAT_NAME"
            etype = tuple(feat_info[0].split(","))
            assert etype in self.target_etype, \
                f"{etype} must in the training edge type list {self.target_etype}"
            return {etype: feat_info[1].split(",")}

        return None


    ### Link Prediction specific ###
    @property
    def train_negative_sampler(self):
        """ The algorithm of sampling negative edges for link prediction
            training.
        """
        # pylint: disable=no-member
        if hasattr(self, "_train_negative_sampler"):
            return self._train_negative_sampler
        return BUILTIN_LP_UNIFORM_NEG_SAMPLER

    @property
    def eval_negative_sampler(self):
        """ The algorithm of sampling negative edges for link prediction
            evaluation.
        """
        # pylint: disable=no-member
        if hasattr(self, "_eval_negative_sampler"):
            return self._eval_negative_sampler

        # use Joint neg for efficiency
        return BUILTIN_LP_JOINT_NEG_SAMPLER

    @property
    def num_negative_edges(self):
        """ Number of edges consider for the negative batch of edges
        """
        # pylint: disable=no-member
        if hasattr(self, "_num_negative_edges"):
            assert self._num_negative_edges > 0, \
                "Number of negative edges must larger than 0"
            return self._num_negative_edges
        # Set default value to 16.
        return 16

    @property
    def num_negative_edges_eval(self):
        """ Number of edges consider for the negative
            batch of edges for the model evaluation
        """
        # pylint: disable=no-member
        if hasattr(self, "_num_negative_edges_eval"):
            assert self._num_negative_edges_eval > 0, \
                "Number of negative edges must larger than 0"
            return self._num_negative_edges_eval
        # Set default value to 1000.
        return 1000

    @property
    def lp_decoder_type(self):
        """ Type of link prediction decoder
        """
        # pylint: disable=no-member
        if hasattr(self, "_lp_decoder_type"):
            decoder_type = self._lp_decoder_type.lower()
            assert decoder_type in SUPPORTED_LP_DECODER, \
                f"Link prediction decoder {self._lp_decoder_type} not supported. " \
                f"GraphStorm only supports {SUPPORTED_LP_DECODER}"
            return decoder_type

        # Set default value to distmult
        return BUILTIN_LP_DISTMULT_DECODER

    @property
    def lp_edge_weight_for_loss(self):
        """ The edge data fields that stores the edge weights used
            in computing link prediction loss

            The edge_weight can be in following format:
            1) [weight_name]: global weight name, if an edge has weight,
            the corresponding weight name is <weight_name>
            2) ["src0,rel0,dst0:weight0","src0,rel0,dst0:weight1",...]:
            different edge types have different edge weights.

            By default, it is none.
        """
        # pylint: disable=no-member
        if hasattr(self, "_lp_edge_weight_for_loss"):
            assert self.task_type == BUILTIN_TASK_LINK_PREDICTION, \
                "Edge weight for loss only works with link prediction"
            edge_weights = self._lp_edge_weight_for_loss
            if len(edge_weights) == 1 and \
                ":" not in edge_weights[0]:
                # global feat_name
                return edge_weights[0]

            # per edge type feature
            weight_dict = {}
            for weight_name in edge_weights:
                weight_info = weight_name.split(":")
                etype = tuple(weight_info[0].split(","))
                assert etype not in weight_dict, \
                    f"You already specify the weight names of {etype}" \
                    f"as {weight_dict[etype]}"

                # TODO: if train_etype is None, we need to check if
                # etype exists in g.
                assert self.train_etype is None or etype in self.train_etype, \
                    f"{etype} must in the training edge type list"
                assert isinstance(weight_info[1], str), \
                    f"Feature name of {etype} should be a string instead of {weight_info[1]}"
                weight_dict[etype] = [weight_info[1]]
            return weight_dict

        return None

    @property
    def train_etype(self):
        """ The list of canonical etype that will be added as
            training target with the target e type(s)

            If not provided, all edge types will be used as training target.
        """
        # pylint: disable=no-member
        if hasattr(self, "_train_etype"):
            if self._train_etype is None:
                return None
            assert isinstance(self._train_etype, list)
            assert len(self._train_etype) > 0

            return [tuple(train_etype.split(',')) for train_etype in self._train_etype]
        # By default return None, which means use all edge types
        return None

    @property
    def eval_etype(self):
        """ The list of canonical etype that will be added as
            evaluation target with the target edge type(s)

            If not provided, all edge types will be used as evaluation target.
        """
        # pylint: disable=no-member
        if hasattr(self, "_eval_etype"):
            if self._eval_etype is None:
                return None
            assert isinstance(self._eval_etype, list)
            assert len(self._eval_etype) > 0
            return [tuple(eval_etype.split(',')) for eval_etype in self._eval_etype]
        # By default return None, which means use all edge types
        return None

    @property
    def exclude_training_targets(self):
        """ Whether to remove the training targets from
            the computation graph before the forward pass.
        """
        # pylint: disable=no-member
        if hasattr(self, "_exclude_training_targets"):
            assert self._exclude_training_targets in [True, False]

            if self._exclude_training_targets is True:
                assert len(self.reverse_edge_types_map) > 0, \
                    "When exclude training targets is used, " \
                    "Reverse edge types map must be provided."
            return self._exclude_training_targets

        # By default, exclude training targets
        assert len(self.reverse_edge_types_map) > 0, \
            "By default, exclude training targets is used." \
            "Reverse edge types map must be provided."
        return True

    @property
    def gamma(self):
        """ Gamma for DistMult
        """
        if hasattr(self, "_gamma"):
            return float(self._gamma)

        # We use this value in DGL-KE
        return 12.0

    @property
    def lp_loss_func(self):
        """ Link prediction loss function
        """
        # pylint: disable=no-member
        if hasattr(self, "_lp_loss_func"):
            assert self._lp_loss_func in BUILTIN_LP_LOSS_FUNCTION
            return self._lp_loss_func
        # By default, return None
        # which means using the default evaluation metrics for different tasks.
        return BUILTIN_LP_LOSS_CROSS_ENTROPY

    @property
    def task_type(self):
        """ Task type
        """
        # pylint: disable=no-member
        assert hasattr(self, "_task_type"), \
            "Task type must be specified"
        assert self._task_type in SUPPORTED_TASKS, \
            f"Supported task types include {SUPPORTED_TASKS}, " \
            f"but got {self._task_type}"

        return self._task_type

    @property
    def eval_metric(self):
        """ Evaluation metric used during evaluation

            The input can be a string specifying the evaluation metric to report
            or a list of strings specifying a list of  evaluation metrics to report.
        """
        # pylint: disable=no-member
        # Task is node classification
        if self.task_type in [BUILTIN_TASK_NODE_CLASSIFICATION, \
            BUILTIN_TASK_EDGE_CLASSIFICATION]:
            assert self.num_classes > 1, \
                "For node classification, num_classes must be provided"

            # check evaluation metrics
            if hasattr(self, "_eval_metric"):
                if isinstance(self._eval_metric, str):
                    eval_metric = self._eval_metric.lower()
                    assert eval_metric in SUPPORTED_CLASSIFICATION_METRICS, \
                        f"Classification evaluation metric should be " \
                        f"in {SUPPORTED_CLASSIFICATION_METRICS}" \
                        f"but get {self._eval_metric}"
                    eval_metric = [eval_metric]
                elif isinstance(self._eval_metric, list) and len(self._eval_metric) > 0:
                    eval_metric = []
                    for metric in self._eval_metric:
                        metric = metric.lower()
                        assert metric in SUPPORTED_CLASSIFICATION_METRICS, \
                            f"Classification evaluation metric should be " \
                            f"in {SUPPORTED_CLASSIFICATION_METRICS}" \
                            f"but get {self._eval_metric}"
                        eval_metric.append(metric)
                else:
                    assert False, "Classification evaluation metric " \
                        "should be a string or a list of string"
                    # no eval_metric
            else:
                eval_metric = ["accuracy"]
        elif self.task_type in [BUILTIN_TASK_NODE_REGRESSION, \
            BUILTIN_TASK_EDGE_REGRESSION]:
            if hasattr(self, "_eval_metric"):
                if isinstance(self._eval_metric, str):
                    eval_metric = self._eval_metric.lower()
                    assert eval_metric in SUPPORTED_REGRESSION_METRICS, \
                        f"Regression evaluation metric should be " \
                        f"in {SUPPORTED_REGRESSION_METRICS}, " \
                        f"but get {self._eval_metric}"
                    eval_metric = [eval_metric]
                elif isinstance(self._eval_metric, list) and len(self._eval_metric) > 0:
                    eval_metric = []
                    for metric in self._eval_metric:
                        metric = metric.lower()
                        assert metric in SUPPORTED_REGRESSION_METRICS, \
                            f"Regression evaluation metric should be " \
                            f"in {SUPPORTED_REGRESSION_METRICS}" \
                            f"but get {self._eval_metric}"
                        eval_metric.append(metric)
                else:
                    assert False, "Regression evaluation metric " \
                        "should be a string or a list of string"
                    # no eval_metric
            else:
                eval_metric = ["rmse"]
        elif self.task_type == BUILTIN_TASK_LINK_PREDICTION:
            if hasattr(self, "_eval_metric"):
                if isinstance(self._eval_metric, str):
                    eval_metric = self._eval_metric.lower()
                    assert eval_metric in SUPPORTED_LINK_PREDICTION_METRICS, \
                        f"Link prediction evaluation metric should be " \
                        f"in {SUPPORTED_LINK_PREDICTION_METRICS}" \
                        f"but get {self._eval_metric}"
                    eval_metric = [eval_metric]
                elif isinstance(self._eval_metric, list) and len(self._eval_metric) > 0:
                    eval_metric = []
                    for metric in self._eval_metric:
                        metric = metric.lower()
                        assert metric in SUPPORTED_LINK_PREDICTION_METRICS, \
                            f"Link prediction evaluation metric should be " \
                            f"in {SUPPORTED_LINK_PREDICTION_METRICS}" \
                            f"but get {self._eval_metric}"
                        eval_metric.append(metric)
                else:
                    assert False, "Link prediction evaluation metric " \
                        "should be a string or a list of string"
                    # no eval_metric
            else:
                eval_metric = ["mrr"]
        else:
            assert False, "Unknow task type"

        return eval_metric

def _add_initialization_args(parser):
    group = parser.add_argument_group(title="initialization")
    group.add_argument(
        "--verbose",
        type=lambda x: (str(x).lower() in ['true', '1']),
        default=argparse.SUPPRESS,
        help="Print more information.",
    )
    return parser

def _add_gsgnn_basic_args(parser):
    group = parser.add_argument_group(title="graphstorm gnn")
    group.add_argument('--backend', type=str, default=argparse.SUPPRESS,
            help='PyTorch distributed backend')
    group.add_argument('--ip-config', type=str, default=argparse.SUPPRESS,
            help='The file for IP configuration')
    group.add_argument('--part-config', type=str, default=argparse.SUPPRESS,
            help='The path to the partition config file')
    group.add_argument("--save-perf-results-path",
            type=str,
            default=argparse.SUPPRESS,
            help="Folder path to save performance results of model evaluation.")
    group.add_argument("--profile-path",
            type=str,
            help="The path of the folder that contains the profiling results.")
    return parser

def _add_gnn_args(parser):
    group = parser.add_argument_group(title="gnn")
    group.add_argument('--model-encoder-type', type=str, default=argparse.SUPPRESS,
            help='Model type can either be gnn or lm to specify the model encoder')
    group.add_argument("--node-feat-name", nargs='+', type=str, default=argparse.SUPPRESS,
            help="Node feature field name. It can be in following format: "
            "1) '--node-feat-name feat_name': global feature name, "
            "if a node has node feature,"
            "the corresponding feature name is <feat_name>"
            "2)'--node-feat-name ntype0:feat0,feat1 ntype1:feat0,feat1 ...': "
            "different node types have different node features.")
    group.add_argument("--fanout", type=str, default=argparse.SUPPRESS,
            help="Fan-out of neighbor sampling. This argument can either be --fanout 20,10 or "
                 "--fanout etype2:20@etype3:20@etype1:20,etype2:10@etype3:4@etype1:2"
                 "Each etype (e.g., etype2) should be a canonical etype in format of"
                 "srcntype/relation/dstntype")
    group.add_argument("--eval-fanout", type=str, default=argparse.SUPPRESS,
            help="Fan-out of neighbor sampling during minibatch evaluation. "
                 "This argument can either be --eval-fanout 20,10 or "
                 "--eval-fanout etype2:20@etype3:20@etype1:20,etype2:10@etype3:4@etype1:2"
                 "Each etype (e.g., etype2) should be a canonical etype in format of"
                 "srcntype/relation/dstntype")
    group.add_argument("--hidden-size", type=int, default=argparse.SUPPRESS,
            help="The number of features in the hidden state")
    group.add_argument("--num-layers", type=int, default=argparse.SUPPRESS,
            help="number of layers in the GNN")
    parser.add_argument(
            "--use-mini-batch-infer",
            help="Whether to use mini-batch or full graph inference during evalution",
            type=lambda x: (str(x).lower() in ['true', '1']),
            default=argparse.SUPPRESS
    )

    return parser

def _add_input_args(parser):
    group = parser.add_argument_group(title="input")
    group.add_argument('--restore-model-layers', type=str, default=argparse.SUPPRESS,
                       help='Which GraphStorm neural network layers to load.'
                            'The argument ca be --restore-model-layers embed or '
                            '--restore-model-layers embed,gnn,decoder')
    group.add_argument('--restore-model-path', type=str, default=argparse.SUPPRESS,
            help='Restore the model weights saved in the specified directory.')
    group.add_argument('--restore-optimizer-path', type=str, default=argparse.SUPPRESS,
            help='Restore the optimizer snapshot saved in the specified directory.')
    return parser

def _add_output_args(parser):
    group = parser.add_argument_group(title="output")
    group.add_argument("--save-embed-path", type=str, default=argparse.SUPPRESS,
            help="Save the embddings in the specified directory. "
                 "Use none to turn off embedding saveing")
    group.add_argument('--save-model-frequency', type=int, default=argparse.SUPPRESS,
            help='Save the model every N iterations.')
    group.add_argument('--save-model-path', type=str, default=argparse.SUPPRESS,
            help='Save the model to the specified file. Use none to turn off model saveing')
    group.add_argument("--topk-model-to-save",
            type=int, default=argparse.SUPPRESS,
            help="the number of the k top best validation performance model to save")

    # inference related output args
    parser = _add_inference_args(parser)

    return parser

def _add_task_tracker(parser):
    group = parser.add_argument_group(title="task_tracker")
    group.add_argument("--task-tracker", type=str, default=argparse.SUPPRESS,
            help=f'Task tracker name. Now we only support {GRAPHSTORM_SAGEMAKER_TASK_TRACKER}')
    group.add_argument("--log-report-frequency", type=int, default=argparse.SUPPRESS,
            help="Task running log report frequency. "
                 "In training, every log_report_frequency, the task states are reported")
    return parser

def _add_hyperparam_args(parser):
    group = parser.add_argument_group(title="hp")
    group.add_argument("--dropout", type=float, default=argparse.SUPPRESS,
            help="dropout probability")
    group.add_argument("--lr", type=float, default=argparse.SUPPRESS,
            help="learning rate")
    group.add_argument("-e", "--num-epochs", type=int, default=argparse.SUPPRESS,
            help="number of training epochs")
    group.add_argument("--batch-size", type=int, default=argparse.SUPPRESS,
            help="Mini-batch size. Must be larger than 0")
    group.add_argument("--sparse-optimizer-lr", type=float, default=argparse.SUPPRESS,
            help="sparse optimizer learning rate")
    group.add_argument(
            "--use-node-embeddings",
            type=lambda x: (str(x).lower() in ['true', '1']),
            default=argparse.SUPPRESS,
            help="Whether to use extra learnable node embeddings")
    group.add_argument("--wd-l2norm", type=float, default=argparse.SUPPRESS,
            help="weight decay l2 norm coef")
    group.add_argument("--alpha-l2norm", type=float, default=argparse.SUPPRESS,
            help="coef for scale unused weights l2norm")
    group.add_argument(
            "--use-self-loop",
            type=lambda x: (str(x).lower() in ['true', '1']),
            default=argparse.SUPPRESS,
            help="include self feature as a special relation")

    # control evaluation
    group.add_argument("--eval-batch-size", type=int, default=argparse.SUPPRESS,
            help="Mini-batch size for computing GNN embeddings in evaluation.")
    group.add_argument('--eval-frequency',
            type=int,
            default=argparse.SUPPRESS,
            help="How offen to run the evaluation. "
                 "Every #eval-frequency iterations.")
    group.add_argument(
            '--no-validation',
            type=lambda x: (str(x).lower() in ['true', '1']),
            default=argparse.SUPPRESS,
            help="If no-validation is set to True, "
                 "there will be no evaluation during training.")
    # early stop
    group.add_argument("--early-stop-burnin-rounds",
            type=int, default=argparse.SUPPRESS,
            help="Burn-in rounds before start checking for the early stop condition.")
    group.add_argument("--early-stop-rounds",
            type=int, default=argparse.SUPPRESS,
            help="The number of rounds for validation scores to average to decide on early stop")
    group.add_argument("--early-stop-strategy",
            type=str, default=argparse.SUPPRESS,
            help="Specify the early stop strategy. "
            "It can be either consecutive_increase or average_increase")
    group.add_argument("--use-early-stop",
            type=bool, default=argparse.SUPPRESS,
            help='whether to use early stopping by monitoring the validation loss')
    return parser

def _add_lm_model_args(parser):
    group = parser.add_argument_group(title="lm model")
    group.add_argument("--lm-tune-lr", type=float, default=argparse.SUPPRESS,
            help="learning rate for fine-tuning language model")
    group.add_argument("--lm-train-nodes", type=int, default=argparse.SUPPRESS,
            help="number of nodes used in LM model fine-tuning")
    group.add_argument("--lm-infer-batch-size", type=int, default=argparse.SUPPRESS,
            help="Batch size used in LM model inference")
    group.add_argument("--freeze-lm-encoder-epochs", type=int, default=argparse.SUPPRESS,
            help="Before fine-tuning LM model, how many epochs we will take "
                 "to warmup a GNN model")
    return parser

def _add_rgat_args(parser):
    group = parser.add_argument_group(title="rgat")
    group.add_argument("--num-heads", type=int, default=argparse.SUPPRESS,
            help="number of attention heads")
    return parser

def _add_rgcn_args(parser):
    group = parser.add_argument_group(title="rgcn")
    group.add_argument("--num-bases", type=int, default=argparse.SUPPRESS,
            help="number of filter weight matrices, default: -1 [use all]")
    return parser

def _add_node_classification_args(parser):
    group = parser.add_argument_group(title="node classification")
    group.add_argument("--target-ntype", type=str, default=argparse.SUPPRESS,
                       help="the node type for prediction")
    group.add_argument("--label-field", type=str, default=argparse.SUPPRESS,
                       help="the label field in the data")
    group.add_argument(
            "--multilabel",
            type=lambda x: (str(x).lower() in ['true', '1']),
            default=argparse.SUPPRESS,
            help="Whether the task is a multi-label classifiction task")
    group.add_argument(
            "--multilabel-weights",
            type=str,
            default=argparse.SUPPRESS,
            help="Used to specify label weight of each class in a "
            "multi-label classifiction task."
            "It is feed into th.nn.BCEWithLogitsLoss."
            "The weights should in following format 0.1,0.2,0.3,0.1,0.0 ")
    group.add_argument(
            "--imbalance-class-weights",
            type=str,
            default=argparse.SUPPRESS,
            help="Used to specify a manual rescaling weight given to each class "
            "in a single-label multi-class classification task."
            "It is feed into th.nn.CrossEntropyLoss."
            "The weights should be in the following format 0.1,0.2,0.3,0.1,0.0 ")
    group.add_argument("--num-classes", type=int, default=argparse.SUPPRESS,
                       help="The cardinality of labels in a classifiction task")
    group.add_argument("--return-proba", type=bool, default=argparse.SUPPRESS,
                       help="Whether to return the probabilities of all the predicted \
                       results or only the maximum one. Set True to return the \
                       probabilities. Set False to return the maximum one.")
    return parser

def _add_edge_classification_args(parser):
    group = parser.add_argument_group(title="edge prediction")
    group.add_argument('--target-etype', nargs='+', type=str, default=argparse.SUPPRESS,
            help="The list of canonical etype that will be added as"
                "a training target with the target e type "
                "in this application, for example "
                "--train-etype query,clicks,asin or"
                "--train-etype query,clicks,asin query,search,asin if not specified"
                "then no aditional training target will "
                "be considered")
    group.add_argument("--decoder-edge-feat", nargs='+', type=str, default=argparse.SUPPRESS,
                       help="A list of edge features that can be used by a decoder to "
                            "enhance its performance. It can be in following format: "
                            "--decoder-edge-feat feat or "
                            "--decoder-edge-feat query,clicks,asin:feat0,feat1 "
                            "If not specified, decoder will not use edge feats")

    group.add_argument("--num-decoder-basis", type=int, default=argparse.SUPPRESS,
                       help="The number of basis for the decoder in edge prediction task")

    group.add_argument('--decoder-type', type=str, default=argparse.SUPPRESS,
                       help="Decoder type can either be  DenseBiDecoder or "
                            "MLPDecoder to specify the model decoder")

    group.add_argument(
            "--remove-target-edge-type",
            type=lambda x: (str(x).lower() in ['true', '1']),
            default=argparse.SUPPRESS,
            help="Whether to remove the target edge type for message passing")

    return parser

def _add_link_prediction_args(parser):
    group = parser.add_argument_group(title="link prediction")
    group.add_argument("--lp-decoder-type", type=str, default=argparse.SUPPRESS,
            help="Link prediction decoder type.")
    group.add_argument("--num-negative-edges", type=int, default=argparse.SUPPRESS,
            help="Number of edges consider for the negative batch of edges.")
    group.add_argument("--num-negative-edges-eval", type=int, default=argparse.SUPPRESS,
            help="Number of edges consider for the negative "
                 "batch of edges for the model evaluation. "
                 "If the MRR saturates at high values or has "
                 "large variance increase this number.")
    group.add_argument("--train-negative-sampler", type=str, default=argparse.SUPPRESS,
            help="The algorithm of sampling negative edges for link prediction.training ")
    group.add_argument("--eval-negative-sampler", type=str, default=argparse.SUPPRESS,
            help="The algorithm of sampling negative edges for link prediction evaluation")
    group.add_argument('--eval-etype', nargs='+', type=str, default=argparse.SUPPRESS)
    group.add_argument('--train-etype', nargs='+', type=str, default=argparse.SUPPRESS,
            help="The list of canonical etype that will be added as"
                "a training target with the target e type "
                "in this application for example "
                "--train-etype query,clicks,asin or"
                "--train-etype query,clicks,asin query,search,asin if not specified"
                "then no aditional training target will "
                "be considered")
    group.add_argument(
            '--exclude-training-targets',
            type=lambda x: (str(x).lower() in ['true', '1']),
            default=argparse.SUPPRESS,
            help="Whether to remove the training targets from the "
                 "computation graph before the forward pass.")
    group.add_argument('--reverse-edge-types-map',
            nargs='+', type=str, default=argparse.SUPPRESS,
            help="A list of reverse egde type info. Each information is in the following format:"
                    "<head,relation,reverse relation,tail>, for example "
                    "--reverse-edge-types-map query,adds,rev-adds,asin or"
                    "--reverse-edge-types-map query,adds,rev-adds,asin "
                    "query,clicks,rev-clicks,asin")
    group.add_argument(
            "--gamma",
            type=float,
            default=argparse.SUPPRESS,
            help="Used in DistMult score func"
    )
    group.add_argument("--lp-edge-weight-for-loss", nargs='+', type=str, default=argparse.SUPPRESS,
            help="Edge feature field name for edge weights. It can be in following format: "
            "1) '--lp-edge-weight-for-loss feat_name': global feature name, "
            "if all edge types use the same edge weight field."
            "The corresponding feature name is <feat_name>"
            "2)'--lp-edge-weight-for-loss query,adds,asin:weight0 query,clicks,asin:weight1 ..."
            "Different edge types have different weight fields.")

    return parser

def _add_task_general_args(parser):
    group = parser.add_argument_group(title="train task")
    group.add_argument('--eval-metric', nargs='+', type=str, default=argparse.SUPPRESS,
            help="The list of canonical etype that will be added as"
                "the evaluation metric used. Supported metrics are accuracy,"
                "precision_recall, or roc_auc multiple metrics"
                "can be specified e.g. --eval-metric accuracy precision_recall")
    return parser

def _add_inference_args(parser):
    group = parser.add_argument_group(title="infer")
    group.add_argument("--save-prediction-path", type=str, default=argparse.SUPPRESS,
                       help="Where to save the prediction results.")
    return parser

# Users can add their own udf parser<|MERGE_RESOLUTION|>--- conflicted
+++ resolved
@@ -203,7 +203,6 @@
                 setattr(self, f"_{arg_key}", arg_val)
                 print(f"Overriding Argument: {arg_key}")
 
-<<<<<<< HEAD
     def verify_arguments(self):
         """ Verify the correctness of arguments.
         """
@@ -289,7 +288,7 @@
         _ = self.train_etype
         _ = self.eval_etype
         _ = self.eval_metric
-=======
+
     def _turn_off_gradient_checkpoint(self, reason):
         """Turn off `gradient_checkpoint` flags in `node_lm_configs`
         """
@@ -298,7 +297,6 @@
                 print(f"WARNING: {reason} can not work with " \
                         "gradient checkpoint. Turn gradient checkpoint to False")
                 self.node_lm_configs[i]["gradient_checkpoint"] = False
->>>>>>> ed388fb8
 
     def handle_argument_conflicts(self):
         """Check and resolve argument conflicts
@@ -308,19 +306,11 @@
             # gradient checkpoint does not work with freeze_lm_encoder_epochs
             # When freeze_lm_encoder_epochs is set, turn off gradient checkpoint
             if self.freeze_lm_encoder_epochs > 0:
-<<<<<<< HEAD
-                for i, _ in enumerate(self.node_lm_configs):
-                    if self.node_lm_configs[i]["gradient_checkpoint"]:
-                        print("WARNING: freeze_lm_encoder_epochs can not work with " \
-                              "gradient checkpoint. Turn gradient checkpoint to False")
-                        self.node_lm_configs[i]["gradient_checkpoint"] = False
-=======
                 self._turn_off_gradient_checkpoint("freeze_lm_encoder_epochs")
             # GLEM fine-tuning of LM conflicts with gradient checkpoint
             if self.training_method["name"] == "glem":
                 self._turn_off_gradient_checkpoint("GLEM model")
         # TODO(xiangsx): Add more check
->>>>>>> ed388fb8
 
     ###################### Environment Info ######################
     @property
