--- conflicted
+++ resolved
@@ -78,8 +78,6 @@
 
 ################ Task info data classes ############################
 def get_mttask_id(task_type, ntype=None, etype=None, label=None):
-<<<<<<< HEAD
-=======
     """ Generate task ID for multi-task learning tasks.
         The ID is composed of the task type, the node type
         or the edge type(s) and the label of a task.
@@ -101,7 +99,6 @@
     ------
     str: Task ID.
     """
->>>>>>> 6e7c93e9
     task_id = [task_type]
     if ntype is not None:
         task_id.append(ntype) # node task
@@ -113,13 +110,8 @@
         elif isinstance(etype, list): # a list of etypes
             task_id.append("__".join(["_".join(et) for et in etype]))
         else:
-<<<<<<< HEAD
-            raise TypeError("Unknown etype format: %s. Must be a string " \
-                            "or a tuple of strings or a list of tuples of strings.", etype)
-=======
             raise TypeError(f"Unknown etype format: {etype}. Must be a string " \
                             "or a tuple of strings or a list of tuples of strings.")
->>>>>>> 6e7c93e9
     if label is not None:
         task_id.append(label)
 
