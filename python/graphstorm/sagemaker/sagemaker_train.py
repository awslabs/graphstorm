--- conflicted
+++ resolved
@@ -270,17 +270,12 @@
         except RuntimeError as e:
             print(e)
             err_code = -1
-<<<<<<< HEAD
         # Indicate we can stop sending keepalive messages
         task_end.set()
         # Ensure the keepalive thread has finished before closing sockets
         thread.join()
         terminate_workers(client_list, world_size)
-        print("Master End")
-=======
-        terminate_workers(client_list, world_size, task_end)
         logging.info("Master End")
->>>>>>> 60fa3df0
     else:
         barrier(sock)
         # Block util training finished
