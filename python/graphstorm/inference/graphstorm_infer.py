"""
    Copyright 2023 Contributors

    Licensed under the Apache License, Version 2.0 (the "License");
    you may not use this file except in compliance with the License.
    You may obtain a copy of the License at

       http://www.apache.org/licenses/LICENSE-2.0

    Unless required by applicable law or agreed to in writing, software
    distributed under the License is distributed on an "AS IS" BASIS,
    WITHOUT WARRANTIES OR CONDITIONS OF ANY KIND, either express or implied.
    See the License for the specific language governing permissions and
    limitations under the License.

    Infererence framework.
"""
import torch as th

class GSInfer():
    """ Generic GSgnn infer.


    Parameters
    ----------
    model : GSgnnNodeModel
        The GNN model for node prediction.
    rank : int
        The rank.
    """
    def __init__(self, model, rank):
        self._model = model
        self._rank = rank
        self._device = -1
        self._evaluator = None
        self._task_tracker = None

    def setup_device(self, device):
<<<<<<< HEAD
        """ Set up the device of this trainer.
=======
        """ Set up the device for the inference.
>>>>>>> b199d281

        The CUDA device is set up based on the local rank.

        Parameters
        ----------
<<<<<<< HEAD
        device : int
            The device ID for model training.
        """
        # setup cuda env
=======
        device :
            The device for inference.
        """
>>>>>>> b199d281
        self._device = th.device(device)
        self._model = self._model.to(self.device)

    def setup_task_tracker(self, task_tracker):
        """ Set the task tracker.

        Parameters
        ----------
        task_tracker : GSTaskTracker
            The task tracker
        """
        if self.evaluator is not None:
            self.evaluator.setup_task_tracker(task_tracker)
        self._task_tracker = task_tracker

    def setup_evaluator(self, evaluator):
        """ Set the evaluator
        """
        if self.task_tracker is not None:
            evaluator.setup_task_tracker(self.task_tracker)
        self._evaluator = evaluator

    def log_print_metrics(self, val_score, test_score, dur_eval, total_steps, train_score=None):
        """
        This function prints and logs all the metrics for evaluation

        Parameters
        ----------
        train_score: dict
            Training score
        val_score: dict
            Validation score
        test_score: dict
            Test score
        dur_eval:
            Total evaluation time
        total_steps: int
            The corresponding step/iteration
        """
        if self.task_tracker is None:
            return

        best_val_score = self.evaluator.best_val_score
        best_test_score = self.evaluator.best_test_score
        best_iter_num = self.evaluator.best_iter_num
        self.task_tracker.log_iter_metrics(self.evaluator.metric,
                train_score=train_score, val_score=val_score,
                test_score=test_score, best_val_score=best_val_score,
                best_test_score=best_test_score, best_iter_num=best_iter_num,
                eval_time=dur_eval, total_steps=total_steps)

    @property
    def evaluator(self):
        """ Get the evaluator associated with the inference.
        """
        return self._evaluator

    @property
    def task_tracker(self):
        """ Get the task tracker associated with the inference.
        """
        return self._task_tracker

    @property
    def device(self):
<<<<<<< HEAD
        """ Get the device ID associated with the inference.
=======
        """ The device associated with the inference.
>>>>>>> b199d281
        """
        return self._device

    @property
    def rank(self):
        """ Get the rank the inference.
        """
        return self._rank<|MERGE_RESOLUTION|>--- conflicted
+++ resolved
@@ -36,26 +36,15 @@
         self._task_tracker = None
 
     def setup_device(self, device):
-<<<<<<< HEAD
-        """ Set up the device of this trainer.
-=======
         """ Set up the device for the inference.
->>>>>>> b199d281
 
         The CUDA device is set up based on the local rank.
 
         Parameters
         ----------
-<<<<<<< HEAD
-        device : int
-            The device ID for model training.
-        """
-        # setup cuda env
-=======
         device :
             The device for inference.
         """
->>>>>>> b199d281
         self._device = th.device(device)
         self._model = self._model.to(self.device)
 
@@ -121,11 +110,7 @@
 
     @property
     def device(self):
-<<<<<<< HEAD
-        """ Get the device ID associated with the inference.
-=======
         """ The device associated with the inference.
->>>>>>> b199d281
         """
         return self._device
 
