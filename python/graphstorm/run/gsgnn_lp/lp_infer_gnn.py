--- conflicted
+++ resolved
@@ -62,13 +62,8 @@
 
     dataloader = test_dataloader_cls(infer_data, infer_data.test_idxs,
                                      batch_size=config.eval_batch_size,
-<<<<<<< HEAD
-                                     fanout=config.eval_fanout,
-                                     num_negative_edges=config.num_negative_edges_eval)
-=======
                                      num_negative_edges=config.num_negative_edges_eval,
                                      fanout=config.eval_fanout)
->>>>>>> 8b742be4
     # Preparing input layer for training or inference.
     # The input layer can pre-compute node features in the preparing step if needed.
     # For example pre-compute all BERT embeddings
