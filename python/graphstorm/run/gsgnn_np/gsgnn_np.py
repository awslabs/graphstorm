"""
    Copyright 2023 Contributors

    Licensed under the Apache License, Version 2.0 (the "License");
    you may not use this file except in compliance with the License.
    You may obtain a copy of the License at

       http://www.apache.org/licenses/LICENSE-2.0

    Unless required by applicable law or agreed to in writing, software
    distributed under the License is distributed on an "AS IS" BASIS,
    WITHOUT WARRANTIES OR CONDITIONS OF ANY KIND, either express or implied.
    See the License for the specific language governing permissions and
    limitations under the License.

    GSgnn node prediction.
"""

import os
import torch as th
import graphstorm as gs
from graphstorm.config import get_argument_parser
from graphstorm.config import GSConfig
from graphstorm.trainer import GSgnnNodePredictionTrainer
from graphstorm.trainer import GLEMNodePredictionTrainer
from graphstorm.dataloading import GSgnnNodeTrainData, GSgnnNodeDataLoader,\
    GSgnnNodeSemiSupDataLoader
from graphstorm.eval import GSgnnAccEvaluator
from graphstorm.eval import GSgnnRegressionEvaluator
from graphstorm.model.utils import save_embeddings
from graphstorm.model import do_full_graph_inference
from graphstorm.utils import rt_profiler, sys_tracker, setup_device

def get_evaluator(config):
    """ Get evaluator class
    """
    if config.task_type == "node_classification":
        return GSgnnAccEvaluator(config.eval_frequency,
                                 config.eval_metric,
                                 config.multilabel,
                                 config.use_early_stop,
                                 config.early_stop_burnin_rounds,
                                 config.early_stop_rounds,
                                 config.early_stop_strategy)
    elif config.task_type == "node_regression":
        return GSgnnRegressionEvaluator(config.eval_frequency,
                                        config.eval_metric,
                                        config.use_early_stop,
                                        config.early_stop_burnin_rounds,
                                        config.early_stop_rounds,
                                        config.early_stop_strategy)
    else:
        raise ValueError("Unknown task type")

def main(config_args):
    """ main function
    """
    config = GSConfig(config_args)
    config.verify_arguments(True)

    gs.initialize(ip_config=config.ip_config, backend=config.backend)
    rt_profiler.init(config.profile_path, rank=gs.get_rank())
    sys_tracker.init(config.verbose, rank=gs.get_rank())
    device = setup_device(config.local_rank)
    train_data = GSgnnNodeTrainData(config.graph_name,
                                    config.part_config,
                                    train_ntypes=config.target_ntype,
                                    node_feat_field=config.node_feat_name,
                                    label_field=config.label_field)
    model = gs.create_builtin_node_gnn_model(train_data.g, config, train_task=True)
    if config.training_method["name"] == "glem":
        trainer_class = GLEMNodePredictionTrainer
    elif config.training_method["name"] == "default":
        trainer_class = GSgnnNodePredictionTrainer
    trainer = trainer_class(model, gs.get_rank(),
                                        topk_model_to_save=config.topk_model_to_save)
    if config.restore_model_path is not None:
        trainer.restore_model(model_path=config.restore_model_path,
                              model_layer_to_load=config.restore_model_layers)
    trainer.setup_device(device=device)
    if not config.no_validation:
        evaluator = get_evaluator(config)
        trainer.setup_evaluator(evaluator)
        assert len(train_data.val_idxs) > 0, "The training data do not have validation set."
        # TODO(zhengda) we need to compute the size of the entire validation set to make sure
        # we have validation data.
    tracker = gs.create_builtin_task_tracker(config, trainer.rank)
    if trainer.rank == 0:
        tracker.log_params(config.__dict__)
    trainer.setup_task_tracker(tracker)
<<<<<<< HEAD
    device = 'cuda:%d' % trainer.dev_id
=======
    dataloader = GSgnnNodeDataLoader(train_data, train_data.train_idxs, fanout=config.fanout,
                                     batch_size=config.batch_size, device=device, train_task=True)
>>>>>>> f01756ff
    val_dataloader = None
    test_dataloader = None
    if config.use_pseudolabel:
        # Use nodes not in train_idxs as unlabeled node sets
        unlabeled_idxs = train_data.get_unlabeled_idxs()
        # semi-supervised loader
        dataloader = GSgnnNodeSemiSupDataLoader(train_data, train_data.train_idxs, unlabeled_idxs,
                                                fanout=config.fanout, batch_size=config.batch_size,
                                                device=device, train_task=True)
    else:
        dataloader = GSgnnNodeDataLoader(train_data, train_data.train_idxs, fanout=config.fanout,
                                         batch_size=config.batch_size, device=device,
                                         train_task=True)
    # we don't need fanout for full-graph inference
    fanout = config.eval_fanout if config.use_mini_batch_infer else []
    if len(train_data.val_idxs) > 0:
        val_dataloader = GSgnnNodeDataLoader(train_data, train_data.val_idxs, fanout=fanout,
                                             batch_size=config.eval_batch_size,
                                             device=device, train_task=False)
    if len(train_data.test_idxs) > 0:
        test_dataloader = GSgnnNodeDataLoader(train_data, train_data.test_idxs, fanout=fanout,
                                              batch_size=config.eval_batch_size,
                                              device=device, train_task=False)

    # Preparing input layer for training or inference.
    # The input layer can pre-compute node features in the preparing step if needed.
    # For example pre-compute all BERT embeddings
    model.prepare_input_encoder(train_data)
    if config.save_model_path is not None:
        save_model_path = config.save_model_path
    elif config.save_embed_path is not None:
        # If we need to save embeddings, we need to save the model somewhere.
        save_model_path = os.path.join(config.save_embed_path, "model")
    else:
        save_model_path = None
    trainer.fit(train_loader=dataloader, val_loader=val_dataloader,
                test_loader=test_dataloader, num_epochs=config.num_epochs,
                save_model_path=save_model_path,
                use_mini_batch_infer=config.use_mini_batch_infer,
                save_model_frequency=config.save_model_frequency,
                save_perf_results_path=config.save_perf_results_path,
                freeze_input_layer_epochs=config.freeze_lm_encoder_epochs)

    if config.save_embed_path is not None:
        model = gs.create_builtin_node_gnn_model(train_data.g, config, train_task=False)
        best_model_path = trainer.get_best_model_path()
        # TODO(zhengda) the model path has to be in a shared filesystem.
        model.restore_model(best_model_path)
        # Preparing input layer for training or inference.
        # The input layer can pre-compute node features in the preparing step if needed.
        # For example pre-compute all BERT embeddings
        model.prepare_input_encoder(train_data)
        embeddings = do_full_graph_inference(model, train_data, fanout=config.eval_fanout,
                                             task_tracker=tracker)
        save_embeddings(config.save_embed_path, embeddings, gs.get_rank(),
                        th.distributed.get_world_size(),
                        device=device,
                        node_id_mapping_file=config.node_id_mapping_file)

def generate_parser():
    """ Generate an argument parser
    """
    parser = get_argument_parser()
    return parser

if __name__ == '__main__':
    arg_parser=generate_parser()

    args = arg_parser.parse_args()
    print(args)
    main(args)<|MERGE_RESOLUTION|>--- conflicted
+++ resolved
@@ -88,12 +88,8 @@
     if trainer.rank == 0:
         tracker.log_params(config.__dict__)
     trainer.setup_task_tracker(tracker)
-<<<<<<< HEAD
-    device = 'cuda:%d' % trainer.dev_id
-=======
     dataloader = GSgnnNodeDataLoader(train_data, train_data.train_idxs, fanout=config.fanout,
                                      batch_size=config.batch_size, device=device, train_task=True)
->>>>>>> f01756ff
     val_dataloader = None
     test_dataloader = None
     if config.use_pseudolabel:
