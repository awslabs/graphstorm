"""
    Copyright 2023 Contributors

    Licensed under the Apache License, Version 2.0 (the "License");
    you may not use this file except in compliance with the License.
    You may obtain a copy of the License at

       http://www.apache.org/licenses/LICENSE-2.0

    Unless required by applicable law or agreed to in writing, software
    distributed under the License is distributed on an "AS IS" BASIS,
    WITHOUT WARRANTIES OR CONDITIONS OF ANY KIND, either express or implied.
    See the License for the specific language governing permissions and
    limitations under the License.

    GSgnn node prediction.
"""

import os
import torch as th
import graphstorm as gs
from graphstorm.config import get_argument_parser
from graphstorm.config import GSConfig
from graphstorm.trainer import GSgnnNodePredictionTrainer
from graphstorm.trainer import GLEMNodePredictionTrainer
from graphstorm.dataloading import GSgnnNodeTrainData, GSgnnNodeDataLoader
from graphstorm.eval import GSgnnAccEvaluator
from graphstorm.eval import GSgnnRegressionEvaluator
from graphstorm.model.utils import save_embeddings
from graphstorm.model import do_full_graph_inference
from graphstorm.utils import rt_profiler, sys_tracker

def get_evaluator(config):
    """ Get evaluator class
    """
    if config.task_type == "node_classification":
        return GSgnnAccEvaluator(config.eval_frequency,
                                 config.eval_metric,
                                 config.multilabel,
                                 config.use_early_stop,
                                 config.early_stop_burnin_rounds,
                                 config.early_stop_rounds,
                                 config.early_stop_strategy)
    elif config.task_type == "node_regression":
        return GSgnnRegressionEvaluator(config.eval_frequency,
                                        config.eval_metric,
                                        config.use_early_stop,
                                        config.early_stop_burnin_rounds,
                                        config.early_stop_rounds,
                                        config.early_stop_strategy)
    else:
        raise ValueError("Unknown task type")

<<<<<<< HEAD
def main(args):
    config = GSConfig(args)
=======
def main(config_args):
    """ main function
    """
    config = GSConfig(config_args)

>>>>>>> 7ef2d375
    gs.initialize(ip_config=config.ip_config, backend=config.backend)
    rt_profiler.init(config.profile_path, rank=gs.get_rank())
    sys_tracker.init(config.verbose, rank=gs.get_rank())
    train_data = GSgnnNodeTrainData(config.graph_name,
                                    config.part_config,
                                    train_ntypes=config.target_ntype,
                                    node_feat_field=config.node_feat_name,
                                    label_field=config.label_field)
    model = gs.create_builtin_node_gnn_model(train_data.g, config, train_task=True)
    if config.glem:
        trainer_class = GLEMNodePredictionTrainer
    else:
        trainer_class = GSgnnNodePredictionTrainer
    trainer = trainer_class(model, gs.get_rank(),
                                        topk_model_to_save=config.topk_model_to_save)
    if config.restore_model_path is not None:
        trainer.restore_model(model_path=config.restore_model_path,
                              model_layer_to_load=config.restore_model_layers)
    trainer.setup_cuda(dev_id=config.local_rank)
    if not config.no_validation:
        evaluator = get_evaluator(config)
        trainer.setup_evaluator(evaluator)
        assert len(train_data.val_idxs) > 0, "The training data do not have validation set."
        # TODO(zhengda) we need to compute the size of the entire validation set to make sure
        # we have validation data.
    tracker = gs.create_builtin_task_tracker(config, trainer.rank)
    if trainer.rank == 0:
        tracker.log_params(config.__dict__)
    trainer.setup_task_tracker(tracker)
    device = 'cuda:%d' % trainer.dev_id
    # need to modify `train_data.*_idxs`
    dataloader = GSgnnNodeDataLoader(train_data, train_data.train_idxs, fanout=config.fanout,
                                     batch_size=config.batch_size, device=device, train_task=True)
    # semi-supervised loader
    # dataloader_ss = GSgnnNodeSemiSupDataLoader(train_data, fanout=config.fanout,
    #                                 batch_size=config.batch_size, device=device, train_task=True)
    val_dataloader = None
    test_dataloader = None
    # we don't need fanout for full-graph inference
    fanout = config.eval_fanout if config.use_mini_batch_infer else []
    if len(train_data.val_idxs) > 0:
        val_dataloader = GSgnnNodeDataLoader(train_data, train_data.val_idxs, fanout=fanout,
                                             batch_size=config.eval_batch_size,
                                             device=device, train_task=False)
    if len(train_data.test_idxs) > 0:
        test_dataloader = GSgnnNodeDataLoader(train_data, train_data.test_idxs, fanout=fanout,
                                              batch_size=config.eval_batch_size,
                                              device=device, train_task=False)

    # Preparing input layer for training or inference.
    # The input layer can pre-compute node features in the preparing step if needed.
    # For example pre-compute all BERT embeddings
    model.prepare_input_encoder(train_data)
    if config.save_model_path is not None:
        save_model_path = config.save_model_path
    elif config.save_embed_path is not None:
        # If we need to save embeddings, we need to save the model somewhere.
        save_model_path = os.path.join(config.save_embed_path, "model")
    else:
        save_model_path = None
    trainer.fit(train_loader=dataloader, val_loader=val_dataloader,
                test_loader=test_dataloader, num_epochs=config.num_epochs,
                save_model_path=save_model_path,
                use_mini_batch_infer=config.use_mini_batch_infer,
                save_model_frequency=config.save_model_frequency,
                save_perf_results_path=config.save_perf_results_path,
                freeze_input_layer_epochs=config.freeze_lm_encoder_epochs)

    if config.save_embed_path is not None:
        model = gs.create_builtin_node_gnn_model(train_data.g, config, train_task=False)
        best_model_path = trainer.get_best_model_path()
        # TODO(zhengda) the model path has to be in a shared filesystem.
        model.restore_model(best_model_path)
        # Preparing input layer for training or inference.
        # The input layer can pre-compute node features in the preparing step if needed.
        # For example pre-compute all BERT embeddings
        model.prepare_input_encoder(train_data)
        embeddings = do_full_graph_inference(model, train_data, fanout=config.eval_fanout,
                                             task_tracker=tracker)
        save_embeddings(config.save_embed_path, embeddings, gs.get_rank(),
                        th.distributed.get_world_size(),
                        device=device,
                        node_id_mapping_file=config.node_id_mapping_file)

def generate_parser():
    """ Generate an argument parser
    """
    parser = get_argument_parser()
    return parser

if __name__ == '__main__':
    arg_parser=generate_parser()

    args = arg_parser.parse_args()
    print(args)
    main(args)<|MERGE_RESOLUTION|>--- conflicted
+++ resolved
@@ -51,16 +51,11 @@
     else:
         raise ValueError("Unknown task type")
 
-<<<<<<< HEAD
-def main(args):
-    config = GSConfig(args)
-=======
 def main(config_args):
     """ main function
     """
     config = GSConfig(config_args)
 
->>>>>>> 7ef2d375
     gs.initialize(ip_config=config.ip_config, backend=config.backend)
     rt_profiler.init(config.profile_path, rank=gs.get_rank())
     sys_tracker.init(config.verbose, rank=gs.get_rank())
