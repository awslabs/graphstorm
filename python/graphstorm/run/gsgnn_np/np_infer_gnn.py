--- conflicted
+++ resolved
@@ -69,11 +69,8 @@
     infer.infer(dataloader, save_embed_path=config.save_embed_path,
                 save_prediction_path=config.save_prediction_path,
                 use_mini_batch_infer=config.use_mini_batch_infer,
-<<<<<<< HEAD
                 return_proba=config.return_proba)
-=======
                 node_id_mapping_file=config.node_id_mapping_file)
->>>>>>> 6c318461
 
 def generate_parser():
     parser = get_argument_parser()
