--- conflicted
+++ resolved
@@ -53,12 +53,7 @@
                                     label_field=config.label_field)
     model = gs.create_builtin_node_gnn_model(infer_data.g, config, train_task=False)
     model.restore_model(config.restore_model_path)
-<<<<<<< HEAD
-    # TODO(zhengda) we should use a different way to get rank.
-    infer = GSgnnNodePredictionInferrer(model, gs.get_rank())
-=======
-    infer = GSgnnNodePredictionInfer(model)
->>>>>>> 7d2f8f9b
+    infer = GSgnnNodePredictionInferrer(model)
     infer.setup_device(device=device)
     if not config.no_validation:
         evaluator = get_evaluator(config)
