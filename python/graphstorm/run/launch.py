"""
    Copyright 2023 Contributors

    Licensed under the Apache License, Version 2.0 (the "License");
    you may not use this file except in compliance with the License.
    You may obtain a copy of the License at

       http://www.apache.org/licenses/LICENSE-2.0

    Unless required by applicable law or agreed to in writing, software
    distributed under the License is distributed on an "AS IS" BASIS,
    WITHOUT WARRANTIES OR CONDITIONS OF ANY KIND, either express or implied.
    See the License for the specific language governing permissions and
    limitations under the License.

    Launching tool for launching GraphStorm distributed training and inference
    based on DGL distributed training.

    Run as:
    python3 -m graphstorm.run.launch <Launch args> YOUR_SCRIPT.py <Train/Infer args>
"""
import argparse
import json
import logging
import multiprocessing
import os
import queue
import re
import signal
import subprocess
import sys
import time
from functools import partial
from threading import Thread
from typing import Optional
from argparse import REMAINDER


def cleanup_proc(get_all_remote_pids_func, conn):
    """This process tries to clean up the remote training tasks.

        Parameters
        ----------
        get_all_remote_pids: func
            Function to get all remote pids
        conn:
            connection
    """
    logging.debug("cleanupu process runs")
    # This process should not handle SIGINT.
    signal.signal(signal.SIGINT, signal.SIG_IGN)

    data = conn.recv()
    # If the launch process exits normally, this process doesn't need to do anything.
    if data == "exit":
        sys.exit(0)
    else:
        remote_pids = get_all_remote_pids_func()
        # Otherwise, we need to ssh to each machine and kill the training jobs.
        for (ip, port), pids in remote_pids.items():
            kill_process(ip, port, pids)
    logging.debug("cleanup process exits")


def kill_process(ip, port, pids):
    """ssh to a remote machine and kill the specified processes.

        Parameters
        ----------
        ip: str
            IP adrress of the remote machine
        port: str
            SSH port
        pids: list
            Pid list
    """
    curr_pid = os.getpid()
    killed_pids = []
    # If we kill child processes first, the parent process may create more again. This happens
    # to Python's process pool. After sorting, we always kill parent processes first.
    pids.sort()
    for pid in pids:
        assert curr_pid != pid
        logging.debug("kill process %d on %s:%d", pid, ip, port)
        kill_cmd = (
            "ssh -o StrictHostKeyChecking=no -p "
            + str(port)
            + " "
            + ip
            + " 'kill {}'".format(pid)
        )
        subprocess.run(kill_cmd, shell=True, check=False)
        killed_pids.append(pid)
    # It's possible that some of the processes are not killed. Let's try again.
    for _ in range(3):
        killed_pids = get_killed_pids(ip, port, killed_pids)
        if len(killed_pids) == 0:
            break

        killed_pids.sort()
        for pid in killed_pids:
            logging.debug("kill process %d on %s:%d", pid, ip, port)
            kill_cmd = (
                "ssh -o StrictHostKeyChecking=no -p "
                + str(port)
                + " "
                + ip
                + " 'kill -9 {}'".format(pid)
            )
            subprocess.run(kill_cmd, shell=True, check=False)


def get_killed_pids(ip, port, killed_pids):
    """Get the process IDs that we want to kill but are still alive.

        Parameters
        ----------
        ip: str
            IP adrress of the remote machine
        port: str
            SSH port
        killed_pids: list
            Pid list
    """
    killed_pids = [str(pid) for pid in killed_pids]
    killed_pids = ",".join(killed_pids)
    ps_cmd = (
        "ssh -o StrictHostKeyChecking=no -p "
        + str(port)
        + " "
        + ip
        + " 'ps -p {} -h'".format(killed_pids)
    )
    res = subprocess.run(ps_cmd, shell=True, stdout=subprocess.PIPE, check=False)
    pids = []
    for process in res.stdout.decode("utf-8").split("\n"):
        process_list = process.split()
        if len(process_list) > 0:
            pids.append(int(process_list[0]))
    return pids


def execute_remote(
    cmd: str,
    state_q: queue.Queue,
    ip: str,
    port: int,
    username: Optional[str] = "",
) -> Thread:
    """Execute command line on remote machine via ssh.

        Parameters
        ----------
        cmd:
            User-defined command (udf) to execute on the remote host.
        state_q:
            A queue collecting Thread exit states.
        ip:
            The ip-address of the host to run the command on.
        port:
            Port number that the host is listening on.
        username: Optional. If given, this will specify a username to use
            when issuing commands over SSH.
            Useful when your infra requires you to explicitly specify a
            username to avoid permission issues.

    Returns:
        thread: The Thread whose run() is to run the `cmd` on the remote host.
        Returns when the cmd completes on the remote host.
    """
    ip_prefix = ""
    if username:
        ip_prefix += "{username}@".format(username=username)

    # Construct ssh command that executes `cmd` on the remote host
    ssh_cmd = "ssh -o StrictHostKeyChecking=no -p {port} {ip_prefix}{ip} '{cmd}'".format(
        port=str(port),
        ip_prefix=ip_prefix,
        ip=ip,
        cmd=cmd,
    )

    # thread func to run the job
    def run(ssh_cmd, state_q):
        try:
            subprocess.check_call(ssh_cmd, shell=True)
            state_q.put(0)
        except subprocess.CalledProcessError as err:
            logging.error("Called process error %s", err)
            state_q.put(err.returncode)
        except Exception: # pylint: disable=broad-exception-caught
            state_q.put(-1)

    thread = Thread(
        target=run,
        args=(
            ssh_cmd,
            state_q,
        ),
    )
    thread.setDaemon(True)
    thread.start()
    # sleep for a while in case of ssh is rejected by peer due to busy connection
    time.sleep(0.2)
    return thread


def get_remote_pids(ip, port, cmd_regex):
    """Get the process IDs that run the command in the remote machine.

        Parameters
        ----------
        ip: str
            IP adrress of the remote machine
        port: str
            SSH port
        cmd_regex:
            command pattern
    """
    pids = []
    curr_pid = os.getpid()
    # Here we want to get the python processes.
    # We may get some ssh processes, so we should filter them out.
    ps_cmd = (
        "ssh -o StrictHostKeyChecking=no -p "
        + str(port)
        + " "
        + ip
        + " 'ps -aux | grep python | grep -v StrictHostKeyChecking'"
    )
    res = subprocess.run(ps_cmd, shell=True, stdout=subprocess.PIPE, check=False)
    for process in res.stdout.decode("utf-8").split("\n"):
        process_list = process.split()
        if len(process_list) < 2:
            continue
        # We only get the processes that run the specified command.
        res = re.search(cmd_regex, process)
        if res is not None and int(process_list[1]) != curr_pid:
            pids.append(process_list[1])

    pid_str = ",".join([str(pid) for pid in pids])
    ps_cmd = (
        "ssh -o StrictHostKeyChecking=no -p "
        + str(port)
        + " "
        + ip
        + " 'pgrep -P {}'".format(pid_str)
    )
    res = subprocess.run(ps_cmd, shell=True, stdout=subprocess.PIPE, check=False)
    pids1 = res.stdout.decode("utf-8").split("\n")
    all_pids = []
    for pid in set(pids + pids1):
        if pid == "" or int(pid) == curr_pid:
            continue
        all_pids.append(int(pid))
    all_pids.sort()
    return all_pids


def get_all_remote_pids(hosts, ssh_port, udf_command):
    """Get all remote processes.

        Parameters
        ----------
        hosts: list
            list of hosts
        ssh_port: str
            SSH port
        udf_command:
            command
    """
    remote_pids = {}
    for _, host in enumerate(hosts):
        ip, _ = host
        # When creating training processes in remote machines, we may insert some arguments
        # in the commands. We need to use regular expressions to match the modified command.
        new_udf_command = " .*".join(udf_command)
        pids = get_remote_pids(ip, ssh_port, new_udf_command)
        remote_pids[(ip, ssh_port)] = pids
    return remote_pids


def construct_torch_dist_launcher_cmd(
    num_trainers: int,
    num_nodes: int,
    node_rank: int,
    master_addr: str,
    master_port: int,
) -> str:
    """Constructs the torch distributed launcher command.
       Helper function.

        Parameters
        ----------
        num_trainers:
            Number of trainers on each machine.
        num_nodes:
            Number of machines
        node_rank:
            Rank of current node
        master_addr:
            Master address
        master_port:
            Master port

        Returns
        -------
            cmd_str.
    """
    torch_cmd_template = (
        "-m torch.distributed.launch "
        "--nproc_per_node={nproc_per_node} "
        "--nnodes={nnodes} "
        "--node_rank={node_rank} "
        "--master_addr={master_addr} "
        "--master_port={master_port}"
    )
    return torch_cmd_template.format(
        nproc_per_node=num_trainers,
        nnodes=num_nodes,
        node_rank=node_rank,
        master_addr=master_addr,
        master_port=master_port,
    )

def wrap_dist_remap_command(
        udf_command: str,
        rank: int,
        world_size: int,
        with_shared_fs: bool,
        num_trainers: int,
        output_chunk_size: int = 100000,
        preserve_input: bool = False):
    """ Wrap distributed remap command

        Parameters
        ----------
        udf_command:
            Execution command.
        rank:
            Worker's rank in a distributed cluster.
        world_size:
            Total number of workers
        with_shared_fs:
            Whether all files are stored in a shared fs.
        num_trainers:
            Number of trainers on each machine.
        output_chunk_size:
            Number of rows per output file.
        preserve_input:
            Whether we preserve the input data.
    """
    # Get the python interpreter used right now.
    # If we can not get it we go with the default `python3`
    python_bin = sys.executable \
        if sys.executable is not None and sys.executable != "" \
        else "python3 "

    udf_command[0] = "graphstorm.gconstruct.remap_result"

    # Add remap related arguments
    udf_command += ["--rank", str(rank)]
    udf_command += ["--world-size", str(world_size)]
    udf_command += ["--with-shared-fs", "True" if with_shared_fs else "False"]
    udf_command += ["--num-processes", str(num_trainers)]
    udf_command += ["--output-chunk-size", str(output_chunk_size)]
    udf_command += ["--preserve-input", "True" if preserve_input else "False"]

    # transforms the udf_command from:
    #     path/to/dist_trainer.py arg0 arg1
    # to:
    #     python -m torch.distributed.launch [DIST TORCH ARGS] path/to/dist_trainer.py arg0 arg1
    udf_command = " ".join(udf_command)
    new_udf_command = f"{python_bin} -m {udf_command}"

    return new_udf_command


def wrap_udf_in_torch_dist_launcher(
    udf_command: str,
    num_trainers: int,
    num_nodes: int,
    node_rank: int,
    master_addr: str,
    master_port: int,
) -> str:
    """Wraps the user-defined function (udf_command) with the torch.distributed.launch module:

         "python3 -m torch.distributed.launch <TORCH DIST ARGS> run/some/trainer.py arg1 arg2

        Parameters
        ----------
        udf_command:
            Execution command
        num_trainers:
            Number of trainers on each machine.
        num_nodes:
            Number of machines
        node_rank:
            Rank of current node
        master_addr:
            Master address
        master_port:
            Master port

    Returns:
        New command
    """
    torch_dist_cmd = construct_torch_dist_launcher_cmd(
        num_trainers=num_trainers,
        num_nodes=num_nodes,
        node_rank=node_rank,
        master_addr=master_addr,
        master_port=master_port,
    )

    # Get the python interpreter used right now.
    # If we can not get it we go with the default `python3`
    python_bin = sys.executable \
        if sys.executable is not None and sys.executable != "" \
        else "python3 "

    # transforms the udf_command from:
    #     path/to/dist_trainer.py arg0 arg1
    # to:
    #     python -m torch.distributed.launch [DIST TORCH ARGS] path/to/dist_trainer.py arg0 arg1
    udf_command = " ".join(udf_command)
    new_udf_command = f"{python_bin} -u {torch_dist_cmd} {udf_command}"

    return new_udf_command


def construct_dgl_server_env_vars(
    num_samplers: int,
    num_server_threads: int,
    tot_num_clients: int,
    part_config: str,
    ip_config: str,
    num_servers: int,
    graph_format: str,
    pythonpath: Optional[str] = "",
) -> str:
    """Constructs the DGL server-specific env vars string that
       are required for DGL code to behave in the correct server role.
    Convenience function.

        Parameters
        ----------
        num_samplers:
            Number of sampler per server
        num_server_threads:
            Number of OMP threads per server
        tot_num_clients:
            Total number of clients
        part_config:
            Partition config.
        ip_config:
            IP config file containing IP addresses of cluster hosts.
        num_servers:
            Number of servers
        graph_format:
            Graph format
        pythonpath:
            Optional. If given, this will pass this as PYTHONPATH.

    Returns:
        server_env_vars: The server-specific env-vars in a string format,
        friendly for CLI execution.

    """
    server_env_vars_template = (
        "DGL_ROLE={DGL_ROLE} "
        "DGL_NUM_SAMPLER={DGL_NUM_SAMPLER} "
        "OMP_NUM_THREADS={OMP_NUM_THREADS} "
        "DGL_NUM_CLIENT={DGL_NUM_CLIENT} "
        "DGL_CONF_PATH={DGL_CONF_PATH} "
        "DGL_IP_CONFIG={DGL_IP_CONFIG} "
        "DGL_NUM_SERVER={DGL_NUM_SERVER} "
        "DGL_GRAPH_FORMAT={DGL_GRAPH_FORMAT} "
        "{suffix_optional_envvars}"
    )
    suffix_optional_envvars = ""
    if pythonpath:
        suffix_optional_envvars += f"PYTHONPATH={pythonpath} "
    return server_env_vars_template.format(
        DGL_ROLE="server",
        DGL_NUM_SAMPLER=num_samplers,
        OMP_NUM_THREADS=num_server_threads,
        DGL_NUM_CLIENT=tot_num_clients,
        DGL_CONF_PATH=part_config,
        DGL_IP_CONFIG=ip_config,
        DGL_NUM_SERVER=num_servers,
        DGL_GRAPH_FORMAT=graph_format,
        suffix_optional_envvars=suffix_optional_envvars,
    )


def construct_dgl_client_env_vars(
    num_samplers: int,
    tot_num_clients: int,
    part_config: str,
    ip_config: str,
    num_servers: int,
    graph_format: str,
    num_omp_threads: int,
    group_id: int,
    pythonpath: Optional[str] = "",
) -> str:
    """Constructs the DGL client-specific env vars string that are
        required for DGL code to behave in the correct client role.
    Convenience function.

    Parameters
    ----------
    num_samplers:
        Number of sampler per server
    tot_num_clients:
        Total number of clients
    part_config:
        Partition config.
    ip_config:
        IP config file containing IP addresses of cluster hosts.
    num_servers:
        Number of servers per machine.
    graph_format:
        Graph format
    num_omp_threads:
        Number of OMP threads per trainer
    group_id:
        Used in client processes to indicate which group it belongs to.
    pythonpath:
        Optional. If given, this will pass this as PYTHONPATH.

    Returns:
        client_env_vars: The client-specific env-vars in a string format,
        friendly for CLI execution.
    """
    client_env_vars_template = (
        "DGL_DIST_MODE={DGL_DIST_MODE} "
        "DGL_ROLE={DGL_ROLE} "
        "DGL_NUM_SAMPLER={DGL_NUM_SAMPLER} "
        "DGL_NUM_CLIENT={DGL_NUM_CLIENT} "
        "DGL_CONF_PATH={DGL_CONF_PATH} "
        "DGL_IP_CONFIG={DGL_IP_CONFIG} "
        "DGL_NUM_SERVER={DGL_NUM_SERVER} "
        "DGL_GRAPH_FORMAT={DGL_GRAPH_FORMAT} "
        "OMP_NUM_THREADS={OMP_NUM_THREADS} "
        "DGL_GROUP_ID={DGL_GROUP_ID} "
        "{suffix_optional_envvars}"
    )
    # append optional additional env-vars
    suffix_optional_envvars = ""
    if pythonpath:
        suffix_optional_envvars += f"PYTHONPATH={pythonpath} "
    return client_env_vars_template.format(
        DGL_DIST_MODE="distributed",
        DGL_ROLE="client",
        DGL_NUM_SAMPLER=num_samplers,
        DGL_NUM_CLIENT=tot_num_clients,
        DGL_CONF_PATH=part_config,
        DGL_IP_CONFIG=ip_config,
        DGL_NUM_SERVER=num_servers,
        DGL_GRAPH_FORMAT=graph_format,
        OMP_NUM_THREADS=num_omp_threads,
        DGL_GROUP_ID=group_id,
        suffix_optional_envvars=suffix_optional_envvars,
    )


def wrap_cmd_with_local_envvars(cmd: str, env_vars: str) -> str:
    """Wraps a CLI command with desired env vars with the following properties:
    (1) env vars persist for the entire `cmd`, even if it consists of multiple
        "chained" commands like:
        cmd = "ls && pwd && python run/something.py"
    (2) env vars don't pollute the environment after `cmd` completes.

    Example:
        >>> cmd = "ls && pwd"
        >>> env_vars = "VAR1=value1 VAR2=value2"
        >>> wrap_cmd_with_local_envvars(cmd, env_vars)
        "(export VAR1=value1 VAR2=value2; ls && pwd)"

    Parameters
    ----------
    cmd:
        cmd
    env_vars:
        A string containing env vars, eg "VAR1=val1 VAR2=val2"

    Returns:
        cmd_with_env_vars:

    """
    # use `export` to persist env vars for entire cmd block. required if
    # udf_command is a chain of commands
    # also: wrap in parens to not pollute env:
    #     https://stackoverflow.com/a/45993803
    return f"(export {env_vars}; {cmd})"


def wrap_cmd_with_extra_envvars(cmd: str, env_vars: list) -> str:
    """Wraps a CLI command with extra env vars

    Example:
        >>> cmd = "ls && pwd"
        >>> env_vars = ["VAR1=value1", "VAR2=value2"]
        >>> wrap_cmd_with_extra_envvars(cmd, env_vars)
        "(export VAR1=value1 VAR2=value2; ls && pwd)"

    Parameters
    ----------
    cmd:
        cmd
    env_vars:
        A list of strings containing env vars, e.g., ["VAR1=value1", "VAR2=value2"]

    Returns:
        cmd_with_env_vars:
    """
    env_vars = " ".join(env_vars)
    return wrap_cmd_with_local_envvars(cmd, env_vars)

GLOBAL_GROUP_ID = 0

def update_udf_command(udf_command, args):
    """ Update udf_command with arguments from args.

        The arguments to update includes:
        1. ip-config
        2. part-config
        3. verbose

        Parameters
        ----------
        udf_command: list
            Execution arguments to update
        args:
            Launch arguments
    """
    udf_command.append("--ip-config")
    udf_command.append(args.ip_config)

    udf_command.append("--part-config")
    udf_command.append(args.part_config)

    return udf_command

def get_available_port(ip):
    """Get available port with specified ip.

        Parameters
        ----------
        ip: str
            Current ip
    """
    import socket

    sock = socket.socket(socket.AF_INET, socket.SOCK_STREAM)
    for port in range(1234, 65535):
        try:
            sock.connect((ip, port))
        except Exception: # pylint: disable=broad-exception-caught
            return port
    raise RuntimeError("Failed to get available port for ip~{}".format(ip))

def submit_remap_jobs(args, udf_command, hosts):
    """Submit distributed remap jobs via ssh

        Parameters
        ----------
        args:
            Launch arguments
        udf_command: list
            Execution arguments to update
    """
    clients_cmd = []
    thread_list = []
    state_q = queue.Queue()

    pythonpath=os.environ.get("PYTHONPATH", "")
    env_vars = f"PYTHONPATH={pythonpath} "

    for node_id, host in enumerate(hosts):
        ip, _ = host
        remap_dist_command = wrap_dist_remap_command(udf_command,
                                                     node_id,
                                                     len(hosts),
                                                     args.with_shared_fs,
                                                     args.num_trainers,
                                                     args.output_chunk_size,
                                                     args.preserve_input)

        cmd = wrap_cmd_with_local_envvars(remap_dist_command, env_vars)

        cmd = "cd " + str(args.workspace) + "; " + cmd
        clients_cmd.append(cmd)
        thread_list.append(
            execute_remote(
                cmd, state_q, ip, args.ssh_port, username=args.ssh_username
            )
        )

        logging.debug(cmd)
        logging.info(cmd)

    # Start a cleanup process dedicated for cleaning up remote jobs.
    conn1, conn2 = multiprocessing.Pipe()
    func = partial(get_all_remote_pids, hosts, args.ssh_port, udf_command)
    process = multiprocessing.Process(target=cleanup_proc, args=(func, conn1))
    process.start()

    def signal_handler(sig, frame): # pylint: disable=unused-argument
        logging.info("Stop launcher")
        # We need to tell the cleanup process to kill remote training jobs.
        conn2.send("cleanup")
        sys.exit(0)

    signal.signal(signal.SIGINT, signal_handler)

    err = 0
    for thread in thread_list:
        thread.join()
        err_code = state_q.get()
        if err_code != 0:
            # Record err_code
            # We record one of the error if there are multiple
            err = err_code

    # The remap processes complete. We should tell the cleanup process to exit.
    conn2.send("exit")
    process.join()
    if err != 0:
        logging.error("Remapping task failed")
        sys.exit(-1)

def submit_jobs(args, udf_command):
    """Submit distributed jobs (server and client processes) via ssh

        Parameters
        ----------
        args:
            Launch arguments
        udf_command: list
            Execution arguments to update
    """
    servers_cmd = []
    clients_cmd = []
    hosts = []
    thread_list = []
    server_count_per_machine = 0

    # Get the IP addresses of the cluster.
    # The path to the ip config file can be a absolute path or
    # a relative path to the workspace
    ip_config = args.ip_config if os.path.isabs(args.ip_config) else \
        os.path.join(args.workspace, args.ip_config)
    args.ip_config = ip_config
    assert os.path.isfile(ip_config), \
        f"IP config file must be provided but got {ip_config}"

    with open(ip_config, encoding='utf-8') as f:
        for line in f:
            result = line.strip().split()
            if len(result) == 2:
                ip = result[0]
                port = int(result[1])
                hosts.append((ip, port))
            elif len(result) == 1:
                ip = result[0]
                port = get_available_port(ip)
                hosts.append((ip, port))
            else:
                raise RuntimeError("Format error of ip_config.")
    server_count_per_machine = args.num_servers

    # Get partition info of the graph data
    # The path to the partition config file can be a absolute path or
    # a relative path to the workspace
    part_config = args.part_config if os.path.isabs(args.part_config) else \
        os.path.join(args.workspace, args.part_config)
    args.part_config = part_config

    with open(part_config, encoding='utf-8') as conf_f:
        part_metadata = json.load(conf_f)
    assert "num_parts" in part_metadata, "num_parts does not exist."
    # The number of partitions must match the number of machines in the cluster.
    assert part_metadata["num_parts"] == len(
        hosts
    ), "The number of graph partitions has to match the number of machines in the cluster."

    state_q = queue.Queue()
    tot_num_clients = args.num_trainers * (1 + args.num_samplers) * len(hosts)

    udf_command = update_udf_command(udf_command, args)
    # launch server tasks
    server_cmd = f"{sys.executable} -u {' '.join(udf_command)}" \
        if sys.executable is not None and sys.executable != "" \
        else f"python3 -u {' '.join(udf_command)}"

    server_env_vars = construct_dgl_server_env_vars(
        num_samplers=args.num_samplers,
        num_server_threads=args.num_server_threads,
        tot_num_clients=tot_num_clients,
        part_config=args.part_config,
        ip_config=args.ip_config,
        num_servers=args.num_servers,
        graph_format=args.graph_format,
        pythonpath=os.environ.get("PYTHONPATH", ""),
    )
    for i in range(len(hosts) * server_count_per_machine):
        ip, _ = hosts[int(i / server_count_per_machine)]
        server_env_vars_cur = f"{server_env_vars} DGL_SERVER_ID={i}"
        cmd = wrap_cmd_with_local_envvars(server_cmd, server_env_vars_cur)
        cmd = (
            wrap_cmd_with_extra_envvars(cmd, args.extra_envs)
            if len(args.extra_envs) > 0
            else cmd
        )
        cmd = "cd " + str(args.workspace) + "; " + cmd
        servers_cmd.append(cmd)

        thread_list.append(
            execute_remote(
                cmd,
                state_q,
                ip,
                args.ssh_port,
                username=args.ssh_username,
            )
        )

    # launch client tasks
    client_env_vars = construct_dgl_client_env_vars(
        num_samplers=args.num_samplers,
        tot_num_clients=tot_num_clients,
        part_config=args.part_config,
        ip_config=args.ip_config,
        num_servers=args.num_servers,
        graph_format=args.graph_format,
        num_omp_threads=os.environ.get(
            "OMP_NUM_THREADS", str(args.num_omp_threads)
        ),
        group_id=GLOBAL_GROUP_ID,
        pythonpath=os.environ.get("PYTHONPATH", ""),
    )

    master_addr = hosts[0][0]
    master_port = get_available_port(master_addr)
    for node_id, host in enumerate(hosts):
        ip, _ = host
        # Transform udf_command to follow torch's dist launcher format:
        # `PYTHON_BIN -m torch.distributed.launch ... UDF`
        torch_dist_udf_command = wrap_udf_in_torch_dist_launcher(
            udf_command=udf_command,
            num_trainers=args.num_trainers,
            num_nodes=len(hosts),
            node_rank=node_id,
            master_addr=master_addr,
            master_port=master_port,
        )
        cmd = wrap_cmd_with_local_envvars(
            torch_dist_udf_command, client_env_vars
        )
        cmd = (
            wrap_cmd_with_extra_envvars(cmd, args.extra_envs)
            if len(args.extra_envs) > 0
            else cmd
        )
        cmd = "cd " + str(args.workspace) + "; " + cmd
        clients_cmd.append(cmd)
        thread_list.append(
            execute_remote(
                cmd, state_q, ip, args.ssh_port, username=args.ssh_username
            )
        )
        logging.debug(torch_dist_udf_command)

    # Start a cleanup process dedicated for cleaning up remote training jobs.
    conn1, conn2 = multiprocessing.Pipe()
    func = partial(get_all_remote_pids, hosts, args.ssh_port, udf_command)
    process = multiprocessing.Process(target=cleanup_proc, args=(func, conn1))
    process.start()

    def signal_handler(sig, frame): # pylint: disable=unused-argument
        logging.info("Stop launcher")
        # We need to tell the cleanup process to kill remote training jobs.
        conn2.send("cleanup")
        sys.exit(0)

    signal.signal(signal.SIGINT, signal_handler)

    err = 0
    for thread in thread_list:
        thread.join()
        err_code = state_q.get()
        if err_code != 0:
            # Record err_code
            # We record one of the error if there are multiple
            err = err_code

    # The training processes complete. We should tell the cleanup process to exit.
    conn2.send("exit")
    process.join()
    if err != 0:
        logging.error("Task failed")
        sys.exit(-1)

    logging.info("Start doing node id remapping")
    if args.do_nid_remap:
        submit_remap_jobs(args, udf_command, hosts)
    logging.info("Finish doing node id remapping")

def get_argument_parser():
    """ Arguments listed here are those used by the launch script to launch
        a distribute task.
    """
    parser = argparse.ArgumentParser(description="Launch a distributed job")
    parser.add_argument("--ssh-port", type=int, default=22, help="SSH Port.")
    parser.add_argument(
        "--ssh-username",
        default="",
        help="Optional. When issuing commands (via ssh) to cluster, \
              use the provided username in the ssh cmd. "
             "Example: If you provide --ssh_username=bob, \
              then the ssh command will be like: 'ssh bob@1.2.3.4 CMD' "
             "instead of 'ssh 1.2.3.4 CMD'",
    )
    # We should deprecate it.
    parser.add_argument(
        "--verbose",
        type=lambda x: (str(x).lower() in ['true', '1']),
        default=False,
        help="Print more information. This argument is deprecated and is no longer effective.",
    )
    parser.add_argument(
        "--workspace",
        default=None,
        type=str,
        help="Path of user directory of distributed tasks. \
              This is used to specify a destination location treated \
              as PWD",
    )
    parser.add_argument(
        "--num-trainers",
        type=int,
        help="The number of trainer processes per machine",
    )
    parser.add_argument(
        "--num-omp-threads",
        type=int,
        help="The number of OMP threads per trainer",
    )
    parser.add_argument(
        "--num-samplers",
        type=int,
        default=0,
        help="The number of sampler processes per trainer process",
    )
    parser.add_argument(
        "--num-servers",
        type=int,
        default=1,
        help="The number of server processes per machine",
    )
    parser.add_argument(
        "--part-config",
        type=str,
        help="The file of the partition config. Absolute path is preferred. \
              Otherwise, the file should be in workspace.",
    )
    parser.add_argument(
        "--ip-config",
        type=str,
        help="The file of IP configuration for server processes. \
              Absolute path is preferred. \
              Otherwise, the file should be in workspace.",
    )
    parser.add_argument(
        "--num-server-threads",
        type=int,
        help="The number of OMP threads in the server process. \
                        It should be small if server processes and trainer processes run on \
                        the same machine.",
    )
    parser.add_argument(
        "--graph-format",
        type=str,
        default="csc",
        help='The format of the graph structure of each partition. \
              The allowed formats are csr, csc and coo. A user can specify multiple \
              formats, separated by ",". For example, the graph format is "csr,csc".',
    )
    parser.add_argument(
        "--extra-envs",
        nargs="+",
        type=str,
        default=[],
        help="Extra environment parameters need to be set. For example, \
              you can set the LD_LIBRARY_PATH and NCCL_DEBUG by adding: \
              --extra-envs LD_LIBRARY_PATH=/usr/local/cuda/lib64:$LD_LIBRARY_PATH \
              NCCL_DEBUG=INFO ",
    )
    parser.add_argument(
        "--inference",
        action="store_true",
        help="Inidcate that it is a inference task. \
              Used with built-in training/inference scripts"
    )
    parser.add_argument(
        "--lm-encoder-only",
        action="store_true",
        help="Inidcate that the model is using language model + decoder only. \
            No GNN is involved, only graph structure. \
            Used with built-in training/inference scripts"
    )
    parser.add_argument(
        "--do-nid-remap",
        type=lambda x: (str(x).lower() in ['true', '1']),
        default=True,
<<<<<<< HEAD
        help="Do GraphStorm node ID to Raw input node ID remapping in inference."
        "If not set, the default behavior of inference is do remap "
        "and the default behavior of training is not do remap."
=======
        help="Do Original Graph ID to Raw Input Node ID space remapping."
        "If not set, the default behavior is to do remap."
>>>>>>> f16976cf
    )

    parser = add_remap_result_args(parser)
    return parser

def add_remap_result_args(parser):
    """ Add node id remapping related arguments

        Output_chunk_size is used to control the max number of raws of each
        output (e.g., parquet) file.
        Preserve_input is used to indicate whether GSF will keep the un-remapped data
        in the output folder. The main purpose of setting preserve_input to True is
        for debugging.
        With_shared_fs tells whether the task is running on a system without shared
        file system support (e.g., SageMaker). The main purpose of this argument is
        supporting SageMaker.

    Parameters
    ----------
    parser:
        ArgParser
    """
    group = parser.add_argument_group(title="remap")
    group.add_argument("--output-chunk-size", type=int, default=100000,
                       help="Number of rows per output file.")
    group.add_argument("--preserve-input", type=bool, default=False,
                       help="Whether we preserve the input data.")
    group.add_argument("--with-shared-fs", type=bool, default=True,
                       help="Whether all files are stored in a shared file system"
                            "False when it is running on SageMaker")
    return parser

def check_input_arguments(args):
    """ Check the correctness of input arguments

        Parameters
        ----------
        args:
            Input argument.
    """
    assert (
        args.num_trainers is not None and args.num_trainers > 0
    ), "--num-trainers must be a positive number."
    assert (
        args.num_samplers is not None and args.num_samplers >= 0
    ), "--num-samplers must be a non-negative number."
    assert (
        args.num_servers is not None and args.num_servers > 0
    ), "--num-servers must be a positive number."
    assert (
        args.part_config is not None
    ), "A user has to specify a partition configuration file with --part-config."
    assert (
        args.ip_config is not None
    ), "A user has to specify an IP configuration file with --ip-config."

    if args.workspace is None:
        # Get PWD
        args.workspace = os.getcwd()
    else:
        args.workspace = os.path.abspath(args.workspace)

    total_cpu_cores = multiprocessing.cpu_count()

    if args.num_omp_threads is None:
        # Here we assume all machines have the same number of CPU cores as the machine
        # where the launch script runs.
        # The total number of CPU cores consumed
        # by trainers will be half of total cpu cores
        cpu_cores_per_trainer = total_cpu_cores // 2 // args.num_trainers // \
            (args.num_samplers if args.num_samplers > 1 else 1)
        args.num_omp_threads = max(
            cpu_cores_per_trainer, 1
        )
        logging.debug("The number of OMP threads per trainer is set to %d",
                      args.num_omp_threads)
    else:
        assert args.num_omp_threads > 0, \
            "The number of OMP threads per trainer should be larger than 0"

    if args.num_server_threads is None:
        # The total number of CPU cores consumed
        # by servers will be 1/4 of total cpu cores
        cpu_cores_per_server = total_cpu_cores // 4 // args.num_servers
        args.num_server_threads = max(
            cpu_cores_per_server, 1
        )
        logging.debug("The number of OMP threads per server is set to %d",
                      args.num_server_threads)
    else:
        assert args.num_server_threads > 0, \
            "The number of OMP threads per server should be larger than 1"

def main():
    """Main func"""
    parser = get_argument_parser()
    # Positional arguments.
    parser.add_argument(
        "exec_script",
        type=str,
        help="Full path to the (single GPU) training program/script to be launched in parallel, "
        "followed by all the arguments for the training script.",
    )

    # Rest from the training program.
    parser.add_argument("exec_script_args", nargs=REMAINDER)
    args = parser.parse_args()
    check_input_arguments(args)

    exec_script_args = [args.exec_script] + args.exec_script_args
    submit_jobs(args, exec_script_args)

if __name__ == "__main__":
    FMT = "%(asctime)s %(levelname)s %(message)s"
    logging.basicConfig(format=FMT, level=logging.INFO)
    main()<|MERGE_RESOLUTION|>--- conflicted
+++ resolved
@@ -1017,14 +1017,8 @@
         "--do-nid-remap",
         type=lambda x: (str(x).lower() in ['true', '1']),
         default=True,
-<<<<<<< HEAD
-        help="Do GraphStorm node ID to Raw input node ID remapping in inference."
-        "If not set, the default behavior of inference is do remap "
-        "and the default behavior of training is not do remap."
-=======
-        help="Do Original Graph ID to Raw Input Node ID space remapping."
+        help="Do Graph Node ID space to Raw Node ID space remapping."
         "If not set, the default behavior is to do remap."
->>>>>>> f16976cf
     )
 
     parser = add_remap_result_args(parser)
