"""
    Copyright 2023 Contributors

    Licensed under the Apache License, Version 2.0 (the "License");
    you may not use this file except in compliance with the License.
    You may obtain a copy of the License at

       http://www.apache.org/licenses/LICENSE-2.0

    Unless required by applicable law or agreed to in writing, software
    distributed under the License is distributed on an "AS IS" BASIS,
    WITHOUT WARRANTIES OR CONDITIONS OF ANY KIND, either express or implied.
    See the License for the specific language governing permissions and
    limitations under the License.

    Inference script for edge classification/regression tasks with GNN
"""

import graphstorm as gs
from graphstorm.config import get_argument_parser
from graphstorm.config import GSConfig
from graphstorm.inference import GSgnnEdgePredictionInferrer
from graphstorm.eval import GSgnnAccEvaluator, GSgnnRegressionEvaluator
from graphstorm.dataloading import GSgnnEdgeInferData, GSgnnEdgeDataLoader
from graphstorm.utils import get_device, get_lm_ntypes, use_wholegraph

def get_evaluator(config): # pylint: disable=unused-argument
    """ Get evaluator class
    """
    if config.task_type == "edge_regression":
        return GSgnnRegressionEvaluator(config.eval_frequency,
                                        config.eval_metric)
    elif config.task_type == 'edge_classification':
        return GSgnnAccEvaluator(config.eval_frequency,
                                 config.eval_metric,
                                 config.multilabel)
    else:
        raise AttributeError(config.task_type + ' is not supported.')

def main(config_args):
    """ main function
    """
    config = GSConfig(config_args)
    config.verify_arguments(False)

    use_wg_feats = use_wholegraph(config.part_config)
    gs.initialize(ip_config=config.ip_config, backend=config.backend,
                  local_rank=config.local_rank,
                  use_wholegraph=config.use_wholegraph_embed or use_wg_feats)
<<<<<<< HEAD
=======
    device = get_device() # for compatibility, will remove in the future
>>>>>>> 52d91bb4

    infer_data = GSgnnEdgeInferData(config.graph_name,
                                    config.part_config,
                                    eval_etypes=config.target_etype,
                                    node_feat_field=config.node_feat_name,
                                    label_field=config.label_field,
                                    decoder_edge_feat=config.decoder_edge_feat,
                                    lm_feat_ntypes=get_lm_ntypes(config.node_lm_configs))
    model = gs.create_builtin_edge_gnn_model(infer_data.g, config, train_task=False)
    model.restore_model(config.restore_model_path,
                        model_layer_to_load=config.restore_model_layers)
    # TODO(zhengda) we should use a different way to get rank.
    infer = GSgnnEdgePredictionInferrer(model)
    infer.setup_device(device=get_device())
    if not config.no_validation:
        evaluator = get_evaluator(config)
        infer.setup_evaluator(evaluator)
        assert len(infer_data.test_idxs) > 0, \
            "There is not test data for evaluation. " \
            "You can use --no-validation true to avoid do testing"
        target_idxs = infer_data.test_idxs
    else:
        assert len(infer_data.infer_idxs) > 0, \
            f"To do inference on {config.target_etype} without doing evaluation, " \
            "you should not define test_mask as its edge feature. " \
            "GraphStorm will do inference on the whole edge set. "
        target_idxs = infer_data.infer_idxs
    tracker = gs.create_builtin_task_tracker(config)
    infer.setup_task_tracker(tracker)
    fanout = config.eval_fanout if config.use_mini_batch_infer else []
    dataloader = GSgnnEdgeDataLoader(infer_data, target_idxs, fanout=fanout,
                                     batch_size=config.eval_batch_size,train_task=False,
                                     reverse_edge_types_map=config.reverse_edge_types_map,
                                     remove_target_edge_type=config.remove_target_edge_type,
                                     construct_feat_ntype=config.construct_feat_ntype,
                                     construct_feat_fanout=config.construct_feat_fanout)
    infer.infer(dataloader, save_embed_path=config.save_embed_path,
                save_prediction_path=config.save_prediction_path,
                use_mini_batch_infer=config.use_mini_batch_infer,
                node_id_mapping_file=config.node_id_mapping_file,
                edge_id_mapping_file=config.edge_id_mapping_file,
                return_proba=config.return_proba,
                save_embed_format=config.save_embed_format)

def generate_parser():
    """ Generate an argument parser
    """
    parser = get_argument_parser()
    return parser

if __name__ == '__main__':
    arg_parser=generate_parser()

    # Ignore unknown args to make script more robust to input arguments
    gs_args, _ = arg_parser.parse_known_args()
    main(gs_args)<|MERGE_RESOLUTION|>--- conflicted
+++ resolved
@@ -23,6 +23,7 @@
 from graphstorm.eval import GSgnnAccEvaluator, GSgnnRegressionEvaluator
 from graphstorm.dataloading import GSgnnEdgeInferData, GSgnnEdgeDataLoader
 from graphstorm.utils import get_device, get_lm_ntypes, use_wholegraph
+from graphstorm.utils import get_device, get_lm_ntypes, use_wholegraph
 
 def get_evaluator(config): # pylint: disable=unused-argument
     """ Get evaluator class
@@ -47,10 +48,6 @@
     gs.initialize(ip_config=config.ip_config, backend=config.backend,
                   local_rank=config.local_rank,
                   use_wholegraph=config.use_wholegraph_embed or use_wg_feats)
-<<<<<<< HEAD
-=======
-    device = get_device() # for compatibility, will remove in the future
->>>>>>> 52d91bb4
 
     infer_data = GSgnnEdgeInferData(config.graph_name,
                                     config.part_config,
