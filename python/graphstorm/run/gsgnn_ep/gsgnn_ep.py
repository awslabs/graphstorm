--- conflicted
+++ resolved
@@ -52,11 +52,7 @@
     config = GSConfig(args)
 
     gs.initialize(ip_config=config.ip_config, backend=config.backend)
-<<<<<<< HEAD
-    # edge predict only handle edge feature in decoder
-=======
     rt_profiler.init(config.profile_path, rank=gs.get_rank())
->>>>>>> be64b451
     train_data = GSgnnEdgeTrainData(config.graph_name,
                                     config.part_config,
                                     train_etypes=config.target_etype,
