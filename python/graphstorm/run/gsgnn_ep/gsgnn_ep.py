"""
    Copyright 2023 Contributors

    Licensed under the Apache License, Version 2.0 (the "License");
    you may not use this file except in compliance with the License.
    You may obtain a copy of the License at

       http://www.apache.org/licenses/LICENSE-2.0

    Unless required by applicable law or agreed to in writing, software
    distributed under the License is distributed on an "AS IS" BASIS,
    WITHOUT WARRANTIES OR CONDITIONS OF ANY KIND, either express or implied.
    See the License for the specific language governing permissions and
    limitations under the License.

    GSgnn edge prediction.
"""

import os

import graphstorm as gs
from graphstorm.config import get_argument_parser
from graphstorm.config import GSConfig
from graphstorm.trainer import GSgnnEdgePredictionTrainer
from graphstorm.dataloading import GSgnnEdgeTrainData, GSgnnEdgeDataLoader
from graphstorm.eval import GSgnnAccEvaluator
from graphstorm.eval import GSgnnRegressionEvaluator
from graphstorm.model.utils import save_embeddings
from graphstorm.model import do_full_graph_inference
from graphstorm.utils import rt_profiler, sys_tracker, setup_device

def get_evaluator(config):
    """ Get evaluator class
    """
    if config.task_type == "edge_classification":
        return GSgnnAccEvaluator(config.eval_frequency,
                                 config.eval_metric,
                                 config.multilabel,
                                 config.use_early_stop,
                                 config.early_stop_burnin_rounds,
                                 config.early_stop_rounds,
                                 config.early_stop_strategy)
    elif config.task_type == "edge_regression":
        return GSgnnRegressionEvaluator(config.eval_frequency,
                                        config.eval_metric,
                                        config.use_early_stop,
                                        config.early_stop_burnin_rounds,
                                        config.early_stop_rounds,
                                        config.early_stop_strategy)
    else:
        raise ValueError("Unknown task type")

def main(config_args):
    """ main function
    """
    config = GSConfig(config_args)
    config.verify_arguments(True)

    gs.initialize(ip_config=config.ip_config, backend=config.backend)
    rt_profiler.init(config.profile_path, rank=gs.get_rank())
    sys_tracker.init(config.verbose, rank=gs.get_rank())
    device = setup_device(config.local_rank)
    # edge predict only handle edge feature in decoder
    train_data = GSgnnEdgeTrainData(config.graph_name,
                                    config.part_config,
                                    train_etypes=config.target_etype,
                                    node_feat_field=config.node_feat_name,
                                    label_field=config.label_field,
                                    decoder_edge_feat=config.decoder_edge_feat)
    model = gs.create_builtin_edge_gnn_model(train_data.g, config, train_task=True)
    trainer = GSgnnEdgePredictionTrainer(model, gs.get_rank(),
                                         topk_model_to_save=config.topk_model_to_save)
    if config.restore_model_path is not None:
        trainer.restore_model(model_path=config.restore_model_path,
                              model_layer_to_load=config.restore_model_layers)
    trainer.setup_device(device=device)
    if not config.no_validation:
        # TODO(zhengda) we need to refactor the evaluator.
        evaluator = get_evaluator(config)
        trainer.setup_evaluator(evaluator)
        assert len(train_data.val_idxs) > 0, "The training data do not have validation set."
        # TODO(zhengda) we need to compute the size of the entire validation set to make sure
        # we have validation data.
    tracker = gs.create_builtin_task_tracker(config, trainer.rank)
    if trainer.rank == 0:
        tracker.log_params(config.__dict__)
    trainer.setup_task_tracker(tracker)
    dataloader = GSgnnEdgeDataLoader(train_data, train_data.train_idxs, fanout=config.fanout,
                                     batch_size=config.batch_size, device=device, train_task=True,
                                     reverse_edge_types_map=config.reverse_edge_types_map,
                                     remove_target_edge_type=config.remove_target_edge_type,
<<<<<<< HEAD
                                     exclude_training_targets=config.exclude_training_targets)
=======
                                     exclude_training_targets=config.exclude_training_targets,
                                     decoder_edge_feat=config.decoder_edge_feat,
                                     construct_feat_ntype=config.construct_feat_ntype,
                                     construct_feat_fanout=config.construct_feat_fanout)
>>>>>>> f6cafc55
    val_dataloader = None
    test_dataloader = None
    # we don't need fanout for full-graph inference
    fanout = config.eval_fanout if config.use_mini_batch_infer else []
    if len(train_data.val_idxs) > 0:
        val_dataloader = GSgnnEdgeDataLoader(train_data, train_data.val_idxs, fanout=fanout,
            batch_size=config.eval_batch_size,
            device=device, train_task=False,
            reverse_edge_types_map=config.reverse_edge_types_map,
<<<<<<< HEAD
            remove_target_edge_type=config.remove_target_edge_type)
=======
            remove_target_edge_type=config.remove_target_edge_type,
            decoder_edge_feat=config.decoder_edge_feat,
            construct_feat_ntype=config.construct_feat_ntype,
            construct_feat_fanout=config.construct_feat_fanout)
>>>>>>> f6cafc55
    if len(train_data.test_idxs) > 0:
        test_dataloader = GSgnnEdgeDataLoader(train_data, train_data.test_idxs, fanout=fanout,
            batch_size=config.eval_batch_size,
            device=device, train_task=False,
            reverse_edge_types_map=config.reverse_edge_types_map,
<<<<<<< HEAD
            remove_target_edge_type=config.remove_target_edge_type)
=======
            remove_target_edge_type=config.remove_target_edge_type,
            decoder_edge_feat=config.decoder_edge_feat,
            construct_feat_ntype=config.construct_feat_ntype,
            construct_feat_fanout=config.construct_feat_fanout)
>>>>>>> f6cafc55

    # Preparing input layer for training or inference.
    # The input layer can pre-compute node features in the preparing step if needed.
    # For example pre-compute all BERT embeddings
    model.prepare_input_encoder(train_data)
    if config.save_model_path is not None:
        save_model_path = config.save_model_path
    elif config.save_embed_path is not None:
        # If we need to save embeddings, we need to save the model somewhere.
        save_model_path = os.path.join(config.save_embed_path, "model")
    else:
        save_model_path = None
    trainer.fit(train_loader=dataloader, val_loader=val_dataloader,
                test_loader=test_dataloader, num_epochs=config.num_epochs,
                save_model_path=save_model_path,
                use_mini_batch_infer=config.use_mini_batch_infer,
                save_model_frequency=config.save_model_frequency,
                save_perf_results_path=config.save_perf_results_path,
                freeze_input_layer_epochs=config.freeze_lm_encoder_epochs,
                max_grad_norm=config.max_grad_norm,
                grad_norm_type=config.grad_norm_type)

    if config.save_embed_path is not None:
        model = gs.create_builtin_edge_gnn_model(train_data.g, config, train_task=False)
        best_model_path = trainer.get_best_model_path()
        # TODO(zhengda) the model path has to be in a shared filesystem.
        model.restore_model(best_model_path)
        # Preparing input layer for training or inference.
        # The input layer can pre-compute node features in the preparing step if needed.
        # For example pre-compute all BERT embeddings
        model.prepare_input_encoder(train_data)
        embeddings = do_full_graph_inference(model, train_data, fanout=config.eval_fanout,
                                             task_tracker=tracker)
        # only save node embeddings of nodes with node types from target_etype
        target_ntypes = set()
        for etype in config.target_etype:
            target_ntypes.add(etype[0])
            target_ntypes.add(etype[2])

        # The order of the ntypes must be sorted
        embs = {ntype: embeddings[ntype] for ntype in sorted(target_ntypes)}
        save_embeddings(config.save_embed_path, embs, gs.get_rank(),
                        gs.get_world_size(),
                        device=device,
                        node_id_mapping_file=config.node_id_mapping_file)

def generate_parser():
    """ Generate an argument parser
    """
    parser = get_argument_parser()
    return parser

if __name__ == '__main__':
    arg_parser=generate_parser()

    args = arg_parser.parse_args()
    main(args)<|MERGE_RESOLUTION|>--- conflicted
+++ resolved
@@ -89,14 +89,9 @@
                                      batch_size=config.batch_size, device=device, train_task=True,
                                      reverse_edge_types_map=config.reverse_edge_types_map,
                                      remove_target_edge_type=config.remove_target_edge_type,
-<<<<<<< HEAD
-                                     exclude_training_targets=config.exclude_training_targets)
-=======
                                      exclude_training_targets=config.exclude_training_targets,
-                                     decoder_edge_feat=config.decoder_edge_feat,
                                      construct_feat_ntype=config.construct_feat_ntype,
                                      construct_feat_fanout=config.construct_feat_fanout)
->>>>>>> f6cafc55
     val_dataloader = None
     test_dataloader = None
     # we don't need fanout for full-graph inference
@@ -106,27 +101,17 @@
             batch_size=config.eval_batch_size,
             device=device, train_task=False,
             reverse_edge_types_map=config.reverse_edge_types_map,
-<<<<<<< HEAD
-            remove_target_edge_type=config.remove_target_edge_type)
-=======
             remove_target_edge_type=config.remove_target_edge_type,
-            decoder_edge_feat=config.decoder_edge_feat,
             construct_feat_ntype=config.construct_feat_ntype,
             construct_feat_fanout=config.construct_feat_fanout)
->>>>>>> f6cafc55
     if len(train_data.test_idxs) > 0:
         test_dataloader = GSgnnEdgeDataLoader(train_data, train_data.test_idxs, fanout=fanout,
             batch_size=config.eval_batch_size,
             device=device, train_task=False,
             reverse_edge_types_map=config.reverse_edge_types_map,
-<<<<<<< HEAD
-            remove_target_edge_type=config.remove_target_edge_type)
-=======
             remove_target_edge_type=config.remove_target_edge_type,
-            decoder_edge_feat=config.decoder_edge_feat,
             construct_feat_ntype=config.construct_feat_ntype,
             construct_feat_fanout=config.construct_feat_fanout)
->>>>>>> f6cafc55
 
     # Preparing input layer for training or inference.
     # The input layer can pre-compute node features in the preparing step if needed.
