--- conflicted
+++ resolved
@@ -27,12 +27,7 @@
 from graphstorm.eval import GSgnnRegressionEvaluator
 from graphstorm.model.utils import save_embeddings
 from graphstorm.model import do_full_graph_inference
-<<<<<<< HEAD
-from graphstorm.utils import rt_profiler
-from graphstorm.utils import mm_profiler
-=======
 from graphstorm.utils import rt_profiler, sys_tracker
->>>>>>> ed3fd07f
 
 def get_evaluator(config):
     """ Get evaluator class
@@ -62,11 +57,7 @@
 
     gs.initialize(ip_config=config.ip_config, backend=config.backend)
     rt_profiler.init(config.profile_path, rank=gs.get_rank())
-<<<<<<< HEAD
-    mm_profiler.init(config.profile_path, rank=gs.get_rank())
-=======
     sys_tracker.init(config.verbose, rank=gs.get_rank())
->>>>>>> ed3fd07f
     train_data = GSgnnEdgeTrainData(config.graph_name,
                                     config.part_config,
                                     train_etypes=config.target_etype,
