--- conflicted
+++ resolved
@@ -15,12 +15,8 @@
 
     SageMaker task tracker
 """
-<<<<<<< HEAD
 import numbers
-=======
-
 import logging
->>>>>>> 4242b5ca
 
 from .graphstorm_tracker import GSTaskTrackerAbc
 
@@ -61,17 +57,10 @@
         """
         if force_report or self._do_report(step):
             if metric_value is not None:
-<<<<<<< HEAD
                 if isinstance(metric_value, numbers.Number):
-                    print(f"Step {step} | {metric_name}: {metric_value:.4f}")
+                    logging.info("Step %d | %s: %.4f", step, metric_name, metric_value)
                 else:
-                    print(f"Step {step} | {metric_name}: {metric_value}")
-=======
-                if isinstance(metric_value, str):
                     logging.info("Step %d | %s: %s", step, metric_name, metric_value)
-                else:
-                    logging.info("Step %d | %s: %.4f", step, metric_name, metric_value)
->>>>>>> 4242b5ca
 
     def log_train_metric(self, metric_name, metric_value, step, force_report=False):
         """ Log train metric
