"""
    Copyright 2023 Contributors

    Licensed under the Apache License, Version 2.0 (the "License");
    you may not use this file except in compliance with the License.
    You may obtain a copy of the License at

       http://www.apache.org/licenses/LICENSE-2.0

    Unless required by applicable law or agreed to in writing, software
    distributed under the License is distributed on an "AS IS" BASIS,
    WITHOUT WARRANTIES OR CONDITIONS OF ANY KIND, either express or implied.
    See the License for the specific language governing permissions and
    limitations under the License.

    GSF utility functions.
"""

import os
import logging
import importlib.metadata

import numpy as np
import dgl
import torch as th
import torch.nn.functional as F

from dgl.distributed.constants import DEFAULT_NTYPE
from dgl.distributed.constants import DEFAULT_ETYPE
from packaging import version

from .utils import sys_tracker, get_rank
from .utils import setup_device
from .config import (BUILTIN_TASK_NODE_CLASSIFICATION,
                     BUILTIN_TASK_NODE_REGRESSION,
                     BUILTIN_TASK_EDGE_CLASSIFICATION,
                     BUILTIN_TASK_EDGE_REGRESSION,
                     BUILTIN_TASK_LINK_PREDICTION,
                     BUILTIN_TASK_RECONSTRUCT_NODE_FEAT,
                     BUILTIN_TASK_RECONSTRUCT_EDGE_FEAT)
from .config import (BUILTIN_LP_DOT_DECODER,
                     BUILTIN_LP_DISTMULT_DECODER,
                     BUILTIN_LP_ROTATE_DECODER,
                     BUILTIN_LP_TRANSE_L1_DECODER,
                     BUILTIN_LP_TRANSE_L2_DECODER)
from .config import (BUILTIN_LP_LOSS_CROSS_ENTROPY,
                     BUILTIN_LP_LOSS_CONTRASTIVELOSS,
                     BUILTIN_LP_LOSS_BPR,
                     BUILTIN_CLASS_LOSS_CROSS_ENTROPY,
                     BUILTIN_CLASS_LOSS_FOCAL,
                     BUILTIN_REGRESSION_LOSS_MSE,
                     BUILTIN_REGRESSION_LOSS_SHRINKAGE)
<<<<<<< HEAD
from .config import (FeatureGroup,
                     FeatureGroupSize)
from .eval.eval_func import (
    SUPPORTED_HIT_AT_METRICS,
    SUPPORTED_LINK_PREDICTION_METRICS)
=======
from .eval.eval_func import (SUPPORTED_HIT_AT_METRICS,
                             SUPPORTED_LINK_PREDICTION_METRICS)
>>>>>>> 72c76516
from .model.embed import GSNodeEncoderInputLayer, GSEdgeEncoderInputLayer
from .model.lm_embed import GSLMNodeEncoderInputLayer, GSPureLMNodeInputLayer
from .model.rgcn_encoder import RelationalGCNEncoder, RelGraphConvLayer
from .model.rgat_encoder import RelationalGATEncoder
from .model.hgt_encoder import HGTEncoder
from .model.gnn_with_reconstruct import GNNEncoderWithReconstructedEmbed
from .model.sage_encoder import SAGEEncoder
from .model.gat_encoder import GATEncoder
from .model.gatv2_encoder import GATv2Encoder
from .model.node_gnn import GSgnnNodeModel
from .model.node_glem import GLEM
from .model.edge_gnn import GSgnnEdgeModel
from .model.lp_gnn import GSgnnLinkPredictionModel
from .model.loss_func import (ClassifyLossFunc,
                              RegressionLossFunc,
                              ShrinkageLossFunc,
                              LinkPredictBCELossFunc,
                              WeightedLinkPredictBCELossFunc,
                              LinkPredictAdvBCELossFunc,
                              WeightedLinkPredictAdvBCELossFunc,
                              LinkPredictContrastiveLossFunc,
                              LinkPredictBPRLossFunc,
                              WeightedLinkPredictBPRLossFunc,
                              FocalLossFunc)

from .model.node_decoder import EntityClassifier, EntityRegression
from .model.edge_decoder import (DenseBiDecoder,
                                 MLPEdgeDecoder,
                                 MLPEFeatEdgeDecoder,
                                 EdgeRegression)
from .model.edge_decoder import (LinkPredictDotDecoder,
                                 LinkPredictDistMultDecoder,
                                 LinkPredictContrastiveDotDecoder,
                                 LinkPredictContrastiveDistMultDecoder,
                                 LinkPredictWeightedDotDecoder,
                                 LinkPredictWeightedDistMultDecoder,
                                 LinkPredictRotatEDecoder,
                                 LinkPredictContrastiveRotatEDecoder,
                                 LinkPredictWeightedRotatEDecoder,
                                 LinkPredictTransEDecoder,
                                 LinkPredictContrastiveTransEDecoder,
                                 LinkPredictWeightedTransEDecoder)
from .dataloading import (BUILTIN_LP_UNIFORM_NEG_SAMPLER,
                          BUILTIN_LP_JOINT_NEG_SAMPLER,
                          BUILTIN_LP_INBATCH_JOINT_NEG_SAMPLER,
                          BUILTIN_LP_LOCALUNIFORM_NEG_SAMPLER,
                          BUILTIN_LP_LOCALJOINT_NEG_SAMPLER,
                          BUILTIN_LP_ALL_ETYPE_UNIFORM_NEG_SAMPLER,
                          BUILTIN_LP_ALL_ETYPE_JOINT_NEG_SAMPLER,
                          BUILTIN_FAST_LP_UNIFORM_NEG_SAMPLER,
                          BUILTIN_FAST_LP_JOINT_NEG_SAMPLER,
                          BUILTIN_FAST_LP_LOCALUNIFORM_NEG_SAMPLER,
                          BUILTIN_FAST_LP_LOCALJOINT_NEG_SAMPLER)
from .dataloading import (FastGSgnnLinkPredictionDataLoader,
                          FastGSgnnLPJointNegDataLoader,
                          FastGSgnnLPLocalUniformNegDataLoader,
                          FastGSgnnLPLocalJointNegDataLoader,
                          GSgnnLinkPredictionDataLoader,
                          GSgnnLPJointNegDataLoader,
                          GSgnnLPLocalUniformNegDataLoader,
                          GSgnnLPLocalJointNegDataLoader,
                          GSgnnLPInBatchJointNegDataLoader,
                          GSgnnAllEtypeLPJointNegDataLoader,
                          GSgnnAllEtypeLinkPredictionDataLoader)
from .dataloading import (GSgnnLinkPredictionTestDataLoader,
                          GSgnnLinkPredictionJointTestDataLoader,
                          GSgnnLinkPredictionPredefinedTestDataLoader)

from .eval import (GSgnnClassificationEvaluator,
                   GSgnnRegressionEvaluator,
                   GSgnnRconstructFeatRegScoreEvaluator,
                   GSgnnPerEtypeLPEvaluator,
                   GSgnnLPEvaluator)

from .tracker import get_task_tracker_class

def initialize(
        ip_config=None,
        backend='gloo',
        local_rank=0,
        use_wholegraph=False,
        use_graphbolt=False,
    ):
    """ Initialize distributed training and inference context. For GraphStorm Standalone mode,
    no argument is needed. For Distributed mode, users need to provide an IP address list file.

    .. code::

        # Standalone mode
        import graphstorm as gs
        gs.initialize()

    .. code::

        # distributed mode
        import graphstorm as gs
        gs.initialize(ip_config="/tmp/ip_list.txt")

    Parameters
    ----------
    ip_config: str
        File path of the IP address file, e.g., `/tmp/ip_list.txt`
        Default: None.
    backend: str
        Torch distributed backend, e.g., ``gloo`` or ``nccl``.
        Default: ``gloo``.
    local_rank: int
        The local rank of the current process.
        Default: 0.
    use_wholegraph: bool
        Whether to use wholegraph for feature transfer.
        Default: False.
    use_graphbolt: bool
        Whether to use GraphBolt graph representation.
        Requires installed DGL version to be at least ``2.1.0``.
        Default: False.

        .. versionadded:: 0.4.0
    """
    dgl_version = importlib.metadata.version('dgl')
    if version.parse(dgl_version) >= version.parse("2.1.0"):
        dgl.distributed.initialize( # pylint: disable=unexpected-keyword-arg
            ip_config,
            net_type='socket',
            use_graphbolt=use_graphbolt,
        )
    else:
        if use_graphbolt:
            raise ValueError(
                f"use_graphbolt was 'true' but but DGL version was {dgl_version}. "
                "GraphBolt DGL initialization requires DGL version >= 2.1.0"
            )
        dgl.distributed.initialize(
            ip_config,
            net_type='socket',
        )
    assert th.cuda.is_available() or backend == "gloo", "Gloo backend required for a CPU setting."
    if ip_config is not None:
        th.distributed.init_process_group(backend=backend)
        # Use wholegraph for feature and label fetching
        if use_wholegraph:
            from .wholegraph import init_wholegraph
            init_wholegraph()

    sys_tracker.check("load DistDGL")
    device = setup_device(local_rank)
    sys_tracker.check(f"setup device on {device}")

def get_node_feat_size(g, node_feat_names):
    """ Get the overall feature size of each node type with feature names specified in the
    ``node_feat_names``. If a node type has multiple features, the returned feature size
    will be the sum of the sizes of these features for that node type. If a node type has
    multiple groups of features, it returns the sizes of different feature groups.

    .. versionchanged:: 0.5.0
        When node_feat_names is a dict, its value(s) can be a list of str or a list
        of FeatureGroups. The return value can be a dict of int or
        FeatureGroupSize, respectively.

    Parameters
    ----------
    g : DistGraph
        A DGL distributed graph.
    node_feat_names : str, or a dict
        The node feature names. A string indicates that all nodes share the same feature name.
        A dictionary indicates that each node type has different node feature names.
        When the value of a key (node type) is a list of strings, it indicates that
        the node type has only one group of features. When the value is a list
        of FeatureGroups, it indicates that the node type has more than one group
        of features, which will be encoded separately.

    Returns
    -------
    node_feat_size: dict of int or FeatureGroupSize
        The feature size for the node types and feature names specified in the
        ``node_feat_names``. If feature name is not specified, the feature size
        will be 0.
    """
    node_feat_size = {}
    for ntype in g.ntypes:
        # user can specify the name of the field
        if node_feat_names is None:
            feat_name = None
        elif isinstance(node_feat_names, dict) and ntype in node_feat_names:
            feat_name = node_feat_names[ntype]
        elif isinstance(node_feat_names, str):
            feat_name = node_feat_names
        else:
            feat_name = None

        if feat_name is None:
            node_feat_size[ntype] = 0
        elif isinstance(feat_name, str): # global feat_name
            # We force users to know which node type has node feature
            # This helps avoid unexpected training behavior.
            assert feat_name in g.nodes[ntype].data, \
                    f"Warning. The feature \"{feat_name}\" " \
                    f"does not exists for the node type \"{ntype}\"."
            node_feat_size[ntype] = int(np.prod(g.nodes[ntype].data[feat_name].shape[1:]))
        else:
            def get_fsize(feat_name, node_type):
                # We force users to know which node type has node feature
                # This helps avoid unexpected training behavior.
                assert feat_name in g.nodes[node_type].data, \
                        f"Warning. The feature \"{feat_name}\" " \
                        f"does not exists for the node type \"{node_type}\"."
                # TODO: we only allow an input node feature as a 2D tensor
                # Support 1D or nD when required.
                assert len(g.nodes[node_type].data[feat_name].shape) == 2, \
                    "Input node features should be 2D tensors"
                fsize = int(np.prod(g.nodes[node_type].data[feat_name].shape[1:]))

                return fsize

            assert isinstance(feat_name, list), \
                f"The feature name object of {ntype} must be either None, " \
                f"a string or a list, but get {type(feat_name)}"
            assert len(feat_name) > 0, \
                f"The feature name object of {ntype} should not be an empty list"

            if isinstance(feat_name[0], FeatureGroup):
                # There are feature group(s)
                feat_group_sizes = []
                for fname in feat_name:
                    # ntype has multiple feature groups
                    feat_group = fname.feature_group
                    assert len(feat_group) > 0, \
                        f"The feature group of {ntype} should not be empty"

                    fsize = 0
                    for f_name in feat_group:
                        fsize += get_fsize(f_name, ntype)
                    feat_group_sizes.append(fsize)
                node_feat_size[ntype] = FeatureGroupSize(
                    feature_group_sizes=feat_group_sizes)
            else:
                fsize = 0
                for fname in feat_name:
                    # Note(xiang): for backward compatibility,
                    # we do not change the data format
                    # of node_feat_size when ntype has
                    # only one feature group.
                    fsize += get_fsize(fname, ntype)
                node_feat_size[ntype] = fsize

    return node_feat_size

def get_edge_feat_size(g, edge_feat_names):
    """ Get the overall feature size of each edge type with feature names specified in the
    ``edge_feat_names``. If an edge type has multiple features, the returned feature size
    will be the sum of the sizes of these features for that edge type.

    .. versionadded:: 0.4.0
        Add the `get_edge_feat_size` in v0.4.0 to support edge features.

    Parameters
    ----------
    g : DistGraph
        The distributed graph.
    edge_feat_names : str, or dict of list of str
        The edge feature names.

    Returns
    -------
    edge_feat_size: dict of int
        The feature size for each edge type. If feature name is not specified, the feature size
        will be 0.
    """
    # check if edge types in edge_feat_names are in graph
    if edge_feat_names and isinstance(edge_feat_names, dict):
        for etype in edge_feat_names.keys():
            assert etype in list(g.canonical_etypes), \
                f"Graph data does not contain the specified edge type {etype}!, " + \
                "Please check the values of \'edge_feat_names\' variable."

    edge_feat_size = {}
    for canonical_etype in g.canonical_etypes:
        # user can specify the name of the field or do nothing
        if edge_feat_names is None:
            feat_name = None
        elif isinstance(edge_feat_names, dict) and canonical_etype in edge_feat_names:
            feat_name = edge_feat_names[canonical_etype]
        elif isinstance(edge_feat_names, str):
            feat_name = edge_feat_names
        else:
            feat_name = None

        if feat_name is None:
            edge_feat_size[canonical_etype] = 0
        elif isinstance(feat_name, str): # global feat_name for all edge types
            # We force users to know which edge type has edge feature
            # This helps avoid unexpected training behavior.
            assert feat_name in g.edges[canonical_etype].data, \
                    f"Warning. The feature \"{feat_name}\" " \
                    f"does not exists for the edge type \"{canonical_etype}\"."
            edge_feat_size[canonical_etype] = \
                np.prod(g.edges[canonical_etype].data[feat_name].shape[1:])
        else:
            edge_feat_size[canonical_etype] = 0
            for fname in feat_name:
                # We force users to know which node type has node feature
                # This helps avoid unexpected training behavior.
                assert fname in g.edges[canonical_etype].data, \
                        f"Warning. The feature \"{fname}\" " \
                        f"does not exist for the edge type \"{canonical_etype}\"."
                # TODO: we only allow an input node feature as a 2D tensor
                # Support 1D or nD when required.
                assert len(g.edges[canonical_etype].data[fname].shape) == 2, \
                    "Input edge features should be 2D tensors"
                fsize = np.prod(g.edges[canonical_etype].data[fname].shape[1:])
                edge_feat_size[canonical_etype] += fsize

    return edge_feat_size

def get_rel_names_for_reconstruct(g, reconstructed_embed_ntype, feat_size):
    """ Get the edge type list for reconstructing node features.

    Parameters
    ----------
    g : DistGraph
        A DGL distributed graph.
    reconstructed_embed_ntype : list of str
        The node types for which node features need to be reconstructed.
    feat_size : dict of int
        The feature size on each node type in the format of {"ntype": size}.

    Returns
    -------
    reconstruct_etypes: list of tuples
        The edge types whose destination nodes required for reconstructing node features.
    """
    etypes = g.canonical_etypes
    reconstruct_etypes = []
    for dst_ntype in reconstructed_embed_ntype:
        if feat_size[dst_ntype] > 0:
            logging.warning("Node %s already have features. " \
                    + "No need to reconstruct their features.", dst_ntype)
        for etype in etypes:
            src_type = etype[0]
            if etype[2] == dst_ntype and feat_size[src_type] > 0:
                reconstruct_etypes.append(etype)
    return reconstruct_etypes

def create_builtin_node_gnn_model(g, config, train_task):
    """ Create a GNN model for node prediction.

    Parameters
    ----------
    g: DGLGraph
        The graph used in training and testing
    config: GSConfig
        Configurations
    train_task : bool
        Whether this model is used for training.

    Returns
    -------
    GSgnnModel : The GNN model.
    """
    return create_builtin_node_model(g, config, train_task)

# pylint: disable=unused-argument
def create_builtin_reconstruct_nfeat_decoder(g, decoder_input_dim, config, train_task):
    """ create builtin node feature reconstruction decoder
        according to task config.

    Parameters
    ----------
    g: DGLGraph
        The graph data.
        Note(xiang): Make it consistent with create_builtin_edge_decoder.
        Reserved for future.
    decoder_input_dim: int
        Input dimension size of the decoder.
    config: GSConfig
        Configurations.
    train_task : bool
        Whether this model is used for training.

    Returns
    -------
    decoder: The node task decoder(s).
    loss_func: The loss function(s).
    """
    dropout = config.dropout if train_task else 0
    target_ntype = config.target_ntype
    reconstruct_feat = config.reconstruct_nfeat_name
    feat_dim = g.nodes[target_ntype].data[reconstruct_feat].shape[1]

    decoder = EntityRegression(decoder_input_dim,
                               dropout=dropout,
                               out_dim=feat_dim,
                               use_bias=config.decoder_bias)

    loss_func = RegressionLossFunc()
    return decoder, loss_func

# pylint: disable=unused-argument
def create_builtin_reconstruct_efeat_decoder(g, decoder_input_dim, config, train_task):
    """ create builtin edge feature reconstruction decoder
        according to task config

    Parameters
    ----------
    g: DGLGraph
        The graph data.
    decoder_input_dim: int
        Input dimension size of the decoder.
    config: GSConfig
        Configurations.
    train_task : bool
        Whether this model is used for training.

    Returns
    -------
    decoder: The edge feature reconstruction decoder(s).
    loss_func: The loss function(s).

    .. versionadded:: 0.4.0
    """
    dropout = config.dropout if train_task else 0
    # Only support one edge type per edge feature
    # reconstruction task.
    target_etype = config.target_etype[0]
    reconstruct_feat = config.reconstruct_efeat_name
    assert len(g.edges[target_etype].data[reconstruct_feat].shape) == 2, \
        "The edge feature {reconstruct_feat} of {target_etype} edges " \
        f"Must be a 2D tensor, but got {g.edges[target_etype].data[reconstruct_feat].shape}."
    feat_dim = g.edges[target_etype].data[reconstruct_feat].shape[1]

    decoder = EdgeRegression(decoder_input_dim,
                             target_etype=target_etype,
                             out_dim=feat_dim,
                             dropout=dropout,
                             use_bias=config.decoder_bias)

    loss_func = RegressionLossFunc()
    return decoder, loss_func

# pylint: disable=unused-argument
def create_builtin_node_decoder(g, decoder_input_dim, config, train_task):
    """ create builtin node decoder according to task config

    Parameters
    ----------
    g: DGLGraph
        The graph data.
        Note(xiang): Make it consistent with create_builtin_edge_decoder.
        Reserved for future.
    decoder_input_dim: int
        Input dimension size of the decoder
    config: GSConfig
        Configurations
    train_task : bool
        Whether this model is used for training.

    Returns
    -------
    decoder: The node task decoder(s)
    loss_func: The loss function(s)
    """
    dropout = config.dropout if train_task else 0
    if config.task_type == BUILTIN_TASK_NODE_CLASSIFICATION:
        if not isinstance(config.num_classes, dict):

            decoder_output_dim = config.num_classes
            if config.class_loss_func == BUILTIN_CLASS_LOSS_CROSS_ENTROPY:
                loss_func = ClassifyLossFunc(config.multilabel,
                                             config.multilabel_weights,
                                             config.imbalance_class_weights)
            elif config.class_loss_func == BUILTIN_CLASS_LOSS_FOCAL:
                # For backward compatibility, we allow the num_classes to be 1.
                # Users should set it to 2.
                assert config.num_classes in [1, 2], \
                    "Focal loss only works with binary classification." \
                    "num_classes should be set to 2."
                # set default value of alpha to 0.25 for focal loss
                # set default value of gamma to 2. for focal loss
                alpha = config.alpha if config.alpha is not None else 0.25
                gamma = config.gamma if config.gamma is not None else 2.
                loss_func = FocalLossFunc(alpha, gamma)
                # Focal loss expects 1-dimensional output
                decoder_output_dim = 1
            else:
                raise RuntimeError(
                    f"Unknown classification loss {config.class_loss_func}")


            decoder = EntityClassifier(decoder_input_dim,
                                       decoder_output_dim,
                                       config.multilabel,
                                       dropout=dropout,
                                       norm=config.decoder_norm,
                                       use_bias=config.decoder_bias)
        else:
            decoder = {}
            loss_func = {}
            for ntype in config.target_ntype:
                decoder[ntype] = EntityClassifier(decoder_input_dim,
                                                  config.num_classes[ntype],
                                                  config.multilabel[ntype],
                                                  dropout=dropout,
                                                  norm=config.decoder_norm,
                                                  use_bias=config.decoder_bias)

                if config.class_loss_func == BUILTIN_CLASS_LOSS_CROSS_ENTROPY:
                    loss_func[ntype] = ClassifyLossFunc(config.multilabel[ntype],
                                                        config.multilabel_weights[ntype],
                                                        config.imbalance_class_weights[ntype])
                elif config.class_loss_func == BUILTIN_CLASS_LOSS_FOCAL:
                    # set default value of alpha to 0.25 for focal loss
                    # set default value of gamma to 2. for focal loss
                    alpha = config.alpha if config.alpha is not None else 0.25
                    gamma = config.gamma if config.gamma is not None else 2.
                    loss_func[ntype] =  FocalLossFunc(alpha, gamma)
                else:
                    raise RuntimeError(
                        f"Unknown classification loss {config.class_loss_func}")
    elif config.task_type == BUILTIN_TASK_NODE_REGRESSION:
        decoder  = EntityRegression(decoder_input_dim,
                                    dropout=dropout,
                                    norm=config.decoder_norm,
                                    use_bias=config.decoder_bias)
        if config.regression_loss_func == BUILTIN_REGRESSION_LOSS_MSE:
            loss_func = RegressionLossFunc()
        elif config.regression_loss_func == BUILTIN_REGRESSION_LOSS_SHRINKAGE:
            # set default value of alpha to 10. for shrinkage loss
            # set default value of gamma to 0.2 for shrinkage loss
            alpha = config.alpha if config.alpha is not None else 10.
            gamma = config.gamma if config.gamma is not None else 0.2
            loss_func = ShrinkageLossFunc(alpha, gamma)
        else:
            raise RuntimeError(
                        f"Unknown regression loss {config.regression_loss_func}")
    else:
        raise ValueError('unknown node task: {}'.format(config.task_type))

    return decoder, loss_func


def create_builtin_node_model(g, config, train_task):
    """ Create a built-in model for node prediction.

    Parameters
    ----------
    g: DGLGraph
        The graph used in training and testing
    config: GSConfig
        Configurations
    train_task : bool
        Whether this model is used for training.

    Returns
    -------
    GSgnnModel : The GNN model.
    """
    if config.training_method["name"] == "glem":
        model = GLEM(config.alpha_l2norm, config.target_ntype, **config.training_method["kwargs"])
    elif config.training_method["name"] == "default":
        model = GSgnnNodeModel(config.alpha_l2norm)
    set_encoder(model, g, config, train_task)

    encoder_out_dims = model.gnn_encoder.out_dims \
        if model.gnn_encoder is not None \
            else model.node_input_encoder.out_dims
    decoder, loss_func = create_builtin_node_decoder(g, encoder_out_dims, config, train_task)
    model.set_decoder(decoder)
    model.set_loss_func(loss_func)

    if train_task:
        model.init_optimizer(lr=config.lr, sparse_optimizer_lr=config.sparse_optimizer_lr,
                             weight_decay=config.wd_l2norm,
                             lm_lr=config.lm_tune_lr)
    return model

def create_builtin_edge_gnn_model(g, config, train_task):
    """ Create a GNN model for edge prediction.

    Parameters
    ----------
    g: DGLGraph
        The graph used in training and testing
    config: GSConfig
        Configurations
    train_task : bool
        Whether this model is used for training.

    Returns
    -------
    GSgnnModel : The GNN model.
    """
    return create_builtin_edge_model(g, config, train_task)

def create_builtin_edge_decoder(g, decoder_input_dim, config, train_task):
    """ create builtin edge decoder according to task config

    Parameters
    ----------
    g: DGLGraph
        The graph data.
    decoder_input_dim: int
        Input dimension size of the decoder.
    config: GSConfig
        Configurations.
    train_task : bool
        Whether this model is used for training.

    Returns
    -------
    decoder: The node task decoder(s)
    loss_func: The loss function(s)
    """
    dropout = config.dropout if train_task else 0


    if config.task_type == BUILTIN_TASK_EDGE_CLASSIFICATION:

        num_classes = config.num_classes

        # Focal loss expects 1-dimensional output
        if config.class_loss_func == BUILTIN_CLASS_LOSS_FOCAL:
            # For backward compatibility, we allow the num_classes to be 1.
            # Users should set it to 2.
            assert num_classes in [1, 2], (
                "Focal loss only works with binary classification. "
                "num_classes should be set to 2."
            )
            decoder_output_dim = 1
        else:
            decoder_output_dim = num_classes

        decoder_type = config.decoder_type
        # TODO(zhengda) we should support multiple target etypes
        target_etype = config.target_etype[0]
        if decoder_type == "DenseBiDecoder":
            num_decoder_basis = config.num_decoder_basis
            assert config.num_ffn_layers_in_decoder == 0, \
                "DenseBiDecoder does not support adding extra feedforward neural network layers" \
                "You can increases num_basis to increase the parameter size."
            decoder = DenseBiDecoder(in_units=decoder_input_dim,
                                     num_classes=decoder_output_dim,
                                     multilabel=config.multilabel,
                                     num_basis=num_decoder_basis,
                                     dropout_rate=dropout,
                                     regression=False,
                                     target_etype=target_etype,
                                     norm=config.decoder_norm,
                                     use_bias=config.decoder_bias)
        elif decoder_type == "MLPDecoder":
            decoder = MLPEdgeDecoder(decoder_input_dim,
                                     out_dim=decoder_output_dim,
                                     multilabel=config.multilabel,
                                     target_etype=target_etype,
                                     num_ffn_layers=config.num_ffn_layers_in_decoder,
                                     norm=config.decoder_norm,
                                     use_bias=config.decoder_bias)
        elif decoder_type == "MLPEFeatEdgeDecoder":
            decoder_edge_feat = config.decoder_edge_feat
            assert decoder_edge_feat is not None, \
                "decoder-edge-feat must be provided when " \
                "decoder_type == MLPEFeatEdgeDecoder"
            # We need to get the edge_feat input dim.
            if isinstance(decoder_edge_feat, str):
                assert decoder_edge_feat in g.edges[target_etype].data
                feat_dim = g.edges[target_etype].data[decoder_edge_feat].shape[-1]
            else:
                feat_dim = sum(
                    g.edges[target_etype].data[fname].shape[-1] \
                    for fname in decoder_edge_feat[target_etype]
                )

            decoder = MLPEFeatEdgeDecoder(
                h_dim=decoder_input_dim,
                feat_dim=feat_dim,
                out_dim=decoder_output_dim,
                multilabel=config.multilabel,
                target_etype=target_etype,
                dropout=config.dropout,
                num_ffn_layers=config.num_ffn_layers_in_decoder,
                norm=config.decoder_norm,
                use_bias=config.decoder_bias)
        else:
            assert False, f"decoder {decoder_type} is not supported."

        if config.class_loss_func == BUILTIN_CLASS_LOSS_CROSS_ENTROPY:
            loss_func = ClassifyLossFunc(config.multilabel,
                                         config.multilabel_weights,
                                         config.imbalance_class_weights)
        elif config.class_loss_func == BUILTIN_CLASS_LOSS_FOCAL:
            # set default value of alpha to 0.25 for focal loss
            # set default value of gamma to 2. for focal loss
            alpha = config.alpha if config.alpha is not None else 0.25
            gamma = config.gamma if config.gamma is not None else 2.
            loss_func = FocalLossFunc(alpha, gamma)
        else:
            raise RuntimeError(
                f"Unknown classification loss {config.class_loss_func}")

    elif config.task_type == BUILTIN_TASK_EDGE_REGRESSION:
        decoder_type = config.decoder_type
        dropout = config.dropout if train_task else 0
        # TODO(zhengda) we should support multiple target etypes
        target_etype = config.target_etype[0]
        if decoder_type == "DenseBiDecoder":
            num_decoder_basis = config.num_decoder_basis
            decoder = DenseBiDecoder(decoder_input_dim,
                                     1,
                                     num_basis=num_decoder_basis,
                                     multilabel=False,
                                     target_etype=target_etype,
                                     dropout_rate=dropout,
                                     regression=True,
                                     norm=config.decoder_norm,
                                     use_bias=config.decoder_bias)
        elif decoder_type == "MLPDecoder":
            decoder = MLPEdgeDecoder(decoder_input_dim,
                                     1,
                                     multilabel=False,
                                     target_etype=target_etype,
                                     regression=True,
                                     num_ffn_layers=config.num_ffn_layers_in_decoder,
                                     norm=config.decoder_norm,
                                     use_bias=config.decoder_bias)
        elif decoder_type == "MLPEFeatEdgeDecoder":
            decoder_edge_feat = config.decoder_edge_feat
            assert decoder_edge_feat is not None, \
                "decoder-edge-feat must be provided when " \
                "decoder_type == MLPEFeatEdgeDecoder"
            # We need to get the edge_feat input dim.
            if isinstance(decoder_edge_feat, str):
                assert decoder_edge_feat in g.edges[target_etype].data
                feat_dim = g.edges[target_etype].data[decoder_edge_feat].shape[-1]
            else:
                feat_dim = sum(
                    g.edges[target_etype].data[fname].shape[-1] \
                    for fname in decoder_edge_feat[target_etype]
                )

            decoder = MLPEFeatEdgeDecoder(
                h_dim=decoder_input_dim,
                feat_dim=feat_dim,
                out_dim=1,
                multilabel=False,
                target_etype=target_etype,
                dropout=config.dropout,
                regression=True,
                num_ffn_layers=config.num_ffn_layers_in_decoder,
                norm=config.decoder_norm,
                use_bias=config.decoder_bias)
        else:
            assert False, "decoder not supported"

        if config.regression_loss_func == BUILTIN_REGRESSION_LOSS_MSE:
            loss_func = RegressionLossFunc()
        elif config.regression_loss_func == BUILTIN_REGRESSION_LOSS_SHRINKAGE:
            # set default value of alpha to 10. for shrinkage loss
            # set default value of gamma to 0.2 for shrinkage loss
            alpha = config.alpha if config.alpha is not None else 10.
            gamma = config.gamma if config.gamma is not None else 0.2
            loss_func = ShrinkageLossFunc(alpha, gamma)
        else:
            raise RuntimeError(
                        f"Unknown regression loss {config.regression_loss_func}")
    else:
        raise ValueError('unknown node task: {}'.format(config.task_type))
    return decoder, loss_func

def create_builtin_edge_model(g, config, train_task):
    """ Create a model for edge prediction.

    Parameters
    ----------
    g: DGLGraph
        The graph used in training and testing
    config: GSConfig
        Configurations
    train_task : bool
        Whether this model is used for training.

    Returns
    -------
    GSgnnModel : The GNN model.
    """
    model = GSgnnEdgeModel(config.alpha_l2norm)
    set_encoder(model, g, config, train_task)
    encoder_out_dims = model.gnn_encoder.out_dims \
        if model.gnn_encoder is not None \
            else model.node_input_encoder.out_dims
    decoder, loss_func = create_builtin_edge_decoder(g, encoder_out_dims, config, train_task)
    model.set_decoder(decoder)
    model.set_loss_func(loss_func)

    if train_task:
        model.init_optimizer(lr=config.lr, sparse_optimizer_lr=config.sparse_optimizer_lr,
                             weight_decay=config.wd_l2norm,
                             lm_lr=config.lm_tune_lr)
    return model

def create_builtin_lp_gnn_model(g, config, train_task):
    """ Create a GNN model for link prediction.

    Parameters
    ----------
    g: DGLGraph
        The graph used in training and testing
    config: GSConfig
        Configurations
    train_task : bool
        Whether this model is used for training.

    Returns
    -------
    GSgnnModel : The GNN model.
    """
    return create_builtin_lp_model(g, config, train_task)

# pylint: disable=unused-argument
def create_builtin_lp_decoder(g, decoder_input_dim, config, train_task):
    """ create builtin link prediction decoder according to task config.

    .. versionchanged:: 0.4.1
        Add bayesian personalized ranking loss support.

    Parameters
    ----------
    g: DGLGraph
        The graph data.
    decoder_input_dim: int
        Input dimension size of the decoder.
    config: GSConfig
        Configurations.
    train_task : bool
        Whether this model is used for training.

    Returns
    -------
    decoder: The node task decoder(s)
    loss_func: The loss function(s)
    """
    if config.decoder_norm is not None:
        # TODO: Support decoder norm for lp decoders when required.
        logging.warning("Decoder norm (batch norm or layer norm) is not supported"
                        "for link prediction decoders.")
    if config.lp_decoder_type == BUILTIN_LP_DOT_DECODER:
        # if the training set only contains one edge type or it is specified in the arguments,
        # we use dot product as the score function.
        if get_rank() == 0:
            logging.debug('use dot product for single-etype task.')
            logging.debug("Using inner product objective for supervision")
        if config.lp_edge_weight_for_loss is None:
            decoder = LinkPredictContrastiveDotDecoder(decoder_input_dim) \
                if config.lp_loss_func == BUILTIN_LP_LOSS_CONTRASTIVELOSS else \
                LinkPredictDotDecoder(decoder_input_dim)
        else:
            decoder = LinkPredictWeightedDotDecoder(decoder_input_dim,
                                                    config.lp_edge_weight_for_loss)
    elif config.lp_decoder_type == BUILTIN_LP_DISTMULT_DECODER:
        if get_rank() == 0:
            logging.debug("Using distmult objective for supervision")

        # default gamma for distmult is 12.
        gamma = config.gamma if config.gamma is not None else 12.
        if config.lp_edge_weight_for_loss is None:
            decoder = LinkPredictContrastiveDistMultDecoder(g.canonical_etypes,
                                                            decoder_input_dim,
                                                            gamma) \
                if config.lp_loss_func == BUILTIN_LP_LOSS_CONTRASTIVELOSS else \
                LinkPredictDistMultDecoder(g.canonical_etypes,
                                           decoder_input_dim,
                                           gamma)
        else:
            decoder = LinkPredictWeightedDistMultDecoder(g.canonical_etypes,
                                                         decoder_input_dim,
                                                         gamma,
                                                         config.lp_edge_weight_for_loss)
    elif config.lp_decoder_type == BUILTIN_LP_ROTATE_DECODER:
        if get_rank() == 0:
            logging.debug("Using RotatE objective for supervision")

        # default gamma for RotatE is 12.
        gamma = config.gamma if config.gamma is not None else 12.
        if config.lp_edge_weight_for_loss is None:
            decoder = LinkPredictContrastiveRotatEDecoder(g.canonical_etypes,
                                                          decoder_input_dim,
                                                          gamma) \
                if config.lp_loss_func == BUILTIN_LP_LOSS_CONTRASTIVELOSS else \
                LinkPredictRotatEDecoder(g.canonical_etypes,
                                         decoder_input_dim,
                                         gamma)
        else:
            decoder = LinkPredictWeightedRotatEDecoder(g.canonical_etypes,
                                                       decoder_input_dim,
                                                       gamma,
                                                       config.lp_edge_weight_for_loss)
    elif config.lp_decoder_type in [BUILTIN_LP_TRANSE_L1_DECODER, BUILTIN_LP_TRANSE_L2_DECODER]:
        if get_rank() == 0:
            logging.debug("Using TransE objective for supervision")

        # default gamma for TransE is 12.
        gamma = config.gamma if config.gamma is not None else 12.

        score_norm = 'l1' if config.lp_decoder_type == BUILTIN_LP_TRANSE_L1_DECODER else 'l2'
        if config.lp_edge_weight_for_loss is None:
            decoder = LinkPredictContrastiveTransEDecoder(g.canonical_etypes,
                                                          decoder_input_dim,
                                                          gamma,
                                                          score_norm) \
                if config.lp_loss_func == BUILTIN_LP_LOSS_CONTRASTIVELOSS else \
                LinkPredictTransEDecoder(g.canonical_etypes,
                                         decoder_input_dim,
                                         gamma,
                                         score_norm)
        else:
            decoder = LinkPredictWeightedTransEDecoder(g.canonical_etypes,
                                                       decoder_input_dim,
                                                       gamma,
                                                       score_norm,
                                                       config.lp_edge_weight_for_loss)
    else:
        raise RuntimeError(
            f"Unknown link prediction decoder type {config.lp_decoder_type}")

    if config.lp_loss_func == BUILTIN_LP_LOSS_CONTRASTIVELOSS:
        loss_func = LinkPredictContrastiveLossFunc(config.contrastive_loss_temperature)
    elif config.lp_loss_func == BUILTIN_LP_LOSS_CROSS_ENTROPY:
        if config.lp_edge_weight_for_loss is None:
            if config.adversarial_temperature is None:
                loss_func = LinkPredictBCELossFunc()
            else:
                loss_func = LinkPredictAdvBCELossFunc(config.adversarial_temperature)
        else:
            if config.adversarial_temperature is None:
                loss_func = WeightedLinkPredictBCELossFunc()
            else:
                loss_func = WeightedLinkPredictAdvBCELossFunc(config.adversarial_temperature)
    elif config.lp_loss_func == BUILTIN_LP_LOSS_BPR:
        # bayesian personalized ranking loss
        if config.lp_edge_weight_for_loss is None:
            loss_func = LinkPredictBPRLossFunc()
        else:
            loss_func = WeightedLinkPredictBPRLossFunc()
    else:
        raise TypeError(f"Unknown link prediction loss function {config.lp_loss_func}")

    return decoder, loss_func

def create_builtin_lp_model(g, config, train_task):
    """ Create a model for link prediction.

    Parameters
    ----------
    g: DGLGraph
        The graph used in training and testing
    config: GSConfig
        Configurations
    train_task : bool
        Whether this model is used for training.

    Returns
    -------
    GSgnnModel : The model.
    """
    model = GSgnnLinkPredictionModel(config.alpha_l2norm,
                                     config.lp_embed_normalizer)
    set_encoder(model, g, config, train_task)
    num_train_etype = len(config.train_etype) \
        if config.train_etype is not None \
        else len(g.canonical_etypes) # train_etype is None, every etype is used for training
    # For backword compatibility, we add this check.
    # if train etype is 1, There is no need to use DistMult
    assert num_train_etype > 1 or config.lp_decoder_type == BUILTIN_LP_DOT_DECODER, \
            "If number of train etype is 1, please use dot product"
    out_dims = model.gnn_encoder.out_dims \
                    if model.gnn_encoder is not None \
                    else model.node_input_encoder.out_dims
    decoder, loss_func = create_builtin_lp_decoder(g, out_dims, config, train_task)

    model.set_decoder(decoder)
    model.set_loss_func(loss_func)

    if train_task:
        model.init_optimizer(lr=config.lr, sparse_optimizer_lr=config.sparse_optimizer_lr,
                             weight_decay=config.wd_l2norm,
                             lm_lr=config.lm_tune_lr)
    return model

def set_encoder(model, g, config, train_task):
    """ Create GNN encoder.

    Parameters
    ----------
    g: DGLGraph
        The graph used in training and testing
    config: GSConfig
        Configurations
    train_task : bool
        Whether this model is used for training.
    """
    # Set input layer
    node_feat_size = get_node_feat_size(g, config.node_feat_name)
    reconstruct_feats = len(config.construct_feat_ntype) > 0
    model_encoder_type = config.model_encoder_type
    if config.node_lm_configs is not None:
        emb_path = os.path.join(os.path.dirname(config.part_config),
                "cached_embs") if config.cache_lm_embed else None
        if model_encoder_type == "lm":
            # only use language model(s) as input layer encoder(s)
            node_encoder = GSPureLMNodeInputLayer(g, config.node_lm_configs,
                                                  num_train=config.lm_train_nodes,
                                                  lm_infer_batch_size=config.lm_infer_batch_size,
                                                  cached_embed_path=emb_path,
                                                  wg_cached_embed=config.use_wholegraph_embed)
        else:
            node_encoder = GSLMNodeEncoderInputLayer(g, config.node_lm_configs,
                                                    node_feat_size, config.hidden_size,
                                                    num_train=config.lm_train_nodes,
                                                    lm_infer_batch_size=config.lm_infer_batch_size,
                                                    dropout=config.dropout,
                                                    use_node_embeddings=config.use_node_embeddings,
                                                    cached_embed_path=emb_path,
                                                    wg_cached_embed=config.use_wholegraph_embed,
                                                    force_no_embeddings=config.construct_feat_ntype
                                                    )
    else:
        node_encoder = GSNodeEncoderInputLayer(g, node_feat_size, config.hidden_size,
                                            dropout=config.dropout,
                                            activation=config.input_activate,
                                            use_node_embeddings=config.use_node_embeddings,
                                            force_no_embeddings=config.construct_feat_ntype,
                                            num_ffn_layers_in_input=config.num_ffn_layers_in_input,
                                            use_wholegraph_sparse_emb=config.use_wholegraph_embed)
        # set edge encoder input layer no matter if having edge feature names or not
        # TODO: add support of languange models and GLEM
        edge_feat_size = get_edge_feat_size(g, config.edge_feat_name)
        edge_encoder = GSEdgeEncoderInputLayer(g, edge_feat_size, config.hidden_size,
                                        dropout=config.dropout,
                                        activation=config.input_activate,
                                        num_ffn_layers_in_input=config.num_ffn_layers_in_input)
        model.set_edge_input_encoder(edge_encoder)

    # The number of feature dimensions can change. For example, the feature dimensions
    # of BERT embeddings are determined when the input encoder is created.
    node_feat_size = node_encoder.in_dims
    model.set_node_input_encoder(node_encoder)

    # Set GNN encoders
    dropout = config.dropout if train_task else 0
    out_emb_size = config.out_emb_size if config.out_emb_size else config.hidden_size

    if model_encoder_type in ("mlp", "lm"):
        # Only input encoder is used
        assert config.num_layers == 0, "No GNN layers"
        gnn_encoder = None
    elif model_encoder_type == "rgcn":
        num_bases = config.num_bases
        # we need to set the num_layers -1 because there is an output layer
        # that is hard coded.
        gnn_encoder = RelationalGCNEncoder(g,
                                           config.hidden_size, out_emb_size,
                                           num_bases=num_bases,
                                           num_hidden_layers=config.num_layers -1,
                                           edge_feat_name=config.edge_feat_name,
                                           edge_feat_mp_op=config.edge_feat_mp_op,
                                           dropout=dropout,
                                           use_self_loop=config.use_self_loop,
                                           num_ffn_layers_in_gnn=config.num_ffn_layers_in_gnn,
                                           norm=config.gnn_norm)
    elif model_encoder_type == "rgat":
        # we need to set the num_layers -1 because there is an output layer that is hard coded.
        gnn_encoder = RelationalGATEncoder(g,
                                           config.hidden_size,
                                           out_emb_size,
                                           num_heads=config.num_heads,
                                           edge_feat_name=config.edge_feat_name,
                                           edge_feat_mp_op=config.edge_feat_mp_op,
                                           num_hidden_layers=config.num_layers -1,
                                           dropout=dropout,
                                           use_self_loop=config.use_self_loop,
                                           num_ffn_layers_in_gnn=config.num_ffn_layers_in_gnn,
                                           norm=config.gnn_norm)
    elif model_encoder_type == "hgt":
        # we need to set the num_layers -1 because there is an output layer that is hard coded.
        gnn_encoder = HGTEncoder(g,
                                 config.hidden_size,
                                 out_emb_size,
                                 num_hidden_layers=config.num_layers -1,
                                 num_heads=config.num_heads,
                                 edge_feat_name=config.edge_feat_name,
                                 edge_feat_mp_op=config.edge_feat_mp_op,
                                 dropout=dropout,
                                 norm=config.gnn_norm,
                                 num_ffn_layers_in_gnn=config.num_ffn_layers_in_gnn)
    elif model_encoder_type == "sage":
        # we need to check if the graph is homogeneous
        assert check_homo(g), \
            'The graph is not a homogeneous graph, can not use sage model encoder'
        # we need to set the num_layers -1 because there is an output layer that is hard coded.
        gnn_encoder = SAGEEncoder(h_dim=config.hidden_size,
                                  out_dim=out_emb_size,
                                  num_hidden_layers=config.num_layers - 1,
                                  dropout=dropout,
                                  aggregator_type='pool',
                                  num_ffn_layers_in_gnn=config.num_ffn_layers_in_gnn,
                                  norm=config.gnn_norm)
    elif model_encoder_type == "gat":
        # we need to check if the graph is homogeneous
        assert check_homo(g), \
            'The graph is not a homogeneous graph, can not use gat model encoder'
        gnn_encoder = GATEncoder(h_dim=config.hidden_size,
                                 out_dim=out_emb_size,
                                 num_heads=config.num_heads,
                                 num_hidden_layers=config.num_layers -1,
                                 dropout=dropout,
                                 num_ffn_layers_in_gnn=config.num_ffn_layers_in_gnn)
    elif model_encoder_type == "gatv2":
        # we need to check if the graph is homogeneous
        assert check_homo(g), \
            'The graph is not a homogeneous graph, can not use gatv2 model encoder'
        gnn_encoder = GATv2Encoder(h_dim=config.hidden_size,
                                   out_dim=out_emb_size,
                                   num_heads=config.num_heads,
                                   num_hidden_layers=config.num_layers -1,
                                   dropout=dropout,
                                   num_ffn_layers_in_gnn=config.num_ffn_layers_in_gnn)
    else:
        assert False, "Unknown gnn model type {}".format(model_encoder_type)

    # Check use edge feature and GNN encoder capacity
    assert (config.edge_feat_name is None) or \
                (config.edge_feat_name is not None and gnn_encoder.is_support_edge_feat()), \
                    f'The \"{gnn_encoder.__class__.__name__}\" encoder dose not support ' + \
                     'edge feature in this version. Please check GraphStorm documentations ' + \
                     'to find gnn encoders that support edge features, e.g., \"rgcn\".'

    if reconstruct_feats:
        rel_names = get_rel_names_for_reconstruct(g, config.construct_feat_ntype, node_feat_size)
        dst_types = {rel_name[2] for rel_name in rel_names}
        for ntype in config.construct_feat_ntype:
            assert ntype in dst_types, \
                    f"We cannot reconstruct features of node {ntype} " \
                    + "probably because their neighbors don't have features."
        assert config.construct_feat_encoder == "rgcn", \
                "We only support RGCN for reconstructing node features."
        input_gnn = RelGraphConvLayer(config.hidden_size, out_emb_size,
                                      rel_names, len(rel_names),
                                      self_loop=False, # We should disable self loop so that
                                                       # the encoder doesn't use dest node
                                                       # features.
                                      activation=F.relu,
                                      num_ffn_layers_in_gnn=config.num_ffn_layers_in_input)
        gnn_encoder = GNNEncoderWithReconstructedEmbed(gnn_encoder, input_gnn, rel_names)
    model.set_gnn_encoder(gnn_encoder)

def check_homo(g):
    """ Check if it is a valid homogeneous graph

    Parameters
    ----------
    g: DGLGraph
        The graph used in training and testing
    """
    if g.ntypes == [DEFAULT_NTYPE] and g.etypes == [DEFAULT_ETYPE[1]]:
        return True
    return False


def create_builtin_task_tracker(config):
    """ Create a builtin task tracker

    Parameters
    ----------
    config: GSConfig
        Configurations
    """
    task_tracker = config.task_tracker
    log_dir = config.task_tracker_logpath
    tracker_class = get_task_tracker_class(task_tracker)
    return tracker_class(log_report_frequency=config.eval_frequency,
                         log_dir=log_dir)

def get_builtin_lp_eval_dataloader_class(config):
    """ Return a builtin link prediction evaluation dataloader
        based on input config

    Parameters
    ----------
    config: GSConfig
        Configurations
    """
    test_dataloader_cls = None
    if config.eval_etypes_negative_dstnode is not None:
        test_dataloader_cls = GSgnnLinkPredictionPredefinedTestDataLoader
    elif config.eval_negative_sampler == BUILTIN_LP_UNIFORM_NEG_SAMPLER:
        test_dataloader_cls = GSgnnLinkPredictionTestDataLoader
    elif config.eval_negative_sampler == BUILTIN_LP_JOINT_NEG_SAMPLER:
        test_dataloader_cls = GSgnnLinkPredictionJointTestDataLoader
    else:
        raise ValueError('Unknown test negative sampler.'
            'Supported test negative samplers include '
            f'[{BUILTIN_LP_UNIFORM_NEG_SAMPLER}, {BUILTIN_LP_JOINT_NEG_SAMPLER}]')
    return test_dataloader_cls

def get_builtin_lp_train_dataloader_class(config):
    """ Return a builtin link prediction training dataloader
        based on input config

    Parameters
    ----------
    config: GSConfig
        Configurations
    """
    dataloader_cls = None
    if config.train_negative_sampler == BUILTIN_LP_UNIFORM_NEG_SAMPLER:
        dataloader_cls = GSgnnLinkPredictionDataLoader
    elif config.train_negative_sampler == BUILTIN_LP_JOINT_NEG_SAMPLER:
        dataloader_cls = GSgnnLPJointNegDataLoader
    elif config.train_negative_sampler == BUILTIN_LP_INBATCH_JOINT_NEG_SAMPLER:
        dataloader_cls = GSgnnLPInBatchJointNegDataLoader
    elif config.train_negative_sampler == BUILTIN_LP_LOCALUNIFORM_NEG_SAMPLER:
        dataloader_cls = GSgnnLPLocalUniformNegDataLoader
    elif config.train_negative_sampler == BUILTIN_LP_LOCALJOINT_NEG_SAMPLER:
        dataloader_cls = GSgnnLPLocalJointNegDataLoader
    elif config.train_negative_sampler == BUILTIN_LP_ALL_ETYPE_UNIFORM_NEG_SAMPLER:
        dataloader_cls = GSgnnAllEtypeLinkPredictionDataLoader
    elif config.train_negative_sampler == BUILTIN_LP_ALL_ETYPE_JOINT_NEG_SAMPLER:
        dataloader_cls = GSgnnAllEtypeLPJointNegDataLoader
    elif config.train_negative_sampler == BUILTIN_FAST_LP_UNIFORM_NEG_SAMPLER:
        dataloader_cls = FastGSgnnLinkPredictionDataLoader
    elif config.train_negative_sampler == BUILTIN_FAST_LP_JOINT_NEG_SAMPLER:
        dataloader_cls = FastGSgnnLPJointNegDataLoader
    elif config.train_negative_sampler == BUILTIN_FAST_LP_LOCALUNIFORM_NEG_SAMPLER:
        dataloader_cls = FastGSgnnLPLocalUniformNegDataLoader
    elif config.train_negative_sampler == BUILTIN_FAST_LP_LOCALJOINT_NEG_SAMPLER:
        dataloader_cls = FastGSgnnLPLocalJointNegDataLoader
    else:
        raise ValueError('Unknown negative sampler')

    return dataloader_cls

def create_task_decoder(task_info, g, decoder_input_dim, train_task):
    """ Create a task decoder according to task_info.

    Parameters
    ----------
    task_info: TaskInfo
        Task info.
    g: Dist DGLGraph
        Graph
    decoder_input_dim: int
        The dimension of the input embedding of the decoder
    train_task: bool
        Whether the task is a training task

    Return
    ------
    decoder: The task decoder
    loss_func: The loss function
    """
    if task_info.task_type in [BUILTIN_TASK_NODE_CLASSIFICATION, BUILTIN_TASK_NODE_REGRESSION]:
        return create_builtin_node_decoder(g, decoder_input_dim, task_info.task_config, train_task)
    elif task_info.task_type in [BUILTIN_TASK_EDGE_CLASSIFICATION, BUILTIN_TASK_EDGE_REGRESSION]:
        return create_builtin_edge_decoder(g, decoder_input_dim, task_info.task_config, train_task)
    elif task_info.task_type in [BUILTIN_TASK_LINK_PREDICTION]:
        return create_builtin_lp_decoder(g, decoder_input_dim, task_info.task_config, train_task)
    elif task_info.task_type in [BUILTIN_TASK_RECONSTRUCT_NODE_FEAT]:
        return create_builtin_reconstruct_nfeat_decoder(
            g, decoder_input_dim, task_info.task_config, train_task)
    elif task_info.task_type in [BUILTIN_TASK_RECONSTRUCT_EDGE_FEAT]:
        return create_builtin_reconstruct_efeat_decoder(
            g, decoder_input_dim, task_info.task_config, train_task)
    else:
        raise TypeError(f"Unknown task type {task_info.task_type}")

def create_evaluator(task_info):
    """ Create task specific evaluator according to task_info for multi-task learning.

    Parameters
    ----------
    task_info: TaskInfo
        Task info.

    Return
    ------
    Evaluator
    """
    config = task_info.task_config
    if task_info.task_type in [BUILTIN_TASK_NODE_CLASSIFICATION]:
        assert isinstance(config.multilabel, bool), \
            "In multi-task learning, we define one task at one time." \
            "But here, the task config is expecting to define multiple " \
            "tasks as config.multilabel is not a single boolean " \
            f'but {config.multilabel}.'
        return GSgnnClassificationEvaluator(config.eval_frequency,
                                            config.eval_metric,
                                            config.multilabel,
                                            config.use_early_stop,
                                            config.early_stop_burnin_rounds,
                                            config.early_stop_rounds,
                                            config.early_stop_strategy)
    elif task_info.task_type in [BUILTIN_TASK_NODE_REGRESSION]:
        return GSgnnRegressionEvaluator(config.eval_frequency,
                                        config.eval_metric,
                                        config.use_early_stop,
                                        config.early_stop_burnin_rounds,
                                        config.early_stop_rounds,
                                        config.early_stop_strategy)
    elif task_info.task_type in [BUILTIN_TASK_EDGE_CLASSIFICATION]:
        return GSgnnClassificationEvaluator(config.eval_frequency,
                                            config.eval_metric,
                                            config.multilabel,
                                            config.use_early_stop,
                                            config.early_stop_burnin_rounds,
                                            config.early_stop_rounds,
                                            config.early_stop_strategy)
    elif task_info.task_type in [BUILTIN_TASK_EDGE_REGRESSION]:
        return GSgnnRegressionEvaluator(config.eval_frequency,
                                        config.eval_metric,
                                        config.use_early_stop,
                                        config.early_stop_burnin_rounds,
                                        config.early_stop_rounds,
                                        config.early_stop_strategy)
    elif task_info.task_type in [BUILTIN_TASK_LINK_PREDICTION]:
        if config.report_eval_per_type:
            return GSgnnPerEtypeLPEvaluator(eval_frequency=config.eval_frequency,
                                    eval_metric_list=config.eval_metric,
                                    major_etype=config.model_select_etype,
                                    use_early_stop=config.use_early_stop,
                                    early_stop_burnin_rounds=config.early_stop_burnin_rounds,
                                    early_stop_rounds=config.early_stop_rounds,
                                    early_stop_strategy=config.early_stop_strategy)
        else:
            return GSgnnLPEvaluator(eval_frequency=config.eval_frequency,
                                    eval_metric_list=config.eval_metric,
                                    use_early_stop=config.use_early_stop,
                                    early_stop_burnin_rounds=config.early_stop_burnin_rounds,
                                    early_stop_rounds=config.early_stop_rounds,
                                    early_stop_strategy=config.early_stop_strategy)
    elif task_info.task_type in [BUILTIN_TASK_RECONSTRUCT_NODE_FEAT,
                                 BUILTIN_TASK_RECONSTRUCT_EDGE_FEAT]:
        return GSgnnRconstructFeatRegScoreEvaluator(
            config.eval_frequency,
            config.eval_metric,
            config.use_early_stop,
            config.early_stop_burnin_rounds,
            config.early_stop_rounds,
            config.early_stop_strategy)
    return None

def create_lp_evaluator(config):
    """ Create LP specific evaluator.

        Parameters
        ----------
        config: GSConfig
            Configuration.

        Return
        ------
        Evaluator: A link prediction evaluator
    """
    assert all(
        (x.startswith(SUPPORTED_HIT_AT_METRICS) or x in SUPPORTED_LINK_PREDICTION_METRICS)
            for x in config.eval_metric), (
        "Invalid LP evaluation metrics. "
        f"GraphStorm only supports {SUPPORTED_LINK_PREDICTION_METRICS} as metrics "
        f"for link prediction, got {config.eval_metric}")

    if config.report_eval_per_type:
        return GSgnnPerEtypeLPEvaluator(eval_frequency=config.eval_frequency,
                                eval_metric_list=config.eval_metric,
                                major_etype=config.model_select_etype,
                                use_early_stop=config.use_early_stop,
                                early_stop_burnin_rounds=config.early_stop_burnin_rounds,
                                early_stop_rounds=config.early_stop_rounds,
                                early_stop_strategy=config.early_stop_strategy)
    else:
        return GSgnnLPEvaluator(eval_frequency=config.eval_frequency,
                                eval_metric_list=config.eval_metric,
                                use_early_stop=config.use_early_stop,
                                early_stop_burnin_rounds=config.early_stop_burnin_rounds,
                                early_stop_rounds=config.early_stop_rounds,
                                early_stop_strategy=config.early_stop_strategy)<|MERGE_RESOLUTION|>--- conflicted
+++ resolved
@@ -50,16 +50,10 @@
                      BUILTIN_CLASS_LOSS_FOCAL,
                      BUILTIN_REGRESSION_LOSS_MSE,
                      BUILTIN_REGRESSION_LOSS_SHRINKAGE)
-<<<<<<< HEAD
 from .config import (FeatureGroup,
                      FeatureGroupSize)
-from .eval.eval_func import (
-    SUPPORTED_HIT_AT_METRICS,
-    SUPPORTED_LINK_PREDICTION_METRICS)
-=======
 from .eval.eval_func import (SUPPORTED_HIT_AT_METRICS,
                              SUPPORTED_LINK_PREDICTION_METRICS)
->>>>>>> 72c76516
 from .model.embed import GSNodeEncoderInputLayer, GSEdgeEncoderInputLayer
 from .model.lm_embed import GSLMNodeEncoderInputLayer, GSPureLMNodeInputLayer
 from .model.rgcn_encoder import RelationalGCNEncoder, RelGraphConvLayer
