"""
    Copyright 2023 Contributors

    Licensed under the Apache License, Version 2.0 (the "License");
    you may not use this file except in compliance with the License.
    You may obtain a copy of the License at

       http://www.apache.org/licenses/LICENSE-2.0

    Unless required by applicable law or agreed to in writing, software
    distributed under the License is distributed on an "AS IS" BASIS,
    WITHOUT WARRANTIES OR CONDITIONS OF ANY KIND, either express or implied.
    See the License for the specific language governing permissions and
    limitations under the License.

    GSF utility functions.
"""

import logging
import numpy as np
import dgl
import torch as th

from .utils import sys_tracker, get_rank
from .config import BUILTIN_TASK_NODE_CLASSIFICATION
from .config import BUILTIN_TASK_NODE_REGRESSION
from .config import BUILTIN_TASK_EDGE_CLASSIFICATION
from .config import BUILTIN_TASK_EDGE_REGRESSION
from .config import BUILTIN_LP_DOT_DECODER
from .config import BUILTIN_LP_DISTMULT_DECODER
from .model.embed import GSNodeEncoderInputLayer
from .model.lm_embed import GSLMNodeEncoderInputLayer, GSPureLMNodeInputLayer
from .model.rgcn_encoder import RelationalGCNEncoder
from .model.rgat_encoder import RelationalGATEncoder
from .model.hgt_encoder import HGTEncoder
from .model.sage_encoder import SAGEEncoder
from .model.node_gnn import GSgnnNodeModel
from .model.node_glem import GLEM
from .model.edge_gnn import GSgnnEdgeModel
from .model.lp_gnn import GSgnnLinkPredictionModel
from .model.loss_func import (ClassifyLossFunc,
                              RegressionLossFunc,
                              LinkPredictLossFunc,
                              WeightedLinkPredictLossFunc)
from .model.node_decoder import EntityClassifier, EntityRegression
from .model.edge_decoder import (DenseBiDecoder,
                                 MLPEdgeDecoder,
                                 MLPEFeatEdgeDecoder)
from .model.edge_decoder import (LinkPredictDotDecoder,
                                 LinkPredictDistMultDecoder,
                                 LinkPredictWeightedDotDecoder,
                                 LinkPredictWeightedDistMultDecoder)
from .tracker import get_task_tracker_class

def initialize(ip_config, backend):
    """ Initialize distributed inference context

    Parameters
    ----------
    ip_config: str
        File path of ip_config file
    backend: str
        Torch distributed backend
    """
    # We need to use socket for communication in DGL 0.8. The tensorpipe backend has a bug.
    # This problem will be fixed in the future.
    dgl.distributed.initialize(ip_config, net_type='socket')
    assert th.cuda.is_available() or backend == "gloo", "Gloo backend required for a CPU setting."
    if ip_config is not None:
        th.distributed.init_process_group(backend=backend)
    sys_tracker.check("load DistDGL")

def get_feat_size(g, node_feat_names):
    """ Get the feature's size on each node type in the input graph.

    Parameters
    ----------
    g : DistGraph
        The distributed graph.
    node_feat_names : str or dict of str
        The node feature names.

    Returns
    -------
    dict of int : the feature size for each node type.
    """
    feat_size = {}
    for ntype in g.ntypes:
        # user can specify the name of the field
        if node_feat_names is None:
            feat_name = None
        elif isinstance(node_feat_names, dict) and ntype in node_feat_names:
            feat_name = node_feat_names[ntype]
        elif isinstance(node_feat_names, str):
            feat_name = node_feat_names
        else:
            feat_name = None

        if feat_name is None:
            feat_size[ntype] = 0
        elif isinstance(feat_name, str): # global feat_name
            # We force users to know which node type has node feature
            # This helps avoid unexpected training behavior.
            assert feat_name in g.nodes[ntype].data, \
                    f"Warning. The feature \"{feat_name}\" " \
                    f"does not exists for the node type \"{ntype}\"."
            feat_size[ntype] = np.prod(g.nodes[ntype].data[feat_name].shape[1:])
        else:
            feat_size[ntype] = 0
            for fname in feat_name:
                # We force users to know which node type has node feature
                # This helps avoid unexpected training behavior.
                assert fname in g.nodes[ntype].data, \
                        f"Warning. The feature \"{fname}\" " \
                        f"does not exists for the node type \"{ntype}\"."
                # TODO: we only allow an input node feature as a 2D tensor
                # Support 1D or nD when required.
                assert len(g.nodes[ntype].data[fname].shape) == 2, \
                    "Input node features should be 2D tensors"
                fsize = np.prod(g.nodes[ntype].data[fname].shape[1:])
                feat_size[ntype] += fsize
    return feat_size

def create_builtin_node_gnn_model(g, config, train_task):
    """ Create a GNN model for node prediction.

    Parameters
    ----------
    g: DGLGraph
        The graph used in training and testing
    config: GSConfig
        Configurations
    train_task : bool
        Whether this model is used for training.

    Returns
    -------
    GSgnnModel : The GNN model.
    """
    return create_builtin_node_model(g, config, train_task)

def create_builtin_node_model(g, config, train_task):
    """ Create a built-in model for node prediction.

    Parameters
    ----------
    g: DGLGraph
        The graph used in training and testing
    config: GSConfig
        Configurations
    train_task : bool
        Whether this model is used for training.

    Returns
    -------
    GSgnnModel : The GNN model.
    """
    if config.training_method["name"] == "glem":
        model = GLEM(config.alpha_l2norm, **config.training_method["kwargs"])
    elif config.training_method["name"] == "default":
        model = GSgnnNodeModel(config.alpha_l2norm)
    set_encoder(model, g, config, train_task)

    if config.task_type == BUILTIN_TASK_NODE_CLASSIFICATION:
        model.set_decoder(EntityClassifier(model.gnn_encoder.out_dims \
                                            if model.gnn_encoder is not None \
                                            else model.node_input_encoder.out_dims,
                                           config.num_classes,
                                           config.multilabel))
        model.set_loss_func(ClassifyLossFunc(config.multilabel,
                                             config.multilabel_weights,
                                             config.imbalance_class_weights))
    elif config.task_type == BUILTIN_TASK_NODE_REGRESSION:
        model.set_decoder(EntityRegression(model.gnn_encoder.out_dims \
                                            if model.gnn_encoder is not None \
                                            else model.node_input_encoder.out_dims))
        model.set_loss_func(RegressionLossFunc())
    else:
        raise ValueError('unknown node task: {}'.format(config.task_type))
    if train_task:
        model.init_optimizer(lr=config.lr, sparse_optimizer_lr=config.sparse_optimizer_lr,
                             weight_decay=config.wd_l2norm,
                             lm_lr=config.lm_tune_lr)
    return model

def create_builtin_edge_gnn_model(g, config, train_task):
    """ Create a GNN model for edge prediction.

    Parameters
    ----------
    g: DGLGraph
        The graph used in training and testing
    config: GSConfig
        Configurations
    train_task : bool
        Whether this model is used for training.

    Returns
    -------
    GSgnnModel : The GNN model.
    """
    return create_builtin_edge_model(g, config, train_task)

def create_builtin_edge_model(g, config, train_task):
    """ Create a model for edge prediction.

    Parameters
    ----------
    g: DGLGraph
        The graph used in training and testing
    config: GSConfig
        Configurations
    train_task : bool
        Whether this model is used for training.

    Returns
    -------
    GSgnnModel : The GNN model.
    """
    model = GSgnnEdgeModel(config.alpha_l2norm)
    set_encoder(model, g, config, train_task)
    if config.task_type == BUILTIN_TASK_EDGE_CLASSIFICATION:
        num_classes = config.num_classes
        decoder_type = config.decoder_type
        dropout = config.dropout if train_task else 0
        # TODO(zhengda) we should support multiple target etypes
        target_etype = config.target_etype[0]
        if decoder_type == "DenseBiDecoder":
            num_decoder_basis = config.num_decoder_basis
            assert config.num_ffn_layers_in_decoder == 0, \
                "DenseBiDecoder does not support adding extra feedforward neural network layers" \
                "You can increases num_basis to increase the parameter size."
            decoder = DenseBiDecoder(in_units=model.gnn_encoder.out_dims \
                                        if model.gnn_encoder is not None \
                                        else model.node_input_encoder.out_dims,
                                     num_classes=num_classes,
                                     multilabel=config.multilabel,
                                     num_basis=num_decoder_basis,
                                     dropout_rate=dropout,
                                     regression=False,
                                     target_etype=target_etype)
        elif decoder_type == "MLPDecoder":
            decoder = MLPEdgeDecoder(model.gnn_encoder.out_dims \
                                        if model.gnn_encoder is not None \
                                        else model.node_input_encoder.out_dims,
                                     num_classes,
                                     multilabel=config.multilabel,
                                     target_etype=target_etype,
                                     num_ffn_layers=config.num_ffn_layers_in_decoder)
        elif decoder_type == "MLPEFeatEdgeDecoder":
            decoder_edge_feat = config.decoder_edge_feat
            assert decoder_edge_feat is not None, \
                "decoder-edge-feat must be provided when " \
                "decoder_type == MLPEFeatEdgeDecoder"
            # We need to get the edge_feat input dim.
            if isinstance(decoder_edge_feat, str):
                assert decoder_edge_feat in g.edges[target_etype].data
                feat_dim = g.edges[target_etype].data[decoder_edge_feat].shape[-1]
            else:
                feat_dim = sum([g.edges[target_etype].data[fname].shape[-1] \
                    for fname in decoder_edge_feat[target_etype]])

            decoder = MLPEFeatEdgeDecoder(
                h_dim=model.gnn_encoder.out_dims \
                    if model.gnn_encoder is not None \
                    else model.node_input_encoder.out_dims,
                feat_dim=feat_dim,
                out_dim=num_classes,
                multilabel=config.multilabel,
                target_etype=target_etype,
                dropout=config.dropout,
                num_ffn_layers=config.num_ffn_layers_in_decoder)
        else:
            assert False, f"decoder {decoder_type} is not supported."
        model.set_decoder(decoder)
        model.set_loss_func(ClassifyLossFunc(config.multilabel,
                                             config.multilabel_weights,
                                             config.imbalance_class_weights))
    elif config.task_type == BUILTIN_TASK_EDGE_REGRESSION:
        decoder_type = config.decoder_type
        dropout = config.dropout if train_task else 0
        # TODO(zhengda) we should support multiple target etypes
        target_etype = config.target_etype[0]
        if decoder_type == "DenseBiDecoder":
            num_decoder_basis = config.num_decoder_basis
            decoder = DenseBiDecoder(model.gnn_encoder.out_dims \
                                        if model.gnn_encoder is not None \
                                        else model.node_input_encoder.out_dims,
                                     1,
                                     num_basis=num_decoder_basis,
                                     multilabel=False,
                                     target_etype=target_etype,
                                     dropout_rate=dropout,
                                     regression=True)
        elif decoder_type == "MLPDecoder":
            decoder = MLPEdgeDecoder(model.gnn_encoder.out_dims \
                                        if model.gnn_encoder is not None \
                                        else model.node_input_encoder.out_dims,
                                     1,
                                     multilabel=False,
                                     target_etype=target_etype,
                                     regression=True)
        elif decoder_type == "MLPEFeatEdgeDecoder":
            decoder_edge_feat = config.decoder_edge_feat
            assert decoder_edge_feat is not None, \
                "decoder-edge-feat must be provided when " \
                "decoder_type == MLPEFeatEdgeDecoder"
            # We need to get the edge_feat input dim.
            if isinstance(decoder_edge_feat, str):
                assert decoder_edge_feat in g.edges[target_etype].data
                feat_dim = g.edges[target_etype].data[decoder_edge_feat].shape[-1]
            else:
                feat_dim = sum([g.edges[target_etype].data[fname].shape[-1] \
                    for fname in decoder_edge_feat[target_etype]])

            decoder = MLPEFeatEdgeDecoder(
                h_dim=model.gnn_encoder.out_dims \
                    if model.gnn_encoder is not None \
                    else model.node_input_encoder.out_dims,
                feat_dim=feat_dim,
                out_dim=1,
                multilabel=False,
                target_etype=target_etype,
                dropout=config.dropout,
                regression=True)
        else:
            assert False, "decoder not supported"
        model.set_decoder(decoder)
        model.set_loss_func(RegressionLossFunc())
    else:
        raise ValueError('unknown node task: {}'.format(config.task_type))
    if train_task:
        model.init_optimizer(lr=config.lr, sparse_optimizer_lr=config.sparse_optimizer_lr,
                             weight_decay=config.wd_l2norm,
                             lm_lr=config.lm_tune_lr)
    return model

def create_builtin_lp_gnn_model(g, config, train_task):
    """ Create a GNN model for link prediction.

    Parameters
    ----------
    g: DGLGraph
        The graph used in training and testing
    config: GSConfig
        Configurations
    train_task : bool
        Whether this model is used for training.

    Returns
    -------
    GSgnnModel : The GNN model.
    """
    return create_builtin_lp_model(g, config, train_task)

def create_builtin_lp_model(g, config, train_task):
    """ Create a model for link prediction.

    Parameters
    ----------
    g: DGLGraph
        The graph used in training and testing
    config: GSConfig
        Configurations
    train_task : bool
        Whether this model is used for training.

    Returns
    -------
    GSgnnModel : The model.
    """
    model = GSgnnLinkPredictionModel(config.alpha_l2norm)
    set_encoder(model, g, config, train_task)
    num_train_etype = len(config.train_etype) \
        if config.train_etype is not None \
        else len(g.canonical_etypes) # train_etype is None, every etype is used for training
    # For backword compatibility, we add this check.
    # if train etype is 1, There is no need to use DistMult
    assert num_train_etype > 1 or config.lp_decoder_type == BUILTIN_LP_DOT_DECODER, \
            "If number of train etype is 1, please use dot product"
    if config.lp_decoder_type == BUILTIN_LP_DOT_DECODER:
        # if the training set only contains one edge type or it is specified in the arguments,
        # we use dot product as the score function.
        if get_rank() == 0:
            logging.debug('use dot product for single-etype task.')
            logging.debug("Using inner product objective for supervision")
        if config.lp_edge_weight_for_loss is None:
            decoder = LinkPredictDotDecoder(model.gnn_encoder.out_dims \
                                                if model.gnn_encoder is not None \
                                                else model.node_input_encoder.out_dims)
        else:
            decoder = LinkPredictWeightedDotDecoder(model.gnn_encoder.out_dims \
                                                    if model.gnn_encoder is not None \
                                                    else model.node_input_encoder.out_dims,
                                                    config.lp_edge_weight_for_loss)
    elif config.lp_decoder_type == BUILTIN_LP_DISTMULT_DECODER:
        if get_rank() == 0:
            logging.debug("Using distmult objective for supervision")
        if config.lp_edge_weight_for_loss is None:
            decoder = LinkPredictDistMultDecoder(g.canonical_etypes,
                                                model.gnn_encoder.out_dims \
                                                    if model.gnn_encoder is not None \
                                                    else model.node_input_encoder.out_dims,
                                                config.gamma)
        else:
            decoder = LinkPredictWeightedDistMultDecoder(g.canonical_etypes,
                                                model.gnn_encoder.out_dims \
                                                    if model.gnn_encoder is not None \
                                                    else model.node_input_encoder.out_dims,
                                                config.gamma,
                                                config.lp_edge_weight_for_loss)
    else:
        raise Exception(f"Unknow link prediction decoder type {config.lp_decoder_type}")
    model.set_decoder(decoder)
    if config.lp_edge_weight_for_loss is None:
        model.set_loss_func(LinkPredictLossFunc())
    else:
        model.set_loss_func(WeightedLinkPredictLossFunc())
    if train_task:
        model.init_optimizer(lr=config.lr, sparse_optimizer_lr=config.sparse_optimizer_lr,
                             weight_decay=config.wd_l2norm,
                             lm_lr=config.lm_tune_lr)
    return model

def set_encoder(model, g, config, train_task):
    """ Create GNN encoder.

    Parameters
    ----------
    g: DGLGraph
        The graph used in training and testing
    config: GSConfig
        Configurations
    train_task : bool
        Whether this model is used for training.
    """
    # Set input layer
    feat_size = get_feat_size(g, config.node_feat_name)
    model_encoder_type = config.model_encoder_type
    if config.node_lm_configs is not None:
        if model_encoder_type == "lm":
            # only use language model(s) as input layer encoder(s)
            encoder = GSPureLMNodeInputLayer(g, config.node_lm_configs,
                                             num_train=config.lm_train_nodes,
                                             lm_infer_batch_size=config.lm_infer_batch_size)
        else:
            encoder = GSLMNodeEncoderInputLayer(g, config.node_lm_configs,
                                                feat_size, config.hidden_size,
                                                num_train=config.lm_train_nodes,
                                                lm_infer_batch_size=config.lm_infer_batch_size,
                                                dropout=config.dropout,
                                                use_node_embeddings=config.use_node_embeddings)
    else:
        encoder = GSNodeEncoderInputLayer(g, feat_size, config.hidden_size,
                                          dropout=config.dropout,
                                          activation=config.input_activate,
                                          use_node_embeddings=config.use_node_embeddings,
                                          num_ffn_layers_in_input=config.num_ffn_layers_in_input)
    model.set_node_input_encoder(encoder)

    # Set GNN encoders
    dropout = config.dropout if train_task else 0
    if model_encoder_type == "mlp" or model_encoder_type == "lm":
        # Only input encoder is used
        assert config.num_layers == 0, "No GNN layers"
        gnn_encoder = None
    elif model_encoder_type == "rgcn":
        num_bases = config.num_bases
        # we need to set the num_layers -1 because there is an output layer
        # that is hard coded.
        gnn_encoder = RelationalGCNEncoder(g,
                                           config.hidden_size, config.hidden_size,
                                           num_bases=num_bases,
                                           num_hidden_layers=config.num_layers -1,
                                           dropout=dropout,
                                           use_self_loop=config.use_self_loop,
                                           num_ffn_layers_in_gnn=config.num_ffn_layers_in_gnn,
                                           norm=config.gnn_norm)
    elif model_encoder_type == "rgat":
        # we need to set the num_layers -1 because there is an output layer that is hard coded.
        gnn_encoder = RelationalGATEncoder(g,
                                           config.hidden_size,
                                           config.hidden_size,
                                           config.num_heads,
                                           num_hidden_layers=config.num_layers -1,
                                           dropout=dropout,
                                           use_self_loop=config.use_self_loop,
<<<<<<< HEAD
                                           num_ffn_layers_in_gnn=config.num_ffn_layers_in_gnn)
    elif model_encoder_type == "hgt":
        # we need to set the num_layers -1 because there is an output layer that is hard coded.
        gnn_encoder = HGTEncoder(g,
                                 config.hidden_size,
                                 config.hidden_size,
                                 num_hidden_layers=config.num_layers -1,
                                 num_heads=config.num_heads,
                                 dropout=dropout,
                                 use_norm=config.use_norm,
                                 num_ffn_layers_in_gnn=config.num_ffn_layers_in_gnn)
=======
                                           num_ffn_layers_in_gnn=config.num_ffn_layers_in_gnn,
                                           norm=config.gnn_norm)
>>>>>>> 5e7a516e
    elif model_encoder_type == "sage":
        # we need to check if the graph is homogeneous
        assert check_homo(g) == True, 'The graph is not a homogeneous graph'
        # we need to set the num_layers -1 because there is an output layer that is hard coded.
        gnn_encoder = SAGEEncoder(h_dim=config.hidden_size,
                                  out_dim=config.hidden_size,
                                  num_hidden_layers=config.num_layers - 1,
                                  dropout=dropout,
                                  aggregator_type='pool',
                                  num_ffn_layers_in_gnn=config.num_ffn_layers_in_gnn,
                                  norm=config.gnn_norm)
    else:
        assert False, "Unknown gnn model type {}".format(model_encoder_type)
    model.set_gnn_encoder(gnn_encoder)


def check_homo(g):
    """ Check if it is a valid homogeneous graph

    Parameters
    ----------
    g: DGLGraph
        The graph used in training and testing
    """
    if g.ntypes == ['_N'] and g.etypes == ['_E']:
        return True
    return False


def create_builtin_task_tracker(config, rank):
    tracker_class = get_task_tracker_class(config.task_tracker)
    return tracker_class(config, rank)<|MERGE_RESOLUTION|>--- conflicted
+++ resolved
@@ -485,8 +485,8 @@
                                            num_hidden_layers=config.num_layers -1,
                                            dropout=dropout,
                                            use_self_loop=config.use_self_loop,
-<<<<<<< HEAD
-                                           num_ffn_layers_in_gnn=config.num_ffn_layers_in_gnn)
+                                           num_ffn_layers_in_gnn=config.num_ffn_layers_in_gnn,
+                                           norm=config.gnn_norm)
     elif model_encoder_type == "hgt":
         # we need to set the num_layers -1 because there is an output layer that is hard coded.
         gnn_encoder = HGTEncoder(g,
@@ -497,10 +497,6 @@
                                  dropout=dropout,
                                  use_norm=config.use_norm,
                                  num_ffn_layers_in_gnn=config.num_ffn_layers_in_gnn)
-=======
-                                           num_ffn_layers_in_gnn=config.num_ffn_layers_in_gnn,
-                                           norm=config.gnn_norm)
->>>>>>> 5e7a516e
     elif model_encoder_type == "sage":
         # we need to check if the graph is homogeneous
         assert check_homo(g) == True, 'The graph is not a homogeneous graph'
