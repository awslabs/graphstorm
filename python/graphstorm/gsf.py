--- conflicted
+++ resolved
@@ -64,13 +64,9 @@
     # We need to use socket for communication in DGL 0.8. The tensorpipe backend has a bug.
     # This problem will be fixed in the future.
     dgl.distributed.initialize(ip_config, net_type='socket')
-<<<<<<< HEAD
+    assert th.cuda.is_available() or backend == "gloo", "Gloo backend required for a CPU setting."
     if ip_config is not None:
         th.distributed.init_process_group(backend=backend)
-=======
-    assert th.cuda.is_available() or backend == "gloo", "Gloo backend required for a CPU setting."
-    th.distributed.init_process_group(backend=backend)
->>>>>>> f01756ff
     sys_tracker.check("load DistDGL")
 
 def get_feat_size(g, node_feat_names):
