"""
    Copyright 2023 Contributors

    Licensed under the Apache License, Version 2.0 (the "License");
    you may not use this file except in compliance with the License.
    You may obtain a copy of the License at

       http://www.apache.org/licenses/LICENSE-2.0

    Unless required by applicable law or agreed to in writing, software
    distributed under the License is distributed on an "AS IS" BASIS,
    WITHOUT WARRANTIES OR CONDITIONS OF ANY KIND, either express or implied.
    See the License for the specific language governing permissions and
    limitations under the License.

    GSF utility functions.
"""

import os
import logging
from importlib.metadata import version

import numpy as np
import dgl
import torch as th
import torch.nn.functional as F
from dgl.distributed import role
from dgl.distributed.constants import DEFAULT_NTYPE
from dgl.distributed.constants import DEFAULT_ETYPE

from .utils import sys_tracker, get_rank
from .utils import setup_device
from .config import (BUILTIN_TASK_NODE_CLASSIFICATION,
                     BUILTIN_TASK_NODE_REGRESSION,
                     BUILTIN_TASK_EDGE_CLASSIFICATION,
                     BUILTIN_TASK_EDGE_REGRESSION,
                     BUILTIN_TASK_LINK_PREDICTION,
                     BUILTIN_TASK_RECONSTRUCT_NODE_FEAT)
from .config import (BUILTIN_LP_DOT_DECODER,
                     BUILTIN_LP_DISTMULT_DECODER,
                     BUILTIN_LP_ROTATE_DECODER)
from .config import (BUILTIN_LP_LOSS_CROSS_ENTROPY,
                     BUILTIN_LP_LOSS_CONTRASTIVELOSS,
                     BUILTIN_CLASS_LOSS_CROSS_ENTROPY,
                     BUILTIN_CLASS_LOSS_FOCAL)
from .model.embed import GSNodeEncoderInputLayer
from .model.lm_embed import GSLMNodeEncoderInputLayer, GSPureLMNodeInputLayer
from .model.rgcn_encoder import RelationalGCNEncoder, RelGraphConvLayer
from .model.rgat_encoder import RelationalGATEncoder
from .model.hgt_encoder import HGTEncoder
from .model.gnn_with_reconstruct import GNNEncoderWithReconstructedEmbed
from .model.sage_encoder import SAGEEncoder
from .model.gat_encoder import GATEncoder
from .model.gatv2_encoder import GATv2Encoder
from .model.node_gnn import GSgnnNodeModel
from .model.node_glem import GLEM
from .model.edge_gnn import GSgnnEdgeModel
from .model.lp_gnn import GSgnnLinkPredictionModel
from .model.loss_func import (ClassifyLossFunc,
                              RegressionLossFunc,
                              LinkPredictBCELossFunc,
                              WeightedLinkPredictBCELossFunc,
<<<<<<< HEAD
                              LinkPredictContrastiveLossFunc,
                              FocalLossFunc)
=======
                              LinkPredictAdvBCELossFunc,
                              WeightedLinkPredictAdvBCELossFunc,
                              LinkPredictContrastiveLossFunc)
>>>>>>> d1b2bffc
from .model.node_decoder import EntityClassifier, EntityRegression
from .model.edge_decoder import (DenseBiDecoder,
                                 MLPEdgeDecoder,
                                 MLPEFeatEdgeDecoder)
from .model.edge_decoder import (LinkPredictDotDecoder,
                                 LinkPredictDistMultDecoder,
                                 LinkPredictContrastiveDotDecoder,
                                 LinkPredictContrastiveDistMultDecoder,
                                 LinkPredictWeightedDotDecoder,
                                 LinkPredictWeightedDistMultDecoder,
                                 LinkPredictRotatEDecoder,
                                 LinkPredictContrastiveRotatEDecoder,
                                 LinkPredictWeightedRotatEDecoder)
from .dataloading import (BUILTIN_LP_UNIFORM_NEG_SAMPLER,
                          BUILTIN_LP_JOINT_NEG_SAMPLER,BUILTIN_LP_INBATCH_JOINT_NEG_SAMPLER,
                          BUILTIN_LP_LOCALUNIFORM_NEG_SAMPLER,
                          BUILTIN_LP_LOCALJOINT_NEG_SAMPLER,
                          BUILTIN_LP_ALL_ETYPE_UNIFORM_NEG_SAMPLER,
                          BUILTIN_LP_ALL_ETYPE_JOINT_NEG_SAMPLER,
                          BUILTIN_FAST_LP_UNIFORM_NEG_SAMPLER,
                          BUILTIN_FAST_LP_JOINT_NEG_SAMPLER,
                          BUILTIN_FAST_LP_LOCALUNIFORM_NEG_SAMPLER,
                          BUILTIN_FAST_LP_LOCALJOINT_NEG_SAMPLER)
from .dataloading import (FastGSgnnLinkPredictionDataLoader,
                          FastGSgnnLPJointNegDataLoader,
                          FastGSgnnLPLocalUniformNegDataLoader,
                          FastGSgnnLPLocalJointNegDataLoader,
                          GSgnnLinkPredictionDataLoader,
                          GSgnnLPJointNegDataLoader,
                          GSgnnLPLocalUniformNegDataLoader,
                          GSgnnLPLocalJointNegDataLoader,
                          GSgnnLPInBatchJointNegDataLoader,
                          GSgnnAllEtypeLPJointNegDataLoader,
                          GSgnnAllEtypeLinkPredictionDataLoader)
from .dataloading import (GSgnnLinkPredictionTestDataLoader,
                          GSgnnLinkPredictionJointTestDataLoader,
                          GSgnnLinkPredictionPredefinedTestDataLoader)

from .eval import (GSgnnClassificationEvaluator,
                   GSgnnRegressionEvaluator,
                   GSgnnRconstructFeatRegScoreEvaluator,
                   GSgnnPerEtypeMrrLPEvaluator,
                   GSgnnMrrLPEvaluator)
from .trainer import (GSgnnLinkPredictionTrainer,
                      GSgnnNodePredictionTrainer,
                      GSgnnEdgePredictionTrainer,
                      GLEMNodePredictionTrainer)
from .inference import (GSgnnLinkPredictionInferrer,
                        GSgnnNodePredictionInferrer,
                        GSgnnEdgePredictionInferrer,
                        GSgnnEdgePredictionInferrer)

from .tracker import get_task_tracker_class

def initialize(
        ip_config=None,
        backend='gloo',
        local_rank=0,
        use_wholegraph=False,
        use_graphbolt=False,
    ):
    """ Initialize distributed training and inference context. For GraphStorm Standalone mode,
    no argument is needed. For Distributed mode, users need to provide an IP address list file.

    .. code::

        # Standalone mode
        import graphstorm as gs
        gs.initialize()

    .. code::

        # distributed mode
        import graphstorm as gs
        gs.initialize(ip_config="/tmp/ip_list.txt")

    Parameters
    ----------
    ip_config: str
        File path of the IP address file, e.g., `/tmp/ip_list.txt`
        Default: None.
    backend: str
        Torch distributed backend, e.g., ``gloo`` or ``nccl``.
        Default: ``gloo``.
    local_rank: int
        The local rank of the current process.
        Default: 0.
    use_wholegraph: bool
        Whether to use wholegraph for feature transfer.
        Default: False.
    use_graphbolt: bool
        Whether to use GraphBolt graph representation.
        Default: False.
    """
    dgl_version = version('dgl')
    if int(dgl_version.split('.')[0]) > 1:
        dgl.distributed.initialize(
            ip_config,
            net_type='socket',
            use_graphbolt=use_graphbolt,
        )
    else:
        if use_graphbolt:
            logging.warning(
                (
                    "use_graphbolt was 'true' but but DGL version was %s. "
                    "GraphBolt requires DGL version >= 2.x."
                ),
                dgl_version
                )
        # We need to use socket for communication in DGL 0.8. The tensorpipe backend has a bug.
        # This problem will be fixed in the future.
        dgl.distributed.initialize(
            ip_config,
            net_type='socket',
        )
    assert th.cuda.is_available() or backend == "gloo", "Gloo backend required for a CPU setting."
    if ip_config is not None:
        th.distributed.init_process_group(backend=backend)
        # Use wholegraph for feature and label fetching
        if use_wholegraph:
            from .wholegraph import init_wholegraph
            init_wholegraph()

    sys_tracker.check("load DistDGL")
    device = setup_device(local_rank)
    sys_tracker.check(f"setup device on {device}")

def get_node_feat_size(g, node_feat_names):
    """ Get the overall feature size of each node type with feature names specified in the
    ``node_feat_names``. If a node type has multiple features, the returned feature size
    will be the sum of the sizes of these features for that node type.

    Parameters
    ----------
    g : DistGraph
        A DGL distributed graph.
    node_feat_names : str, or dict of list of str
        The node feature names. A string indicates that all nodes share the same feature name,
        while a dictionary with a list of strings indicates that each node type has different node feature names.

    Returns
    -------
    node_feat_size: dict of int
        The feature size for the node types and feature names specified in the
        ``node_feat_names``.
    """
    node_feat_size = {}
    for ntype in g.ntypes:
        # user can specify the name of the field
        if node_feat_names is None:
            feat_name = None
        elif isinstance(node_feat_names, dict) and ntype in node_feat_names:
            feat_name = node_feat_names[ntype]
        elif isinstance(node_feat_names, str):
            feat_name = node_feat_names
        else:
            feat_name = None

        if feat_name is None:
            node_feat_size[ntype] = 0
        elif isinstance(feat_name, str): # global feat_name
            # We force users to know which node type has node feature
            # This helps avoid unexpected training behavior.
            assert feat_name in g.nodes[ntype].data, \
                    f"Warning. The feature \"{feat_name}\" " \
                    f"does not exists for the node type \"{ntype}\"."
            node_feat_size[ntype] = np.prod(g.nodes[ntype].data[feat_name].shape[1:])
        else:
            node_feat_size[ntype] = 0
            for fname in feat_name:
                # We force users to know which node type has node feature
                # This helps avoid unexpected training behavior.
                assert fname in g.nodes[ntype].data, \
                        f"Warning. The feature \"{fname}\" " \
                        f"does not exists for the node type \"{ntype}\"."
                # TODO: we only allow an input node feature as a 2D tensor
                # Support 1D or nD when required.
                assert len(g.nodes[ntype].data[fname].shape) == 2, \
                    "Input node features should be 2D tensors"
                fsize = np.prod(g.nodes[ntype].data[fname].shape[1:])
                node_feat_size[ntype] += fsize
    return node_feat_size

def get_rel_names_for_reconstruct(g, reconstructed_embed_ntype, feat_size):
    """ Get the edge type list for reconstructing node features.

    Parameters
    ----------
    g : DistGraph
        A DGL distributed graph.
    reconstructed_embed_ntype : list of str
        The node types for which node features need to be reconstructed.
    feat_size : dict of int
        The feature size on each node type in the format of {"ntype": size}.

    Returns
    -------
    reconstruct_etypes: list of tuples
        The edge types whose destination nodes required for reconstructing node features.
    """
    etypes = g.canonical_etypes
    reconstruct_etypes = []
    for dst_ntype in reconstructed_embed_ntype:
        if feat_size[dst_ntype] > 0:
            logging.warning("Node %s already have features. " \
                    + "No need to reconstruct their features.", dst_ntype)
        for etype in etypes:
            src_type = etype[0]
            if etype[2] == dst_ntype and feat_size[src_type] > 0:
                reconstruct_etypes.append(etype)
    return reconstruct_etypes

def create_builtin_node_gnn_model(g, config, train_task):
    """ Create a GNN model for node prediction.

    Parameters
    ----------
    g: DGLGraph
        The graph used in training and testing
    config: GSConfig
        Configurations
    train_task : bool
        Whether this model is used for training.

    Returns
    -------
    GSgnnModel : The GNN model.
    """
    return create_builtin_node_model(g, config, train_task)

# pylint: disable=unused-argument
def create_builtin_reconstruct_nfeat_decoder(g, decoder_input_dim, config, train_task):
    """ create builtin node feature reconstruction decoder
        according to task config

    Parameters
    ----------
    g: DGLGraph
        The graph data.
        Note(xiang): Make it consistent with create_builtin_edge_decoder.
        Reserved for future.
    decoder_input_dim: int
        Input dimension size of the decoder
    config: GSConfig
        Configurations
    train_task : bool
        Whether this model is used for training.

    Returns
    -------
    decoder: The node task decoder(s)
    loss_func: The loss function(s)
    """
    dropout = config.dropout if train_task else 0
    target_ntype = config.target_ntype
    reconstruct_feat = config.reconstruct_nfeat_name
    feat_dim = g.nodes[target_ntype].data[reconstruct_feat].shape[1]

    decoder = EntityRegression(decoder_input_dim,
                               dropout=dropout,
                               out_dim=feat_dim)

    loss_func = RegressionLossFunc()
    return decoder, loss_func

# pylint: disable=unused-argument
def create_builtin_node_decoder(g, decoder_input_dim, config, train_task):
    """ create builtin node decoder according to task config

    Parameters
    ----------
    g: DGLGraph
        The graph data.
        Note(xiang): Make it consistent with create_builtin_edge_decoder.
        Reserved for future.
    decoder_input_dim: int
        Input dimension size of the decoder
    config: GSConfig
        Configurations
    train_task : bool
        Whether this model is used for training.

    Returns
    -------
    decoder: The node task decoder(s)
    loss_func: The loss function(s)
    """
    dropout = config.dropout if train_task else 0
    if config.task_type == BUILTIN_TASK_NODE_CLASSIFICATION:
        if not isinstance(config.num_classes, dict):
            decoder = EntityClassifier(decoder_input_dim,
                                       config.num_classes,
                                       config.multilabel,
                                       dropout=dropout,
                                       norm=config.decoder_norm)
            if config.class_loss_func == BUILTIN_CLASS_LOSS_CROSS_ENTROPY:
                loss_func = ClassifyLossFunc(config.multilabel,
                                             config.multilabel_weights,
                                             config.imbalance_class_weights)
            elif config.class_loss_func == BUILTIN_CLASS_LOSS_FOCAL:
                assert config.num_classes == 1, "Focal loss only works with binary classification."
                # set default value of alpha to 0.25 for focal loss
                # set default value of gamma to 2. for focal loss
                alpha = config.alpha if config.alpha is not None else 0.25
                gamma = config.gamma if config.gamma is not None else 2.
                loss_func = FocalLossFunc(alpha, gamma)
            else:
                raise RuntimeError("Unknow classification loss %s",
                                   config.class_loss_func)
        else:
            decoder = {}
            loss_func = {}
            for ntype in config.target_ntype:
                decoder[ntype] = EntityClassifier(decoder_input_dim,
                                                  config.num_classes[ntype],
                                                  config.multilabel[ntype],
                                                  dropout=dropout,
                                                  norm=config.decoder_norm)

                if config.class_loss_func == BUILTIN_CLASS_LOSS_CROSS_ENTROPY:
                    loss_func[ntype] = ClassifyLossFunc(config.multilabel[ntype],
                                                        config.multilabel_weights[ntype],
                                                        config.imbalance_class_weights[ntype])
                elif config.class_loss_func == BUILTIN_CLASS_LOSS_FOCAL:
                    # set default value of alpha to 0.25 for focal loss
                    # set default value of gamma to 2. for focal loss
                    alpha = config.alpha if config.alpha is not None else 0.25
                    gamma = config.gamma if config.gamma is not None else 2.
                    loss_func[ntype] =  FocalLossFunc(alpha, gamma)
                else:
                    raise RuntimeError("Unknow classification loss %s",
                                    config.class_loss_func)
    elif config.task_type == BUILTIN_TASK_NODE_REGRESSION:
        decoder  = EntityRegression(decoder_input_dim,
                                    dropout=dropout,
                                    norm=config.decoder_norm)
        loss_func = RegressionLossFunc()
    else:
        raise ValueError('unknown node task: {}'.format(config.task_type))

    return decoder, loss_func


def create_builtin_node_model(g, config, train_task):
    """ Create a built-in model for node prediction.

    Parameters
    ----------
    g: DGLGraph
        The graph used in training and testing
    config: GSConfig
        Configurations
    train_task : bool
        Whether this model is used for training.

    Returns
    -------
    GSgnnModel : The GNN model.
    """
    if config.training_method["name"] == "glem":
        model = GLEM(config.alpha_l2norm, config.target_ntype, **config.training_method["kwargs"])
    elif config.training_method["name"] == "default":
        model = GSgnnNodeModel(config.alpha_l2norm)
    set_encoder(model, g, config, train_task)

    encoder_out_dims = model.gnn_encoder.out_dims \
        if model.gnn_encoder is not None \
            else model.node_input_encoder.out_dims
    decoder, loss_func = create_builtin_node_decoder(g, encoder_out_dims, config, train_task)
    model.set_decoder(decoder)
    model.set_loss_func(loss_func)

    if train_task:
        model.init_optimizer(lr=config.lr, sparse_optimizer_lr=config.sparse_optimizer_lr,
                             weight_decay=config.wd_l2norm,
                             lm_lr=config.lm_tune_lr)
    return model

def create_builtin_edge_gnn_model(g, config, train_task):
    """ Create a GNN model for edge prediction.

    Parameters
    ----------
    g: DGLGraph
        The graph used in training and testing
    config: GSConfig
        Configurations
    train_task : bool
        Whether this model is used for training.

    Returns
    -------
    GSgnnModel : The GNN model.
    """
    return create_builtin_edge_model(g, config, train_task)

def create_builtin_edge_decoder(g, decoder_input_dim, config, train_task):
    """ create builtin edge decoder according to task config

    Parameters
    ----------
    g: DGLGraph
        The graph data.
    decoder_input_dim: int
        Input dimension size of the decoder.
    config: GSConfig
        Configurations.
    train_task : bool
        Whether this model is used for training.

    Returns
    -------
    decoder: The node task decoder(s)
    loss_func: The loss function(s)
    """
    dropout = config.dropout if train_task else 0
    if config.task_type == BUILTIN_TASK_EDGE_CLASSIFICATION:
        num_classes = config.num_classes
        decoder_type = config.decoder_type
        # TODO(zhengda) we should support multiple target etypes
        target_etype = config.target_etype[0]
        if decoder_type == "DenseBiDecoder":
            num_decoder_basis = config.num_decoder_basis
            assert config.num_ffn_layers_in_decoder == 0, \
                "DenseBiDecoder does not support adding extra feedforward neural network layers" \
                "You can increases num_basis to increase the parameter size."
            decoder = DenseBiDecoder(in_units=decoder_input_dim,
                                     num_classes=num_classes,
                                     multilabel=config.multilabel,
                                     num_basis=num_decoder_basis,
                                     dropout_rate=dropout,
                                     regression=False,
                                     target_etype=target_etype,
                                     norm=config.decoder_norm)
        elif decoder_type == "MLPDecoder":
            decoder = MLPEdgeDecoder(decoder_input_dim,
                                     num_classes,
                                     multilabel=config.multilabel,
                                     target_etype=target_etype,
                                     num_ffn_layers=config.num_ffn_layers_in_decoder,
                                     norm=config.decoder_norm)
        elif decoder_type == "MLPEFeatEdgeDecoder":
            decoder_edge_feat = config.decoder_edge_feat
            assert decoder_edge_feat is not None, \
                "decoder-edge-feat must be provided when " \
                "decoder_type == MLPEFeatEdgeDecoder"
            # We need to get the edge_feat input dim.
            if isinstance(decoder_edge_feat, str):
                assert decoder_edge_feat in g.edges[target_etype].data
                feat_dim = g.edges[target_etype].data[decoder_edge_feat].shape[-1]
            else:
                feat_dim = sum([g.edges[target_etype].data[fname].shape[-1] \
                    for fname in decoder_edge_feat[target_etype]])

            decoder = MLPEFeatEdgeDecoder(
                h_dim=decoder_input_dim,
                feat_dim=feat_dim,
                out_dim=num_classes,
                multilabel=config.multilabel,
                target_etype=target_etype,
                dropout=config.dropout,
                num_ffn_layers=config.num_ffn_layers_in_decoder,
                norm=config.decoder_norm)
        else:
            assert False, f"decoder {decoder_type} is not supported."

        if config.class_loss_func == BUILTIN_CLASS_LOSS_CROSS_ENTROPY:
            loss_func = ClassifyLossFunc(config.multilabel,
                                         config.multilabel_weights,
                                         config.imbalance_class_weights)
        elif config.class_loss_func == BUILTIN_CLASS_LOSS_FOCAL:
            # set default value of alpha to 0.25 for focal loss
            # set default value of gamma to 2. for focal loss
            alpha = config.alpha if config.alpha is not None else 0.25
            gamma = config.gamma if config.gamma is not None else 2.
            loss_func = FocalLossFunc(alpha, gamma)
        else:
            raise RuntimeError("Unknown classification loss %s",
                                config.class_loss_func)

    elif config.task_type == BUILTIN_TASK_EDGE_REGRESSION:
        decoder_type = config.decoder_type
        dropout = config.dropout if train_task else 0
        # TODO(zhengda) we should support multiple target etypes
        target_etype = config.target_etype[0]
        if decoder_type == "DenseBiDecoder":
            num_decoder_basis = config.num_decoder_basis
            decoder = DenseBiDecoder(decoder_input_dim,
                                     1,
                                     num_basis=num_decoder_basis,
                                     multilabel=False,
                                     target_etype=target_etype,
                                     dropout_rate=dropout,
                                     regression=True,
                                     norm=config.decoder_norm)
        elif decoder_type == "MLPDecoder":
            decoder = MLPEdgeDecoder(decoder_input_dim,
                                     1,
                                     multilabel=False,
                                     target_etype=target_etype,
                                     regression=True,
                                     num_ffn_layers=config.num_ffn_layers_in_decoder,
                                     norm=config.decoder_norm)
        elif decoder_type == "MLPEFeatEdgeDecoder":
            decoder_edge_feat = config.decoder_edge_feat
            assert decoder_edge_feat is not None, \
                "decoder-edge-feat must be provided when " \
                "decoder_type == MLPEFeatEdgeDecoder"
            # We need to get the edge_feat input dim.
            if isinstance(decoder_edge_feat, str):
                assert decoder_edge_feat in g.edges[target_etype].data
                feat_dim = g.edges[target_etype].data[decoder_edge_feat].shape[-1]
            else:
                feat_dim = sum([g.edges[target_etype].data[fname].shape[-1] \
                    for fname in decoder_edge_feat[target_etype]])

            decoder = MLPEFeatEdgeDecoder(
                h_dim=decoder_input_dim,
                feat_dim=feat_dim,
                out_dim=1,
                multilabel=False,
                target_etype=target_etype,
                dropout=config.dropout,
                regression=True,
                num_ffn_layers=config.num_ffn_layers_in_decoder,
                norm=config.decoder_norm)
        else:
            assert False, "decoder not supported"
        loss_func = RegressionLossFunc()
    else:
        raise ValueError('unknown node task: {}'.format(config.task_type))
    return decoder, loss_func

def create_builtin_edge_model(g, config, train_task):
    """ Create a model for edge prediction.

    Parameters
    ----------
    g: DGLGraph
        The graph used in training and testing
    config: GSConfig
        Configurations
    train_task : bool
        Whether this model is used for training.

    Returns
    -------
    GSgnnModel : The GNN model.
    """
    model = GSgnnEdgeModel(config.alpha_l2norm)
    set_encoder(model, g, config, train_task)
    encoder_out_dims = model.gnn_encoder.out_dims \
        if model.gnn_encoder is not None \
            else model.node_input_encoder.out_dims
    decoder, loss_func = create_builtin_edge_decoder(g, encoder_out_dims, config, train_task)
    model.set_decoder(decoder)
    model.set_loss_func(loss_func)

    if train_task:
        model.init_optimizer(lr=config.lr, sparse_optimizer_lr=config.sparse_optimizer_lr,
                             weight_decay=config.wd_l2norm,
                             lm_lr=config.lm_tune_lr)
    return model

def create_builtin_lp_gnn_model(g, config, train_task):
    """ Create a GNN model for link prediction.

    Parameters
    ----------
    g: DGLGraph
        The graph used in training and testing
    config: GSConfig
        Configurations
    train_task : bool
        Whether this model is used for training.

    Returns
    -------
    GSgnnModel : The GNN model.
    """
    return create_builtin_lp_model(g, config, train_task)

# pylint: disable=unused-argument
def create_builtin_lp_decoder(g, decoder_input_dim, config, train_task):
    """ create builtin link prediction decoder according to task config

    Parameters
    ----------
    g: DGLGraph
        The graph data.
    decoder_input_dim: int
        Input dimension size of the decoder.
    config: GSConfig
        Configurations.
    train_task : bool
        Whether this model is used for training.

    Returns
    -------
    decoder: The node task decoder(s)
    loss_func: The loss function(s)
    """
    if config.decoder_norm is not None:
        # TODO: Support decoder norm for lp decoders when required.
        logging.warning("Decoder norm (batch norm or layer norm) is not supported"
                        "for link prediction decoders.")
    if config.lp_decoder_type == BUILTIN_LP_DOT_DECODER:
        # if the training set only contains one edge type or it is specified in the arguments,
        # we use dot product as the score function.
        if get_rank() == 0:
            logging.debug('use dot product for single-etype task.')
            logging.debug("Using inner product objective for supervision")
        if config.lp_edge_weight_for_loss is None:
            decoder = LinkPredictContrastiveDotDecoder(decoder_input_dim) \
                if config.lp_loss_func == BUILTIN_LP_LOSS_CONTRASTIVELOSS else \
                LinkPredictDotDecoder(decoder_input_dim)
        else:
            decoder = LinkPredictWeightedDotDecoder(decoder_input_dim,
                                                    config.lp_edge_weight_for_loss)
    elif config.lp_decoder_type == BUILTIN_LP_DISTMULT_DECODER:
        if get_rank() == 0:
            logging.debug("Using distmult objective for supervision")

        # default gamma for distmult is 12.
        gamma = config.gamma if config.gamma is not None else 12.
        if config.lp_edge_weight_for_loss is None:
            decoder = LinkPredictContrastiveDistMultDecoder(g.canonical_etypes,
                                                            decoder_input_dim,
                                                            gamma) \
                if config.lp_loss_func == BUILTIN_LP_LOSS_CONTRASTIVELOSS else \
                LinkPredictDistMultDecoder(g.canonical_etypes,
                                           decoder_input_dim,
                                           gamma)
        else:
            decoder = LinkPredictWeightedDistMultDecoder(g.canonical_etypes,
                                                         decoder_input_dim,
                                                         gamma,
                                                         config.lp_edge_weight_for_loss)
    elif config.lp_decoder_type == BUILTIN_LP_ROTATE_DECODER:
        if get_rank() == 0:
            logging.debug("Using RotatE objective for supervision")

        # default gamma for RotatE is 12.
        gamma = config.gamma if config.gamma is not None else 12.
        if config.lp_edge_weight_for_loss is None:
            decoder = LinkPredictContrastiveRotatEDecoder(g.canonical_etypes,
                                                          decoder_input_dim,
                                                          gamma) \
                if config.lp_loss_func == BUILTIN_LP_LOSS_CONTRASTIVELOSS else \
                LinkPredictRotatEDecoder(g.canonical_etypes,
                                         decoder_input_dim,
                                         gamma)
        else:
            decoder = LinkPredictWeightedRotatEDecoder(g.canonical_etypes,
                                                       decoder_input_dim,
                                                       gamma,
                                                       config.lp_edge_weight_for_loss)
    else:
        raise Exception(f"Unknown link prediction decoder type {config.lp_decoder_type}")

    if config.lp_loss_func == BUILTIN_LP_LOSS_CONTRASTIVELOSS:
        loss_func = LinkPredictContrastiveLossFunc(config.contrastive_loss_temperature)
    elif config.lp_loss_func == BUILTIN_LP_LOSS_CROSS_ENTROPY:
        if config.lp_edge_weight_for_loss is None:
            if config.adversarial_temperature is None:
                loss_func = LinkPredictBCELossFunc()
            else:
                loss_func = LinkPredictAdvBCELossFunc(config.adversarial_temperature)
        else:
            if config.adversarial_temperature is None:
                loss_func = WeightedLinkPredictBCELossFunc()
            else:
                loss_func = WeightedLinkPredictAdvBCELossFunc(config.adversarial_temperature)
    else:
        raise TypeError(f"Unknown link prediction loss function {config.lp_loss_func}")

    return decoder, loss_func

def create_builtin_lp_model(g, config, train_task):
    """ Create a model for link prediction.

    Parameters
    ----------
    g: DGLGraph
        The graph used in training and testing
    config: GSConfig
        Configurations
    train_task : bool
        Whether this model is used for training.

    Returns
    -------
    GSgnnModel : The model.
    """
    model = GSgnnLinkPredictionModel(config.alpha_l2norm,
                                     config.lp_embed_normalizer)
    set_encoder(model, g, config, train_task)
    num_train_etype = len(config.train_etype) \
        if config.train_etype is not None \
        else len(g.canonical_etypes) # train_etype is None, every etype is used for training
    # For backword compatibility, we add this check.
    # if train etype is 1, There is no need to use DistMult
    assert num_train_etype > 1 or config.lp_decoder_type == BUILTIN_LP_DOT_DECODER, \
            "If number of train etype is 1, please use dot product"
    out_dims = model.gnn_encoder.out_dims \
                    if model.gnn_encoder is not None \
                    else model.node_input_encoder.out_dims
    decoder, loss_func = create_builtin_lp_decoder(g, out_dims, config, train_task)

    model.set_decoder(decoder)
    model.set_loss_func(loss_func)

    if train_task:
        model.init_optimizer(lr=config.lr, sparse_optimizer_lr=config.sparse_optimizer_lr,
                             weight_decay=config.wd_l2norm,
                             lm_lr=config.lm_tune_lr)
    return model

def set_encoder(model, g, config, train_task):
    """ Create GNN encoder.

    Parameters
    ----------
    g: DGLGraph
        The graph used in training and testing
    config: GSConfig
        Configurations
    train_task : bool
        Whether this model is used for training.
    """
    # Set input layer
    feat_size = get_node_feat_size(g, config.node_feat_name)
    reconstruct_feats = len(config.construct_feat_ntype) > 0
    model_encoder_type = config.model_encoder_type
    if config.node_lm_configs is not None:
        emb_path = os.path.join(os.path.dirname(config.part_config),
                "cached_embs") if config.cache_lm_embed else None
        if model_encoder_type == "lm":
            # only use language model(s) as input layer encoder(s)
            encoder = GSPureLMNodeInputLayer(g, config.node_lm_configs,
                                            num_train=config.lm_train_nodes,
                                            lm_infer_batch_size=config.lm_infer_batch_size,
                                            cached_embed_path=emb_path,
                                            wg_cached_embed=config.use_wholegraph_embed)
        else:
            encoder = GSLMNodeEncoderInputLayer(g, config.node_lm_configs,
                                                feat_size, config.hidden_size,
                                                num_train=config.lm_train_nodes,
                                                lm_infer_batch_size=config.lm_infer_batch_size,
                                                dropout=config.dropout,
                                                use_node_embeddings=config.use_node_embeddings,
                                                cached_embed_path=emb_path,
                                                wg_cached_embed=config.use_wholegraph_embed,
                                                force_no_embeddings=config.construct_feat_ntype)
    else:
        encoder = GSNodeEncoderInputLayer(g, feat_size, config.hidden_size,
                                          dropout=config.dropout,
                                          activation=config.input_activate,
                                          use_node_embeddings=config.use_node_embeddings,
                                          force_no_embeddings=config.construct_feat_ntype,
                                          num_ffn_layers_in_input=config.num_ffn_layers_in_input,
                                          use_wholegraph_sparse_emb=config.use_wholegraph_embed)
    # The number of feature dimensions can change. For example, the feature dimensions
    # of BERT embeddings are determined when the input encoder is created.
    feat_size = encoder.in_dims
    model.set_node_input_encoder(encoder)

    # Set GNN encoders
    dropout = config.dropout if train_task else 0
    if model_encoder_type == "mlp" or model_encoder_type == "lm":
        # Only input encoder is used
        assert config.num_layers == 0, "No GNN layers"
        gnn_encoder = None
    elif model_encoder_type == "rgcn":
        num_bases = config.num_bases
        # we need to set the num_layers -1 because there is an output layer
        # that is hard coded.
        gnn_encoder = RelationalGCNEncoder(g,
                                           config.hidden_size, config.hidden_size,
                                           num_bases=num_bases,
                                           num_hidden_layers=config.num_layers -1,
                                           dropout=dropout,
                                           use_self_loop=config.use_self_loop,
                                           num_ffn_layers_in_gnn=config.num_ffn_layers_in_gnn,
                                           norm=config.gnn_norm)
    elif model_encoder_type == "rgat":
        # we need to set the num_layers -1 because there is an output layer that is hard coded.
        gnn_encoder = RelationalGATEncoder(g,
                                           config.hidden_size,
                                           config.hidden_size,
                                           config.num_heads,
                                           num_hidden_layers=config.num_layers -1,
                                           dropout=dropout,
                                           use_self_loop=config.use_self_loop,
                                           num_ffn_layers_in_gnn=config.num_ffn_layers_in_gnn,
                                           norm=config.gnn_norm)
    elif model_encoder_type == "hgt":
        # we need to set the num_layers -1 because there is an output layer that is hard coded.
        gnn_encoder = HGTEncoder(g,
                                 config.hidden_size,
                                 config.hidden_size,
                                 num_hidden_layers=config.num_layers -1,
                                 num_heads=config.num_heads,
                                 dropout=dropout,
                                 norm=config.gnn_norm,
                                 num_ffn_layers_in_gnn=config.num_ffn_layers_in_gnn)
    elif model_encoder_type == "sage":
        # we need to check if the graph is homogeneous
        assert check_homo(g) == True, \
            'The graph is not a homogeneous graph, can not use sage model encoder'
        # we need to set the num_layers -1 because there is an output layer that is hard coded.
        gnn_encoder = SAGEEncoder(h_dim=config.hidden_size,
                                  out_dim=config.hidden_size,
                                  num_hidden_layers=config.num_layers - 1,
                                  dropout=dropout,
                                  aggregator_type='pool',
                                  num_ffn_layers_in_gnn=config.num_ffn_layers_in_gnn,
                                  norm=config.gnn_norm)
    elif model_encoder_type == "gat":
        # we need to check if the graph is homogeneous
        assert check_homo(g) == True, \
            'The graph is not a homogeneous graph, can not use gat model encoder'
        gnn_encoder = GATEncoder(h_dim=config.hidden_size,
                                 out_dim=config.hidden_size,
                                 num_heads=config.num_heads,
                                 num_hidden_layers=config.num_layers -1,
                                 dropout=dropout,
                                 num_ffn_layers_in_gnn=config.num_ffn_layers_in_gnn)
    elif model_encoder_type == "gatv2":
        # we need to check if the graph is homogeneous
        assert check_homo(g) == True, \
            'The graph is not a homogeneous graph, can not use gatv2 model encoder'
        gnn_encoder = GATv2Encoder(h_dim=config.hidden_size,
                                   out_dim=config.hidden_size,
                                   num_heads=config.num_heads,
                                   num_hidden_layers=config.num_layers -1,
                                   dropout=dropout,
                                   num_ffn_layers_in_gnn=config.num_ffn_layers_in_gnn)
    else:
        assert False, "Unknown gnn model type {}".format(model_encoder_type)

    if reconstruct_feats:
        rel_names = get_rel_names_for_reconstruct(g, config.construct_feat_ntype, feat_size)
        dst_types = set([rel_name[2] for rel_name in rel_names])
        for ntype in config.construct_feat_ntype:
            assert ntype in dst_types, \
                    f"We cannot reconstruct features of node {ntype} " \
                    + "probably because their neighbors don't have features."
        assert config.construct_feat_encoder == "rgcn", \
                "We only support RGCN for reconstructing node features."
        input_gnn = RelGraphConvLayer(config.hidden_size, config.hidden_size,
                                      rel_names, len(rel_names),
                                      self_loop=False, # We should disable self loop so that
                                                       # the encoder doesn't use dest node
                                                       # features.
                                      activation=F.relu,
                                      num_ffn_layers_in_gnn=config.num_ffn_layers_in_input)
        gnn_encoder = GNNEncoderWithReconstructedEmbed(gnn_encoder, input_gnn, rel_names)
    model.set_gnn_encoder(gnn_encoder)

def check_homo(g):
    """ Check if it is a valid homogeneous graph

    Parameters
    ----------
    g: DGLGraph
        The graph used in training and testing
    """
    if g.ntypes == [DEFAULT_NTYPE] and g.etypes == [DEFAULT_ETYPE[1]]:
        return True
    return False


def create_builtin_task_tracker(config):
    """ Create a builtin task tracker

    Parameters
    ----------
    config: GSConfig
        Configurations
    """
    tracker_class = get_task_tracker_class(config.task_tracker)
    return tracker_class(config.eval_frequency)

def get_builtin_lp_eval_dataloader_class(config):
    """ Return a builtin link prediction evaluation dataloader
        based on input config

    Parameters
    ----------
    config: GSConfig
        Configurations
    """
    test_dataloader_cls = None
    if config.eval_etypes_negative_dstnode is not None:
        test_dataloader_cls = GSgnnLinkPredictionPredefinedTestDataLoader
    elif config.eval_negative_sampler == BUILTIN_LP_UNIFORM_NEG_SAMPLER:
        test_dataloader_cls = GSgnnLinkPredictionTestDataLoader
    elif config.eval_negative_sampler == BUILTIN_LP_JOINT_NEG_SAMPLER:
        test_dataloader_cls = GSgnnLinkPredictionJointTestDataLoader
    else:
        raise ValueError('Unknown test negative sampler.'
            'Supported test negative samplers include '
            f'[{BUILTIN_LP_UNIFORM_NEG_SAMPLER}, {BUILTIN_LP_JOINT_NEG_SAMPLER}]')
    return test_dataloader_cls

def get_builtin_lp_train_dataloader_class(config):
    """ Return a builtin link prediction training dataloader
        based on input config

    Parameters
    ----------
    config: GSConfig
        Configurations
    """
    dataloader_cls = None
    if config.train_negative_sampler == BUILTIN_LP_UNIFORM_NEG_SAMPLER:
        dataloader_cls = GSgnnLinkPredictionDataLoader
    elif config.train_negative_sampler == BUILTIN_LP_JOINT_NEG_SAMPLER:
        dataloader_cls = GSgnnLPJointNegDataLoader
    elif config.train_negative_sampler == BUILTIN_LP_INBATCH_JOINT_NEG_SAMPLER:
        dataloader_cls = GSgnnLPInBatchJointNegDataLoader
    elif config.train_negative_sampler == BUILTIN_LP_LOCALUNIFORM_NEG_SAMPLER:
        dataloader_cls = GSgnnLPLocalUniformNegDataLoader
    elif config.train_negative_sampler == BUILTIN_LP_LOCALJOINT_NEG_SAMPLER:
        dataloader_cls = GSgnnLPLocalJointNegDataLoader
    elif config.train_negative_sampler == BUILTIN_LP_ALL_ETYPE_UNIFORM_NEG_SAMPLER:
        dataloader_cls = GSgnnAllEtypeLinkPredictionDataLoader
    elif config.train_negative_sampler == BUILTIN_LP_ALL_ETYPE_JOINT_NEG_SAMPLER:
        dataloader_cls = GSgnnAllEtypeLPJointNegDataLoader
    elif config.train_negative_sampler == BUILTIN_FAST_LP_UNIFORM_NEG_SAMPLER:
        dataloader_cls = FastGSgnnLinkPredictionDataLoader
    elif config.train_negative_sampler == BUILTIN_FAST_LP_JOINT_NEG_SAMPLER:
        dataloader_cls = FastGSgnnLPJointNegDataLoader
    elif config.train_negative_sampler == BUILTIN_FAST_LP_LOCALUNIFORM_NEG_SAMPLER:
        dataloader_cls = FastGSgnnLPLocalUniformNegDataLoader
    elif config.train_negative_sampler == BUILTIN_FAST_LP_LOCALJOINT_NEG_SAMPLER:
        dataloader_cls = FastGSgnnLPLocalJointNegDataLoader
    else:
        raise ValueError('Unknown negative sampler')

    return dataloader_cls

def create_task_decoder(task_info, g, decoder_input_dim, train_task):
    """ Create a task decoder according to task_info.

    Parameters
    ----------
    task_info: TaskInfo
        Task info.
    g: Dist DGLGraph
        Graph
    decoder_input_dim: int
        The dimension of the input embedding of the decoder
    train_task: bool
        Whether the task is a training task

    Return
    ------
    decoder: The task decoder
    loss_func: The loss function
    """
    if task_info.task_type in [BUILTIN_TASK_NODE_CLASSIFICATION, BUILTIN_TASK_NODE_REGRESSION]:
        return create_builtin_node_decoder(g, decoder_input_dim, task_info.task_config, train_task)
    elif task_info.task_type in [BUILTIN_TASK_EDGE_CLASSIFICATION, BUILTIN_TASK_EDGE_REGRESSION]:
        return create_builtin_edge_decoder(g, decoder_input_dim, task_info.task_config, train_task)
    elif task_info.task_type in [BUILTIN_TASK_LINK_PREDICTION]:
        return create_builtin_lp_decoder(g, decoder_input_dim, task_info.task_config, train_task)
    elif task_info.task_type in [BUILTIN_TASK_RECONSTRUCT_NODE_FEAT]:
        return create_builtin_reconstruct_nfeat_decoder(g, decoder_input_dim, task_info.task_config, train_task)
    else:
        raise TypeError(f"Unknown task type {task_info.task_type}")

def create_evaluator(task_info):
    """ Create task specific evaluator according to task_info for multi-task learning.

    Parameters
    ----------
    task_info: TaskInfo
        Task info.

    Return
    ------
    Evaluator
    """
    config = task_info.task_config
    if task_info.task_type in [BUILTIN_TASK_NODE_CLASSIFICATION]:
        assert isinstance(config.multilabel, bool), \
            "In multi-task learning, we define one task at one time." \
            "But here, the task config is expecting to define multiple " \
            "tasks as config.multilabel is not a single boolean " \
            f'but {config.multilabel}.'
        return GSgnnClassificationEvaluator(config.eval_frequency,
                                            config.eval_metric,
                                            config.multilabel,
                                            config.use_early_stop,
                                            config.early_stop_burnin_rounds,
                                            config.early_stop_rounds,
                                            config.early_stop_strategy)
    elif task_info.task_type in [BUILTIN_TASK_NODE_REGRESSION]:
        return GSgnnRegressionEvaluator(config.eval_frequency,
                                        config.eval_metric,
                                        config.use_early_stop,
                                        config.early_stop_burnin_rounds,
                                        config.early_stop_rounds,
                                        config.early_stop_strategy)
    elif task_info.task_type in [BUILTIN_TASK_EDGE_CLASSIFICATION]:
        return GSgnnClassificationEvaluator(config.eval_frequency,
                                            config.eval_metric,
                                            config.multilabel,
                                            config.use_early_stop,
                                            config.early_stop_burnin_rounds,
                                            config.early_stop_rounds,
                                            config.early_stop_strategy)
    elif task_info.task_type in [BUILTIN_TASK_EDGE_REGRESSION]:
        return GSgnnRegressionEvaluator(config.eval_frequency,
                                        config.eval_metric,
                                        config.use_early_stop,
                                        config.early_stop_burnin_rounds,
                                        config.early_stop_rounds,
                                        config.early_stop_strategy)
    elif task_info.task_type in [BUILTIN_TASK_LINK_PREDICTION]:
        assert len(config.eval_metric) == 1, \
        "GraphStorm doees not support computing multiple metrics at the same time for link prediction tasks."
        if config.report_eval_per_type:
            return GSgnnPerEtypeMrrLPEvaluator(
                eval_frequency=config.eval_frequency,
                major_etype=config.model_select_etype,
                use_early_stop=config.use_early_stop,
                early_stop_burnin_rounds=config.early_stop_burnin_rounds,
                early_stop_rounds=config.early_stop_rounds,
                early_stop_strategy=config.early_stop_strategy)
        else:
            return GSgnnMrrLPEvaluator(
                eval_frequency=config.eval_frequency,
                use_early_stop=config.use_early_stop,
                early_stop_burnin_rounds=config.early_stop_burnin_rounds,
                early_stop_rounds=config.early_stop_rounds,
                early_stop_strategy=config.early_stop_strategy)
    elif task_info.task_type in [BUILTIN_TASK_RECONSTRUCT_NODE_FEAT]:
        return GSgnnRconstructFeatRegScoreEvaluator(
            config.eval_frequency,
            config.eval_metric,
            config.use_early_stop,
            config.early_stop_burnin_rounds,
            config.early_stop_rounds,
            config.early_stop_strategy)
    return None<|MERGE_RESOLUTION|>--- conflicted
+++ resolved
@@ -60,14 +60,11 @@
                               RegressionLossFunc,
                               LinkPredictBCELossFunc,
                               WeightedLinkPredictBCELossFunc,
-<<<<<<< HEAD
+                              LinkPredictAdvBCELossFunc,
+                              WeightedLinkPredictAdvBCELossFunc,
                               LinkPredictContrastiveLossFunc,
                               FocalLossFunc)
-=======
-                              LinkPredictAdvBCELossFunc,
-                              WeightedLinkPredictAdvBCELossFunc,
-                              LinkPredictContrastiveLossFunc)
->>>>>>> d1b2bffc
+
 from .model.node_decoder import EntityClassifier, EntityRegression
 from .model.edge_decoder import (DenseBiDecoder,
                                  MLPEdgeDecoder,
