"""
    Copyright 2023 Contributors

    Licensed under the Apache License, Version 2.0 (the "License");
    you may not use this file except in compliance with the License.
    You may obtain a copy of the License at

       http://www.apache.org/licenses/LICENSE-2.0

    Unless required by applicable law or agreed to in writing, software
    distributed under the License is distributed on an "AS IS" BASIS,
    WITHOUT WARRANTIES OR CONDITIONS OF ANY KIND, either express or implied.
    See the License for the specific language governing permissions and
    limitations under the License.

    GSF utility functions.
"""

import os
import logging
import importlib.metadata

import numpy as np
import dgl
import torch as th
import torch.nn.functional as F

from dgl.distributed.constants import DEFAULT_NTYPE
from dgl.distributed.constants import DEFAULT_ETYPE
from packaging import version

from .utils import sys_tracker, get_rank
from .utils import setup_device
from .config import (BUILTIN_TASK_NODE_CLASSIFICATION,
                     BUILTIN_TASK_NODE_REGRESSION,
                     BUILTIN_TASK_EDGE_CLASSIFICATION,
                     BUILTIN_TASK_EDGE_REGRESSION,
                     BUILTIN_TASK_LINK_PREDICTION,
                     BUILTIN_TASK_RECONSTRUCT_NODE_FEAT,
                     BUILTIN_TASK_RECONSTRUCT_EDGE_FEAT)
from .config import (BUILTIN_LP_DOT_DECODER,
                     BUILTIN_LP_DISTMULT_DECODER,
                     BUILTIN_LP_ROTATE_DECODER,
                     BUILTIN_LP_TRANSE_L1_DECODER,
                     BUILTIN_LP_TRANSE_L2_DECODER)
from .config import (BUILTIN_LP_LOSS_CROSS_ENTROPY,
                     BUILTIN_LP_LOSS_CONTRASTIVELOSS,
                     BUILTIN_CLASS_LOSS_CROSS_ENTROPY,
                     BUILTIN_CLASS_LOSS_FOCAL)
from .eval.eval_func import (
    SUPPORTED_HIT_AT_METRICS,
    SUPPORTED_LINK_PREDICTION_METRICS,
)
from .model.embed import GSNodeEncoderInputLayer
from .model.lm_embed import GSLMNodeEncoderInputLayer, GSPureLMNodeInputLayer
from .model.rgcn_encoder import RelationalGCNEncoder, RelGraphConvLayer
from .model.rgat_encoder import RelationalGATEncoder
from .model.hgt_encoder import HGTEncoder
from .model.gnn_with_reconstruct import GNNEncoderWithReconstructedEmbed
from .model.sage_encoder import SAGEEncoder
from .model.gat_encoder import GATEncoder
from .model.gatv2_encoder import GATv2Encoder
from .model.node_gnn import GSgnnNodeModel
from .model.node_glem import GLEM
from .model.edge_gnn import GSgnnEdgeModel
from .model.lp_gnn import GSgnnLinkPredictionModel
from .model.loss_func import (ClassifyLossFunc,
                              RegressionLossFunc,
                              LinkPredictBCELossFunc,
                              WeightedLinkPredictBCELossFunc,
                              LinkPredictAdvBCELossFunc,
                              WeightedLinkPredictAdvBCELossFunc,
                              LinkPredictContrastiveLossFunc,
                              FocalLossFunc)

from .model.node_decoder import EntityClassifier, EntityRegression
from .model.edge_decoder import (DenseBiDecoder,
                                 MLPEdgeDecoder,
                                 MLPEFeatEdgeDecoder,
                                 EdgeRegression)
from .model.edge_decoder import (LinkPredictDotDecoder,
                                 LinkPredictDistMultDecoder,
                                 LinkPredictContrastiveDotDecoder,
                                 LinkPredictContrastiveDistMultDecoder,
                                 LinkPredictWeightedDotDecoder,
                                 LinkPredictWeightedDistMultDecoder,
                                 LinkPredictRotatEDecoder,
                                 LinkPredictContrastiveRotatEDecoder,
                                 LinkPredictWeightedRotatEDecoder,
                                 LinkPredictTransEDecoder,
                                 LinkPredictContrastiveTransEDecoder,
                                 LinkPredictWeightedTransEDecoder)
from .dataloading import (BUILTIN_LP_UNIFORM_NEG_SAMPLER,
                          BUILTIN_LP_JOINT_NEG_SAMPLER,
                          BUILTIN_LP_INBATCH_JOINT_NEG_SAMPLER,
                          BUILTIN_LP_LOCALUNIFORM_NEG_SAMPLER,
                          BUILTIN_LP_LOCALJOINT_NEG_SAMPLER,
                          BUILTIN_LP_ALL_ETYPE_UNIFORM_NEG_SAMPLER,
                          BUILTIN_LP_ALL_ETYPE_JOINT_NEG_SAMPLER,
                          BUILTIN_FAST_LP_UNIFORM_NEG_SAMPLER,
                          BUILTIN_FAST_LP_JOINT_NEG_SAMPLER,
                          BUILTIN_FAST_LP_LOCALUNIFORM_NEG_SAMPLER,
                          BUILTIN_FAST_LP_LOCALJOINT_NEG_SAMPLER)
from .dataloading import (FastGSgnnLinkPredictionDataLoader,
                          FastGSgnnLPJointNegDataLoader,
                          FastGSgnnLPLocalUniformNegDataLoader,
                          FastGSgnnLPLocalJointNegDataLoader,
                          GSgnnLinkPredictionDataLoader,
                          GSgnnLPJointNegDataLoader,
                          GSgnnLPLocalUniformNegDataLoader,
                          GSgnnLPLocalJointNegDataLoader,
                          GSgnnLPInBatchJointNegDataLoader,
                          GSgnnAllEtypeLPJointNegDataLoader,
                          GSgnnAllEtypeLinkPredictionDataLoader)
from .dataloading import (GSgnnLinkPredictionTestDataLoader,
                          GSgnnLinkPredictionJointTestDataLoader,
                          GSgnnLinkPredictionPredefinedTestDataLoader)

from .eval import (GSgnnClassificationEvaluator,
                   GSgnnRegressionEvaluator,
                   GSgnnRconstructFeatRegScoreEvaluator,
                   GSgnnPerEtypeLPEvaluator,
                   GSgnnLPEvaluator)

from .tracker import get_task_tracker_class

def initialize(
        ip_config=None,
        backend='gloo',
        local_rank=0,
        use_wholegraph=False,
        use_graphbolt=False,
    ):
    """ Initialize distributed training and inference context. For GraphStorm Standalone mode,
    no argument is needed. For Distributed mode, users need to provide an IP address list file.

    .. code::

        # Standalone mode
        import graphstorm as gs
        gs.initialize()

    .. code::

        # distributed mode
        import graphstorm as gs
        gs.initialize(ip_config="/tmp/ip_list.txt")

    Parameters
    ----------
    ip_config: str
        File path of the IP address file, e.g., `/tmp/ip_list.txt`
        Default: None.
    backend: str
        Torch distributed backend, e.g., ``gloo`` or ``nccl``.
        Default: ``gloo``.
    local_rank: int
        The local rank of the current process.
        Default: 0.
    use_wholegraph: bool
        Whether to use wholegraph for feature transfer.
        Default: False.
    use_graphbolt: bool
        Whether to use GraphBolt graph representation.
        Requires installed DGL version to be at least ``2.1.0``.
        Default: False.

        .. versionadded:: 0.4.0
    """
    dgl_version = importlib.metadata.version('dgl')
    if version.parse(dgl_version) >= version.parse("2.1.0"):
        dgl.distributed.initialize( # pylint: disable=unexpected-keyword-arg
            ip_config,
            net_type='socket',
            use_graphbolt=use_graphbolt,
        )
    else:
        if use_graphbolt:
            raise ValueError(
                f"use_graphbolt was 'true' but but DGL version was {dgl_version}. "
                "GraphBolt DGL initialization requires DGL version >= 2.1.0"
            )
        dgl.distributed.initialize(
            ip_config,
            net_type='socket',
        )
    assert th.cuda.is_available() or backend == "gloo", "Gloo backend required for a CPU setting."
    if ip_config is not None:
        th.distributed.init_process_group(backend=backend)
        # Use wholegraph for feature and label fetching
        if use_wholegraph:
            from .wholegraph import init_wholegraph
            init_wholegraph()

    sys_tracker.check("load DistDGL")
    device = setup_device(local_rank)
    sys_tracker.check(f"setup device on {device}")

def get_node_feat_size(g, node_feat_names):
    """ Get the overall feature size of each node type with feature names specified in the
    ``node_feat_names``. If a node type has multiple features, the returned feature size
    will be the sum of the sizes of these features for that node type.

    Parameters
    ----------
    g : DistGraph
        A DGL distributed graph.
    node_feat_names : str, or dict of list of str
        The node feature names. A string indicates that all nodes share the same feature name,
        while a dictionary with a list of strings indicates that each
        node type has different node feature names.

    Returns
    -------
    node_feat_size: dict of int
        The feature size for the node types and feature names specified in the
        ``node_feat_names``.
    """
    node_feat_size = {}
    for ntype in g.ntypes:
        # user can specify the name of the field
        if node_feat_names is None:
            feat_name = None
        elif isinstance(node_feat_names, dict) and ntype in node_feat_names:
            feat_name = node_feat_names[ntype]
        elif isinstance(node_feat_names, str):
            feat_name = node_feat_names
        else:
            feat_name = None

        if feat_name is None:
            node_feat_size[ntype] = 0
        elif isinstance(feat_name, str): # global feat_name
            # We force users to know which node type has node feature
            # This helps avoid unexpected training behavior.
            assert feat_name in g.nodes[ntype].data, \
                    f"Warning. The feature \"{feat_name}\" " \
                    f"does not exists for the node type \"{ntype}\"."
            node_feat_size[ntype] = np.prod(g.nodes[ntype].data[feat_name].shape[1:])
        else:
            node_feat_size[ntype] = 0
            for fname in feat_name:
                # We force users to know which node type has node feature
                # This helps avoid unexpected training behavior.
                assert fname in g.nodes[ntype].data, \
                        f"Warning. The feature \"{fname}\" " \
                        f"does not exists for the node type \"{ntype}\"."
                # TODO: we only allow an input node feature as a 2D tensor
                # Support 1D or nD when required.
                assert len(g.nodes[ntype].data[fname].shape) == 2, \
                    "Input node features should be 2D tensors"
                fsize = np.prod(g.nodes[ntype].data[fname].shape[1:])
                node_feat_size[ntype] += fsize
    return node_feat_size

def get_rel_names_for_reconstruct(g, reconstructed_embed_ntype, feat_size):
    """ Get the edge type list for reconstructing node features.

    Parameters
    ----------
    g : DistGraph
        A DGL distributed graph.
    reconstructed_embed_ntype : list of str
        The node types for which node features need to be reconstructed.
    feat_size : dict of int
        The feature size on each node type in the format of {"ntype": size}.

    Returns
    -------
    reconstruct_etypes: list of tuples
        The edge types whose destination nodes required for reconstructing node features.
    """
    etypes = g.canonical_etypes
    reconstruct_etypes = []
    for dst_ntype in reconstructed_embed_ntype:
        if feat_size[dst_ntype] > 0:
            logging.warning("Node %s already have features. " \
                    + "No need to reconstruct their features.", dst_ntype)
        for etype in etypes:
            src_type = etype[0]
            if etype[2] == dst_ntype and feat_size[src_type] > 0:
                reconstruct_etypes.append(etype)
    return reconstruct_etypes

def create_builtin_node_gnn_model(g, config, train_task):
    """ Create a GNN model for node prediction.

    Parameters
    ----------
    g: DGLGraph
        The graph used in training and testing
    config: GSConfig
        Configurations
    train_task : bool
        Whether this model is used for training.

    Returns
    -------
    GSgnnModel : The GNN model.
    """
    return create_builtin_node_model(g, config, train_task)

# pylint: disable=unused-argument
def create_builtin_reconstruct_nfeat_decoder(g, decoder_input_dim, config, train_task):
    """ create builtin node feature reconstruction decoder
        according to task config.

    Parameters
    ----------
    g: DGLGraph
        The graph data.
        Note(xiang): Make it consistent with create_builtin_edge_decoder.
        Reserved for future.
    decoder_input_dim: int
        Input dimension size of the decoder.
    config: GSConfig
        Configurations.
    train_task : bool
        Whether this model is used for training.

    Returns
    -------
    decoder: The node task decoder(s).
    loss_func: The loss function(s).
    """
    dropout = config.dropout if train_task else 0
    target_ntype = config.target_ntype
    reconstruct_feat = config.reconstruct_nfeat_name
    feat_dim = g.nodes[target_ntype].data[reconstruct_feat].shape[1]

    decoder = EntityRegression(decoder_input_dim,
                               dropout=dropout,
                               out_dim=feat_dim)

    loss_func = RegressionLossFunc()
    return decoder, loss_func

# pylint: disable=unused-argument
def create_builtin_reconstruct_efeat_decoder(g, decoder_input_dim, config, train_task):
    """ create builtin edge feature reconstruction decoder
        according to task config

    Parameters
    ----------
    g: DGLGraph
        The graph data.
    decoder_input_dim: int
        Input dimension size of the decoder.
    config: GSConfig
        Configurations.
    train_task : bool
        Whether this model is used for training.

    Returns
    -------
    decoder: The edge feature reconstruction decoder(s).
    loss_func: The loss function(s).

    .. versionadded:: 0.4.0
    """
    dropout = config.dropout if train_task else 0
    # Only support one edge type per edge feature
    # reconstruction task.
    target_etype = config.target_etype[0]
    reconstruct_feat = config.reconstruct_efeat_name
    assert len(g.edges[target_etype].data[reconstruct_feat].shape) == 2, \
        "The edge feature {reconstruct_feat} of {target_etype} edges " \
        f"Must be a 2D tensor, but got {g.edges[target_etype].data[reconstruct_feat].shape}."
    feat_dim = g.edges[target_etype].data[reconstruct_feat].shape[1]

    decoder = EdgeRegression(decoder_input_dim,
                             target_etype=target_etype,
                             out_dim=feat_dim,
                             dropout=dropout)

    loss_func = RegressionLossFunc()
    return decoder, loss_func

# pylint: disable=unused-argument
def create_builtin_node_decoder(g, decoder_input_dim, config, train_task):
    """ create builtin node decoder according to task config

    Parameters
    ----------
    g: DGLGraph
        The graph data.
        Note(xiang): Make it consistent with create_builtin_edge_decoder.
        Reserved for future.
    decoder_input_dim: int
        Input dimension size of the decoder
    config: GSConfig
        Configurations
    train_task : bool
        Whether this model is used for training.

    Returns
    -------
    decoder: The node task decoder(s)
    loss_func: The loss function(s)
    """
    dropout = config.dropout if train_task else 0
    if config.task_type == BUILTIN_TASK_NODE_CLASSIFICATION:
        if not isinstance(config.num_classes, dict):
            decoder = EntityClassifier(decoder_input_dim,
                                       config.num_classes,
                                       config.multilabel,
                                       dropout=dropout,
                                       norm=config.decoder_norm)
            if config.class_loss_func == BUILTIN_CLASS_LOSS_CROSS_ENTROPY:
                loss_func = ClassifyLossFunc(config.multilabel,
                                             config.multilabel_weights,
                                             config.imbalance_class_weights)
            elif config.class_loss_func == BUILTIN_CLASS_LOSS_FOCAL:
                assert config.num_classes == 1, \
                    "Focal loss only works with binary classification." \
                    "num_classes should be set to 1."
                # set default value of alpha to 0.25 for focal loss
                # set default value of gamma to 2. for focal loss
                alpha = config.alpha if config.alpha is not None else 0.25
                gamma = config.gamma if config.gamma is not None else 2.
                loss_func = FocalLossFunc(alpha, gamma)
            else:
                raise RuntimeError(
                    f"Unknown classification loss {config.class_loss_func}")
        else:
            decoder = {}
            loss_func = {}
            for ntype in config.target_ntype:
                decoder[ntype] = EntityClassifier(decoder_input_dim,
                                                  config.num_classes[ntype],
                                                  config.multilabel[ntype],
                                                  dropout=dropout,
                                                  norm=config.decoder_norm)

                if config.class_loss_func == BUILTIN_CLASS_LOSS_CROSS_ENTROPY:
                    loss_func[ntype] = ClassifyLossFunc(config.multilabel[ntype],
                                                        config.multilabel_weights[ntype],
                                                        config.imbalance_class_weights[ntype])
                elif config.class_loss_func == BUILTIN_CLASS_LOSS_FOCAL:
                    # set default value of alpha to 0.25 for focal loss
                    # set default value of gamma to 2. for focal loss
                    alpha = config.alpha if config.alpha is not None else 0.25
                    gamma = config.gamma if config.gamma is not None else 2.
                    loss_func[ntype] =  FocalLossFunc(alpha, gamma)
                else:
                    raise RuntimeError(
                        f"Unknown classification loss {config.class_loss_func}")
    elif config.task_type == BUILTIN_TASK_NODE_REGRESSION:
        decoder  = EntityRegression(decoder_input_dim,
                                    dropout=dropout,
                                    norm=config.decoder_norm)
        loss_func = RegressionLossFunc()
    else:
        raise ValueError('unknown node task: {}'.format(config.task_type))

    return decoder, loss_func


def create_builtin_node_model(g, config, train_task):
    """ Create a built-in model for node prediction.

    Parameters
    ----------
    g: DGLGraph
        The graph used in training and testing
    config: GSConfig
        Configurations
    train_task : bool
        Whether this model is used for training.

    Returns
    -------
    GSgnnModel : The GNN model.
    """
    if config.training_method["name"] == "glem":
        model = GLEM(config.alpha_l2norm, config.target_ntype, **config.training_method["kwargs"])
    elif config.training_method["name"] == "default":
        model = GSgnnNodeModel(config.alpha_l2norm)
    set_encoder(model, g, config, train_task)

    encoder_out_dims = model.gnn_encoder.out_dims \
        if model.gnn_encoder is not None \
            else model.node_input_encoder.out_dims
    decoder, loss_func = create_builtin_node_decoder(g, encoder_out_dims, config, train_task)
    model.set_decoder(decoder)
    model.set_loss_func(loss_func)

    if train_task:
        model.init_optimizer(lr=config.lr, sparse_optimizer_lr=config.sparse_optimizer_lr,
                             weight_decay=config.wd_l2norm,
                             lm_lr=config.lm_tune_lr)
    return model

def create_builtin_edge_gnn_model(g, config, train_task):
    """ Create a GNN model for edge prediction.

    Parameters
    ----------
    g: DGLGraph
        The graph used in training and testing
    config: GSConfig
        Configurations
    train_task : bool
        Whether this model is used for training.

    Returns
    -------
    GSgnnModel : The GNN model.
    """
    return create_builtin_edge_model(g, config, train_task)

def create_builtin_edge_decoder(g, decoder_input_dim, config, train_task):
    """ create builtin edge decoder according to task config

    Parameters
    ----------
    g: DGLGraph
        The graph data.
    decoder_input_dim: int
        Input dimension size of the decoder.
    config: GSConfig
        Configurations.
    train_task : bool
        Whether this model is used for training.

    Returns
    -------
    decoder: The node task decoder(s)
    loss_func: The loss function(s)
    """
    dropout = config.dropout if train_task else 0
    if config.task_type == BUILTIN_TASK_EDGE_CLASSIFICATION:
        num_classes = config.num_classes
        decoder_type = config.decoder_type
        # TODO(zhengda) we should support multiple target etypes
        target_etype = config.target_etype[0]
        if decoder_type == "DenseBiDecoder":
            num_decoder_basis = config.num_decoder_basis
            assert config.num_ffn_layers_in_decoder == 0, \
                "DenseBiDecoder does not support adding extra feedforward neural network layers" \
                "You can increases num_basis to increase the parameter size."
            decoder = DenseBiDecoder(in_units=decoder_input_dim,
                                     num_classes=num_classes,
                                     multilabel=config.multilabel,
                                     num_basis=num_decoder_basis,
                                     dropout_rate=dropout,
                                     regression=False,
                                     target_etype=target_etype,
                                     norm=config.decoder_norm)
        elif decoder_type == "MLPDecoder":
            decoder = MLPEdgeDecoder(decoder_input_dim,
                                     num_classes,
                                     multilabel=config.multilabel,
                                     target_etype=target_etype,
                                     num_ffn_layers=config.num_ffn_layers_in_decoder,
                                     norm=config.decoder_norm)
        elif decoder_type == "MLPEFeatEdgeDecoder":
            decoder_edge_feat = config.decoder_edge_feat
            assert decoder_edge_feat is not None, \
                "decoder-edge-feat must be provided when " \
                "decoder_type == MLPEFeatEdgeDecoder"
            # We need to get the edge_feat input dim.
            if isinstance(decoder_edge_feat, str):
                assert decoder_edge_feat in g.edges[target_etype].data
                feat_dim = g.edges[target_etype].data[decoder_edge_feat].shape[-1]
            else:
                feat_dim = sum(
                    g.edges[target_etype].data[fname].shape[-1] \
                    for fname in decoder_edge_feat[target_etype]
                )

            decoder = MLPEFeatEdgeDecoder(
                h_dim=decoder_input_dim,
                feat_dim=feat_dim,
                out_dim=num_classes,
                multilabel=config.multilabel,
                target_etype=target_etype,
                dropout=config.dropout,
                num_ffn_layers=config.num_ffn_layers_in_decoder,
                norm=config.decoder_norm)
        else:
            assert False, f"decoder {decoder_type} is not supported."

        if config.class_loss_func == BUILTIN_CLASS_LOSS_CROSS_ENTROPY:
            loss_func = ClassifyLossFunc(config.multilabel,
                                         config.multilabel_weights,
                                         config.imbalance_class_weights)
        elif config.class_loss_func == BUILTIN_CLASS_LOSS_FOCAL:
            # set default value of alpha to 0.25 for focal loss
            # set default value of gamma to 2. for focal loss
            alpha = config.alpha if config.alpha is not None else 0.25
            gamma = config.gamma if config.gamma is not None else 2.
            loss_func = FocalLossFunc(alpha, gamma)
        else:
            raise RuntimeError(
                f"Unknown classification loss {config.class_loss_func}")

    elif config.task_type == BUILTIN_TASK_EDGE_REGRESSION:
        decoder_type = config.decoder_type
        dropout = config.dropout if train_task else 0
        # TODO(zhengda) we should support multiple target etypes
        target_etype = config.target_etype[0]
        if decoder_type == "DenseBiDecoder":
            num_decoder_basis = config.num_decoder_basis
            decoder = DenseBiDecoder(decoder_input_dim,
                                     1,
                                     num_basis=num_decoder_basis,
                                     multilabel=False,
                                     target_etype=target_etype,
                                     dropout_rate=dropout,
                                     regression=True,
                                     norm=config.decoder_norm)
        elif decoder_type == "MLPDecoder":
            decoder = MLPEdgeDecoder(decoder_input_dim,
                                     1,
                                     multilabel=False,
                                     target_etype=target_etype,
                                     regression=True,
                                     num_ffn_layers=config.num_ffn_layers_in_decoder,
                                     norm=config.decoder_norm)
        elif decoder_type == "MLPEFeatEdgeDecoder":
            decoder_edge_feat = config.decoder_edge_feat
            assert decoder_edge_feat is not None, \
                "decoder-edge-feat must be provided when " \
                "decoder_type == MLPEFeatEdgeDecoder"
            # We need to get the edge_feat input dim.
            if isinstance(decoder_edge_feat, str):
                assert decoder_edge_feat in g.edges[target_etype].data
                feat_dim = g.edges[target_etype].data[decoder_edge_feat].shape[-1]
            else:
                feat_dim = sum(
                    g.edges[target_etype].data[fname].shape[-1] \
                    for fname in decoder_edge_feat[target_etype]
                )

            decoder = MLPEFeatEdgeDecoder(
                h_dim=decoder_input_dim,
                feat_dim=feat_dim,
                out_dim=1,
                multilabel=False,
                target_etype=target_etype,
                dropout=config.dropout,
                regression=True,
                num_ffn_layers=config.num_ffn_layers_in_decoder,
                norm=config.decoder_norm)
        else:
            assert False, "decoder not supported"
        loss_func = RegressionLossFunc()
    else:
        raise ValueError('unknown node task: {}'.format(config.task_type))
    return decoder, loss_func

def create_builtin_edge_model(g, config, train_task):
    """ Create a model for edge prediction.

    Parameters
    ----------
    g: DGLGraph
        The graph used in training and testing
    config: GSConfig
        Configurations
    train_task : bool
        Whether this model is used for training.

    Returns
    -------
    GSgnnModel : The GNN model.
    """
    model = GSgnnEdgeModel(config.alpha_l2norm)
    set_encoder(model, g, config, train_task)
    encoder_out_dims = model.gnn_encoder.out_dims \
        if model.gnn_encoder is not None \
            else model.node_input_encoder.out_dims
    decoder, loss_func = create_builtin_edge_decoder(g, encoder_out_dims, config, train_task)
    model.set_decoder(decoder)
    model.set_loss_func(loss_func)

    if train_task:
        model.init_optimizer(lr=config.lr, sparse_optimizer_lr=config.sparse_optimizer_lr,
                             weight_decay=config.wd_l2norm,
                             lm_lr=config.lm_tune_lr)
    return model

def create_builtin_lp_gnn_model(g, config, train_task):
    """ Create a GNN model for link prediction.

    Parameters
    ----------
    g: DGLGraph
        The graph used in training and testing
    config: GSConfig
        Configurations
    train_task : bool
        Whether this model is used for training.

    Returns
    -------
    GSgnnModel : The GNN model.
    """
    return create_builtin_lp_model(g, config, train_task)

# pylint: disable=unused-argument
def create_builtin_lp_decoder(g, decoder_input_dim, config, train_task):
    """ create builtin link prediction decoder according to task config

    Parameters
    ----------
    g: DGLGraph
        The graph data.
    decoder_input_dim: int
        Input dimension size of the decoder.
    config: GSConfig
        Configurations.
    train_task : bool
        Whether this model is used for training.

    Returns
    -------
    decoder: The node task decoder(s)
    loss_func: The loss function(s)
    """
    if config.decoder_norm is not None:
        # TODO: Support decoder norm for lp decoders when required.
        logging.warning("Decoder norm (batch norm or layer norm) is not supported"
                        "for link prediction decoders.")
    if config.lp_decoder_type == BUILTIN_LP_DOT_DECODER:
        # if the training set only contains one edge type or it is specified in the arguments,
        # we use dot product as the score function.
        if get_rank() == 0:
            logging.debug('use dot product for single-etype task.')
            logging.debug("Using inner product objective for supervision")
        if config.lp_edge_weight_for_loss is None:
            decoder = LinkPredictContrastiveDotDecoder(decoder_input_dim) \
                if config.lp_loss_func == BUILTIN_LP_LOSS_CONTRASTIVELOSS else \
                LinkPredictDotDecoder(decoder_input_dim)
        else:
            decoder = LinkPredictWeightedDotDecoder(decoder_input_dim,
                                                    config.lp_edge_weight_for_loss)
    elif config.lp_decoder_type == BUILTIN_LP_DISTMULT_DECODER:
        if get_rank() == 0:
            logging.debug("Using distmult objective for supervision")

        # default gamma for distmult is 12.
        gamma = config.gamma if config.gamma is not None else 12.
        if config.lp_edge_weight_for_loss is None:
            decoder = LinkPredictContrastiveDistMultDecoder(g.canonical_etypes,
                                                            decoder_input_dim,
                                                            gamma) \
                if config.lp_loss_func == BUILTIN_LP_LOSS_CONTRASTIVELOSS else \
                LinkPredictDistMultDecoder(g.canonical_etypes,
                                           decoder_input_dim,
                                           gamma)
        else:
            decoder = LinkPredictWeightedDistMultDecoder(g.canonical_etypes,
                                                         decoder_input_dim,
                                                         gamma,
                                                         config.lp_edge_weight_for_loss)
    elif config.lp_decoder_type == BUILTIN_LP_ROTATE_DECODER:
        if get_rank() == 0:
            logging.debug("Using RotatE objective for supervision")

        # default gamma for RotatE is 12.
        gamma = config.gamma if config.gamma is not None else 12.
        if config.lp_edge_weight_for_loss is None:
            decoder = LinkPredictContrastiveRotatEDecoder(g.canonical_etypes,
                                                          decoder_input_dim,
                                                          gamma) \
                if config.lp_loss_func == BUILTIN_LP_LOSS_CONTRASTIVELOSS else \
                LinkPredictRotatEDecoder(g.canonical_etypes,
                                         decoder_input_dim,
                                         gamma)
        else:
            decoder = LinkPredictWeightedRotatEDecoder(g.canonical_etypes,
                                                       decoder_input_dim,
                                                       gamma,
                                                       config.lp_edge_weight_for_loss)
    elif config.lp_decoder_type in [BUILTIN_LP_TRANSE_L1_DECODER, BUILTIN_LP_TRANSE_L2_DECODER]:
        if get_rank() == 0:
            logging.debug("Using TransE objective for supervision")

        # default gamma for TransE is 12.
        gamma = config.gamma if config.gamma is not None else 12.

        score_norm = 'l1' if config.lp_decoder_type == BUILTIN_LP_TRANSE_L1_DECODER else 'l2'
        if config.lp_edge_weight_for_loss is None:
            decoder = LinkPredictContrastiveTransEDecoder(g.canonical_etypes,
                                                          decoder_input_dim,
                                                          gamma,
                                                          score_norm) \
                if config.lp_loss_func == BUILTIN_LP_LOSS_CONTRASTIVELOSS else \
                LinkPredictTransEDecoder(g.canonical_etypes,
                                         decoder_input_dim,
                                         gamma,
                                         score_norm)
        else:
            decoder = LinkPredictWeightedTransEDecoder(g.canonical_etypes,
                                                       decoder_input_dim,
                                                       gamma,
                                                       score_norm,
                                                       config.lp_edge_weight_for_loss)
    else:
        raise RuntimeError(
            f"Unknown link prediction decoder type {config.lp_decoder_type}")

    if config.lp_loss_func == BUILTIN_LP_LOSS_CONTRASTIVELOSS:
        loss_func = LinkPredictContrastiveLossFunc(config.contrastive_loss_temperature)
    elif config.lp_loss_func == BUILTIN_LP_LOSS_CROSS_ENTROPY:
        if config.lp_edge_weight_for_loss is None:
            if config.adversarial_temperature is None:
                loss_func = LinkPredictBCELossFunc()
            else:
                loss_func = LinkPredictAdvBCELossFunc(config.adversarial_temperature)
        else:
            if config.adversarial_temperature is None:
                loss_func = WeightedLinkPredictBCELossFunc()
            else:
                loss_func = WeightedLinkPredictAdvBCELossFunc(config.adversarial_temperature)
    else:
        raise TypeError(f"Unknown link prediction loss function {config.lp_loss_func}")

    return decoder, loss_func

def create_builtin_lp_model(g, config, train_task):
    """ Create a model for link prediction.

    Parameters
    ----------
    g: DGLGraph
        The graph used in training and testing
    config: GSConfig
        Configurations
    train_task : bool
        Whether this model is used for training.

    Returns
    -------
    GSgnnModel : The model.
    """
    model = GSgnnLinkPredictionModel(config.alpha_l2norm,
                                     config.lp_embed_normalizer)
    set_encoder(model, g, config, train_task)
    num_train_etype = len(config.train_etype) \
        if config.train_etype is not None \
        else len(g.canonical_etypes) # train_etype is None, every etype is used for training
    # For backword compatibility, we add this check.
    # if train etype is 1, There is no need to use DistMult
    assert num_train_etype > 1 or config.lp_decoder_type == BUILTIN_LP_DOT_DECODER, \
            "If number of train etype is 1, please use dot product"
    out_dims = model.gnn_encoder.out_dims \
                    if model.gnn_encoder is not None \
                    else model.node_input_encoder.out_dims
    decoder, loss_func = create_builtin_lp_decoder(g, out_dims, config, train_task)

    model.set_decoder(decoder)
    model.set_loss_func(loss_func)

    if train_task:
        model.init_optimizer(lr=config.lr, sparse_optimizer_lr=config.sparse_optimizer_lr,
                             weight_decay=config.wd_l2norm,
                             lm_lr=config.lm_tune_lr)
    return model

def set_encoder(model, g, config, train_task):
    """ Create GNN encoder.

    Parameters
    ----------
    g: DGLGraph
        The graph used in training and testing
    config: GSConfig
        Configurations
    train_task : bool
        Whether this model is used for training.
    """
    # Set input layer
    feat_size = get_node_feat_size(g, config.node_feat_name)
    reconstruct_feats = len(config.construct_feat_ntype) > 0
    model_encoder_type = config.model_encoder_type
    if config.node_lm_configs is not None:
        emb_path = os.path.join(os.path.dirname(config.part_config),
                "cached_embs") if config.cache_lm_embed else None
        if model_encoder_type == "lm":
            # only use language model(s) as input layer encoder(s)
            encoder = GSPureLMNodeInputLayer(g, config.node_lm_configs,
                                            num_train=config.lm_train_nodes,
                                            lm_infer_batch_size=config.lm_infer_batch_size,
                                            cached_embed_path=emb_path,
                                            wg_cached_embed=config.use_wholegraph_embed)
        else:
            encoder = GSLMNodeEncoderInputLayer(g, config.node_lm_configs,
                                                feat_size, config.hidden_size,
                                                num_train=config.lm_train_nodes,
                                                lm_infer_batch_size=config.lm_infer_batch_size,
                                                dropout=config.dropout,
                                                use_node_embeddings=config.use_node_embeddings,
                                                cached_embed_path=emb_path,
                                                wg_cached_embed=config.use_wholegraph_embed,
                                                force_no_embeddings=config.construct_feat_ntype)
    else:
        encoder = GSNodeEncoderInputLayer(g, feat_size, config.hidden_size,
                                          dropout=config.dropout,
                                          activation=config.input_activate,
                                          use_node_embeddings=config.use_node_embeddings,
                                          force_no_embeddings=config.construct_feat_ntype,
                                          num_ffn_layers_in_input=config.num_ffn_layers_in_input,
                                          use_wholegraph_sparse_emb=config.use_wholegraph_embed)
    # The number of feature dimensions can change. For example, the feature dimensions
    # of BERT embeddings are determined when the input encoder is created.
    feat_size = encoder.in_dims
    model.set_node_input_encoder(encoder)

    # Set GNN encoders
    dropout = config.dropout if train_task else 0
<<<<<<< HEAD
    out_emb_size = config.out_emb_size if config.out_emb_size else config.hidden_size
=======
>>>>>>> 15903ba6
    if model_encoder_type in ("mlp", "lm"):
        # Only input encoder is used
        assert config.num_layers == 0, "No GNN layers"
        gnn_encoder = None
    elif model_encoder_type == "rgcn":
        num_bases = config.num_bases
        # we need to set the num_layers -1 because there is an output layer
        # that is hard coded.
        gnn_encoder = RelationalGCNEncoder(g,
                                           config.hidden_size, out_emb_size,
                                           num_bases=num_bases,
                                           num_hidden_layers=config.num_layers -1,
                                           dropout=dropout,
                                           use_self_loop=config.use_self_loop,
                                           num_ffn_layers_in_gnn=config.num_ffn_layers_in_gnn,
                                           norm=config.gnn_norm)
    elif model_encoder_type == "rgat":
        # we need to set the num_layers -1 because there is an output layer that is hard coded.
        gnn_encoder = RelationalGATEncoder(g,
                                           config.hidden_size,
                                           out_emb_size,
                                           config.num_heads,
                                           num_hidden_layers=config.num_layers -1,
                                           dropout=dropout,
                                           use_self_loop=config.use_self_loop,
                                           num_ffn_layers_in_gnn=config.num_ffn_layers_in_gnn,
                                           norm=config.gnn_norm)
    elif model_encoder_type == "hgt":
        # we need to set the num_layers -1 because there is an output layer that is hard coded.
        gnn_encoder = HGTEncoder(g,
                                 config.hidden_size,
                                 out_emb_size,
                                 num_hidden_layers=config.num_layers -1,
                                 num_heads=config.num_heads,
                                 dropout=dropout,
                                 norm=config.gnn_norm,
                                 num_ffn_layers_in_gnn=config.num_ffn_layers_in_gnn)
    elif model_encoder_type == "sage":
        # we need to check if the graph is homogeneous
        assert check_homo(g), \
            'The graph is not a homogeneous graph, can not use sage model encoder'
        # we need to set the num_layers -1 because there is an output layer that is hard coded.
        gnn_encoder = SAGEEncoder(h_dim=config.hidden_size,
                                  out_dim=out_emb_size,
                                  num_hidden_layers=config.num_layers - 1,
                                  dropout=dropout,
                                  aggregator_type='pool',
                                  num_ffn_layers_in_gnn=config.num_ffn_layers_in_gnn,
                                  norm=config.gnn_norm)
    elif model_encoder_type == "gat":
        # we need to check if the graph is homogeneous
        assert check_homo(g), \
            'The graph is not a homogeneous graph, can not use gat model encoder'
        gnn_encoder = GATEncoder(h_dim=config.hidden_size,
                                 out_dim=out_emb_size,
                                 num_heads=config.num_heads,
                                 num_hidden_layers=config.num_layers -1,
                                 dropout=dropout,
                                 num_ffn_layers_in_gnn=config.num_ffn_layers_in_gnn)
    elif model_encoder_type == "gatv2":
        # we need to check if the graph is homogeneous
        assert check_homo(g), \
            'The graph is not a homogeneous graph, can not use gatv2 model encoder'
        gnn_encoder = GATv2Encoder(h_dim=config.hidden_size,
                                   out_dim=out_emb_size,
                                   num_heads=config.num_heads,
                                   num_hidden_layers=config.num_layers -1,
                                   dropout=dropout,
                                   num_ffn_layers_in_gnn=config.num_ffn_layers_in_gnn)
    else:
        assert False, "Unknown gnn model type {}".format(model_encoder_type)

    if reconstruct_feats:
        rel_names = get_rel_names_for_reconstruct(g, config.construct_feat_ntype, feat_size)
        dst_types = {rel_name[2] for rel_name in rel_names}
        for ntype in config.construct_feat_ntype:
            assert ntype in dst_types, \
                    f"We cannot reconstruct features of node {ntype} " \
                    + "probably because their neighbors don't have features."
        assert config.construct_feat_encoder == "rgcn", \
                "We only support RGCN for reconstructing node features."
        input_gnn = RelGraphConvLayer(config.hidden_size, out_emb_size,
                                      rel_names, len(rel_names),
                                      self_loop=False, # We should disable self loop so that
                                                       # the encoder doesn't use dest node
                                                       # features.
                                      activation=F.relu,
                                      num_ffn_layers_in_gnn=config.num_ffn_layers_in_input)
        gnn_encoder = GNNEncoderWithReconstructedEmbed(gnn_encoder, input_gnn, rel_names)
    model.set_gnn_encoder(gnn_encoder)

def check_homo(g):
    """ Check if it is a valid homogeneous graph

    Parameters
    ----------
    g: DGLGraph
        The graph used in training and testing
    """
    if g.ntypes == [DEFAULT_NTYPE] and g.etypes == [DEFAULT_ETYPE[1]]:
        return True
    return False


def create_builtin_task_tracker(config):
    """ Create a builtin task tracker

    Parameters
    ----------
    config: GSConfig
        Configurations
    """
    tracker_class = get_task_tracker_class(config.task_tracker)
    return tracker_class(config.eval_frequency)

def get_builtin_lp_eval_dataloader_class(config):
    """ Return a builtin link prediction evaluation dataloader
        based on input config

    Parameters
    ----------
    config: GSConfig
        Configurations
    """
    test_dataloader_cls = None
    if config.eval_etypes_negative_dstnode is not None:
        test_dataloader_cls = GSgnnLinkPredictionPredefinedTestDataLoader
    elif config.eval_negative_sampler == BUILTIN_LP_UNIFORM_NEG_SAMPLER:
        test_dataloader_cls = GSgnnLinkPredictionTestDataLoader
    elif config.eval_negative_sampler == BUILTIN_LP_JOINT_NEG_SAMPLER:
        test_dataloader_cls = GSgnnLinkPredictionJointTestDataLoader
    else:
        raise ValueError('Unknown test negative sampler.'
            'Supported test negative samplers include '
            f'[{BUILTIN_LP_UNIFORM_NEG_SAMPLER}, {BUILTIN_LP_JOINT_NEG_SAMPLER}]')
    return test_dataloader_cls

def get_builtin_lp_train_dataloader_class(config):
    """ Return a builtin link prediction training dataloader
        based on input config

    Parameters
    ----------
    config: GSConfig
        Configurations
    """
    dataloader_cls = None
    if config.train_negative_sampler == BUILTIN_LP_UNIFORM_NEG_SAMPLER:
        dataloader_cls = GSgnnLinkPredictionDataLoader
    elif config.train_negative_sampler == BUILTIN_LP_JOINT_NEG_SAMPLER:
        dataloader_cls = GSgnnLPJointNegDataLoader
    elif config.train_negative_sampler == BUILTIN_LP_INBATCH_JOINT_NEG_SAMPLER:
        dataloader_cls = GSgnnLPInBatchJointNegDataLoader
    elif config.train_negative_sampler == BUILTIN_LP_LOCALUNIFORM_NEG_SAMPLER:
        dataloader_cls = GSgnnLPLocalUniformNegDataLoader
    elif config.train_negative_sampler == BUILTIN_LP_LOCALJOINT_NEG_SAMPLER:
        dataloader_cls = GSgnnLPLocalJointNegDataLoader
    elif config.train_negative_sampler == BUILTIN_LP_ALL_ETYPE_UNIFORM_NEG_SAMPLER:
        dataloader_cls = GSgnnAllEtypeLinkPredictionDataLoader
    elif config.train_negative_sampler == BUILTIN_LP_ALL_ETYPE_JOINT_NEG_SAMPLER:
        dataloader_cls = GSgnnAllEtypeLPJointNegDataLoader
    elif config.train_negative_sampler == BUILTIN_FAST_LP_UNIFORM_NEG_SAMPLER:
        dataloader_cls = FastGSgnnLinkPredictionDataLoader
    elif config.train_negative_sampler == BUILTIN_FAST_LP_JOINT_NEG_SAMPLER:
        dataloader_cls = FastGSgnnLPJointNegDataLoader
    elif config.train_negative_sampler == BUILTIN_FAST_LP_LOCALUNIFORM_NEG_SAMPLER:
        dataloader_cls = FastGSgnnLPLocalUniformNegDataLoader
    elif config.train_negative_sampler == BUILTIN_FAST_LP_LOCALJOINT_NEG_SAMPLER:
        dataloader_cls = FastGSgnnLPLocalJointNegDataLoader
    else:
        raise ValueError('Unknown negative sampler')

    return dataloader_cls

def create_task_decoder(task_info, g, decoder_input_dim, train_task):
    """ Create a task decoder according to task_info.

    Parameters
    ----------
    task_info: TaskInfo
        Task info.
    g: Dist DGLGraph
        Graph
    decoder_input_dim: int
        The dimension of the input embedding of the decoder
    train_task: bool
        Whether the task is a training task

    Return
    ------
    decoder: The task decoder
    loss_func: The loss function
    """
    if task_info.task_type in [BUILTIN_TASK_NODE_CLASSIFICATION, BUILTIN_TASK_NODE_REGRESSION]:
        return create_builtin_node_decoder(g, decoder_input_dim, task_info.task_config, train_task)
    elif task_info.task_type in [BUILTIN_TASK_EDGE_CLASSIFICATION, BUILTIN_TASK_EDGE_REGRESSION]:
        return create_builtin_edge_decoder(g, decoder_input_dim, task_info.task_config, train_task)
    elif task_info.task_type in [BUILTIN_TASK_LINK_PREDICTION]:
        return create_builtin_lp_decoder(g, decoder_input_dim, task_info.task_config, train_task)
    elif task_info.task_type in [BUILTIN_TASK_RECONSTRUCT_NODE_FEAT]:
        return create_builtin_reconstruct_nfeat_decoder(
            g, decoder_input_dim, task_info.task_config, train_task)
    elif task_info.task_type in [BUILTIN_TASK_RECONSTRUCT_EDGE_FEAT]:
        return create_builtin_reconstruct_efeat_decoder(
            g, decoder_input_dim, task_info.task_config, train_task)
    else:
        raise TypeError(f"Unknown task type {task_info.task_type}")

def create_evaluator(task_info):
    """ Create task specific evaluator according to task_info for multi-task learning.

    Parameters
    ----------
    task_info: TaskInfo
        Task info.

    Return
    ------
    Evaluator
    """
    config = task_info.task_config
    if task_info.task_type in [BUILTIN_TASK_NODE_CLASSIFICATION]:
        assert isinstance(config.multilabel, bool), \
            "In multi-task learning, we define one task at one time." \
            "But here, the task config is expecting to define multiple " \
            "tasks as config.multilabel is not a single boolean " \
            f'but {config.multilabel}.'
        return GSgnnClassificationEvaluator(config.eval_frequency,
                                            config.eval_metric,
                                            config.multilabel,
                                            config.use_early_stop,
                                            config.early_stop_burnin_rounds,
                                            config.early_stop_rounds,
                                            config.early_stop_strategy)
    elif task_info.task_type in [BUILTIN_TASK_NODE_REGRESSION]:
        return GSgnnRegressionEvaluator(config.eval_frequency,
                                        config.eval_metric,
                                        config.use_early_stop,
                                        config.early_stop_burnin_rounds,
                                        config.early_stop_rounds,
                                        config.early_stop_strategy)
    elif task_info.task_type in [BUILTIN_TASK_EDGE_CLASSIFICATION]:
        return GSgnnClassificationEvaluator(config.eval_frequency,
                                            config.eval_metric,
                                            config.multilabel,
                                            config.use_early_stop,
                                            config.early_stop_burnin_rounds,
                                            config.early_stop_rounds,
                                            config.early_stop_strategy)
    elif task_info.task_type in [BUILTIN_TASK_EDGE_REGRESSION]:
        return GSgnnRegressionEvaluator(config.eval_frequency,
                                        config.eval_metric,
                                        config.use_early_stop,
                                        config.early_stop_burnin_rounds,
                                        config.early_stop_rounds,
                                        config.early_stop_strategy)
    elif task_info.task_type in [BUILTIN_TASK_LINK_PREDICTION]:
        if config.report_eval_per_type:
            return GSgnnPerEtypeLPEvaluator(eval_frequency=config.eval_frequency,
                                    eval_metric_list=config.eval_metric,
                                    major_etype=config.model_select_etype,
                                    use_early_stop=config.use_early_stop,
                                    early_stop_burnin_rounds=config.early_stop_burnin_rounds,
                                    early_stop_rounds=config.early_stop_rounds,
                                    early_stop_strategy=config.early_stop_strategy)
        else:
            return GSgnnLPEvaluator(eval_frequency=config.eval_frequency,
                                    eval_metric_list=config.eval_metric,
                                    use_early_stop=config.use_early_stop,
                                    early_stop_burnin_rounds=config.early_stop_burnin_rounds,
                                    early_stop_rounds=config.early_stop_rounds,
                                    early_stop_strategy=config.early_stop_strategy)
    elif task_info.task_type in [BUILTIN_TASK_RECONSTRUCT_NODE_FEAT,
                                 BUILTIN_TASK_RECONSTRUCT_EDGE_FEAT]:
        return GSgnnRconstructFeatRegScoreEvaluator(
            config.eval_frequency,
            config.eval_metric,
            config.use_early_stop,
            config.early_stop_burnin_rounds,
            config.early_stop_rounds,
            config.early_stop_strategy)
    return None

def create_lp_evaluator(config):
    """ Create LP specific evaluator.

        Parameters
        ----------
        config: GSConfig
            Configuration.

        Return
        ------
        Evaluator: A link prediction evaluator
    """
    assert all(
        (x.startswith(SUPPORTED_HIT_AT_METRICS) or x in SUPPORTED_LINK_PREDICTION_METRICS)
            for x in config.eval_metric), (
            "Invalid LP evaluation metrics. "
            "GraphStorm only supports MRR and Hit@K metrics for link prediction."
        )

    if config.report_eval_per_type:
        return GSgnnPerEtypeLPEvaluator(eval_frequency=config.eval_frequency,
                                eval_metric_list=config.eval_metric,
                                major_etype=config.model_select_etype,
                                use_early_stop=config.use_early_stop,
                                early_stop_burnin_rounds=config.early_stop_burnin_rounds,
                                early_stop_rounds=config.early_stop_rounds,
                                early_stop_strategy=config.early_stop_strategy)
    else:
        return GSgnnLPEvaluator(eval_frequency=config.eval_frequency,
                                eval_metric_list=config.eval_metric,
                                use_early_stop=config.use_early_stop,
                                early_stop_burnin_rounds=config.early_stop_burnin_rounds,
                                early_stop_rounds=config.early_stop_rounds,
                                early_stop_strategy=config.early_stop_strategy)<|MERGE_RESOLUTION|>--- conflicted
+++ resolved
@@ -911,10 +911,7 @@
 
     # Set GNN encoders
     dropout = config.dropout if train_task else 0
-<<<<<<< HEAD
     out_emb_size = config.out_emb_size if config.out_emb_size else config.hidden_size
-=======
->>>>>>> 15903ba6
     if model_encoder_type in ("mlp", "lm"):
         # Only input encoder is used
         assert config.num_layers == 0, "No GNN layers"
