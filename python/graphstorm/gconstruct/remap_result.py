--- conflicted
+++ resolved
@@ -566,7 +566,6 @@
         else:
             pred_ntypes = []
 
-<<<<<<< HEAD
         if not with_shared_fs:
             # When shared file system is not avaliable and the world_size is
             # larger than 1, it means it is a distributed remap task.
@@ -579,13 +578,6 @@
                                    f"predict-dir {predict_dir} is not None. " \
                                    "but both pred-etypes and pred-ntypes are empty.")
 
-
-=======
-    rank = args.rank
-    world_size = args.world_size
-    with_shared_fs = args.with_shared_fs
->>>>>>> f16976cf
-
     assert world_size > 0, \
         f"World size must be larger than 0, but get {world_size}."
     assert rank < world_size, \
@@ -593,7 +585,6 @@
     out_chunk_size = args.output_chunk_size
     assert out_chunk_size > 0, \
         f"Output chunk size should be larger than 0 but get {out_chunk_size}."
-<<<<<<< HEAD
 
     ################## remap embeddings #############
     emb_ntypes = []
@@ -611,25 +602,6 @@
             emb_names = os.listdir(node_emb_dir)
             emb_names = [e_name for e_name in emb_names if e_name != "emb_info.json"]
 
-=======
-
-    ################## remap embeddings #############
-    emb_ntypes = []
-    if node_emb_dir is not None:
-        # If node embedding exists, we are going to remap all the embeddings.
-        if with_shared_fs:
-            if os.path.exists(os.path.join(node_emb_dir, "emb_info.json")):
-                with open(os.path.join(node_emb_dir, "emb_info.json"),
-                        "r",  encoding='utf-8') as f:
-                    info = json.load(f)
-                    ntypes = info["emb_name"]
-                    emb_ntypes = ntypes if isinstance(ntypes, list) else [ntypes]
-
-        else: # There is no shared file system
-            emb_names = os.listdir(node_emb_dir)
-            emb_names = [e_name for e_name in emb_names if e_name != "emb_info.json"]
-
->>>>>>> f16976cf
             emb_ntypes = emb_names
 
     ################## remap prediction #############
@@ -669,7 +641,6 @@
                                     "do not exists. Skip doing remapping for it",
                                     pred_ntype)
             pred_ntypes = exist_pred_ntypes
-<<<<<<< HEAD
 
         if with_shared_fs:
             # Only when shared file system is avaliable,
@@ -700,38 +671,6 @@
         pred_ntypes = []
 
 
-=======
-
-        if with_shared_fs:
-            # Only when shared file system is avaliable,
-            # we will check result_info.json for
-            # pred_etypes and pred_ntypes.
-            # If shared file system is not avaliable
-            # result_info.json is not guaranteed to exist
-            # on each instances. So users must use
-            # --pred-ntypes or --pred-etypes instead.
-            #
-            # In case when both --pred-ntypes or --pred-etypes
-            # are provided while result_info.json is also avaliable,
-            # GraphStorm remaping will follow --pred-ntypes or --pred-etypes
-            # and ignore the result_info.json.
-            if os.path.exists(os.path.join(predict_dir, "result_info.json")):
-                # User does not provide pred_etypes.
-                # Try to get it from saved prediction config.
-                with open(os.path.join(predict_dir, "result_info.json"),
-                            "r",  encoding='utf-8') as f:
-                    info = json.load(f)
-                    if len(pred_etypes) == 0:
-                        pred_etypes = [list(etype) for etype in info["etypes"]] \
-                            if "etypes" in info else []
-                    if len(pred_ntypes) == 0:
-                        pred_ntypes = info["ntypes"] if "ntypes" in info else []
-    else:
-        pred_etypes = []
-        pred_ntypes = []
-
-
->>>>>>> f16976cf
     ntypes = []
     ntypes += emb_ntypes
     ntypes += [etype[0] for etype in pred_etypes] + \
