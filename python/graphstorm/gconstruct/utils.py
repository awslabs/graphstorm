--- conflicted
+++ resolved
@@ -306,13 +306,10 @@
     shape = _get_tot_shape(arrs)
     # To get the output dtype by accessing the
     # first element of the arrays (numpy array or HDFArray)
-<<<<<<< HEAD
-=======
     # Note: We use arrs[0][0] instead of arrs[0] because
     #       arrs[0][0] is a transformed data with out_dtype
     #       while arrs[0] can be a HDFArray and has not
     #       been cast to out_dtype.
->>>>>>> ec6f5c6d
     dtype = arrs[0][0].dtype
     if tensor_path is not None:
         out_arr = np.memmap(tensor_path, dtype, mode="w+", shape=shape)
