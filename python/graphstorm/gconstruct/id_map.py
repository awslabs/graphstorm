--- conflicted
+++ resolved
@@ -83,11 +83,8 @@
         if isinstance(ids, HDF5Array):
             ids = ids.to_numpy()
 
-<<<<<<< HEAD
-=======
         # We can not expect the dtype of ids is always integer or string
         # it can be any type. So we will cast ids into string if it is not integer.
->>>>>>> ec6f5c6d
         if isinstance(ids[0], int) or np.issubdtype(ids.dtype, np.integer):
             # node_ids are integer ids
             self._ids = {id1: i for i, id1 in enumerate(ids)}
@@ -111,10 +108,7 @@
         tuple of tensors : the tensor of new IDs, the location of the IDs in the input ID tensor.
         """
         for id_ in self._ids:
-<<<<<<< HEAD
-=======
             # If the data type of the key is string, the input Ids should not be integer.
->>>>>>> ec6f5c6d
             if isinstance(id_, str):
                 assert (not isinstance(ids[0], int)) and \
                        (not np.issubdtype(ids.dtype, np.integer)), \
