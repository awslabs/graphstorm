"""
    Copyright 2023 Contributors

    Licensed under the Apache License, Version 2.0 (the "License");
    you may not use this file except in compliance with the License.
    You may obtain a copy of the License at

       http://www.apache.org/licenses/LICENSE-2.0

    Unless required by applicable law or agreed to in writing, software
    distributed under the License is distributed on an "AS IS" BASIS,
    WITHOUT WARRANTIES OR CONDITIONS OF ANY KIND, either express or implied.
    See the License for the specific language governing permissions and
    limitations under the License.

    Generate example graph data using built-in datasets for node classifcation,
    node regression, edge classification and edge regression.
"""

import time
from functools import partial
import os
import json
import argparse
import gc
import logging

import numpy as np
import torch as th
import dgl
from dgl.distributed.constants import DEFAULT_NTYPE, DEFAULT_ETYPE

from ..utils import sys_tracker, get_log_level
from .file_io import parse_node_file_format, parse_edge_file_format
from .file_io import get_in_files
from .transform import parse_feat_ops, process_features, preprocess_features
from .transform import parse_label_ops, process_labels
from .transform import do_multiprocess_transform
from .transform import LABEL_STATS_FIELD, collect_label_stats
from .transform import (print_node_label_stats,
                        print_edge_label_stats,
                        save_node_label_stats,
                        save_edge_label_stats)
from .id_map import NoopMap, IdMap, map_node_ids
from .utils import (multiprocessing_data_read,
                    update_two_phase_feat_ops, ExtMemArrayMerger,
                    partition_graph, ExtMemArrayWrapper)
from .utils import (get_hard_edge_negs_feats,
                    shuffle_hard_nids)

def prepare_node_data(in_file, feat_ops, read_file):
    """ Prepare node data information for data transformation.

    The function parses a node file that contains node features
    The node file is parsed according to users' configuration
    and transformation related information is extracted.

    Parameters
    ----------
    in_file : str
        The path of the input node file.
    feat_ops : dict of FeatTransform
        The operations run on the node features of the node file.
    read_file : callable
        The function to read the node file

    Returns
    -------
    dict : A dict of node feature info.
    """
    data = read_file(in_file)
    assert feat_ops is not None, "feat_ops must exist when prepare_node_data is called."
    feat_info = preprocess_features(data, feat_ops)

    return feat_info

def parse_node_data(in_file, feat_ops, label_ops, node_id_col, read_file, ext_mem=None):
    """ Parse node data.

    The function parses a node file that contains node IDs, features and labels
    The node file is parsed according to users' configuration
    and performs some feature transformation.

    Parameters
    ----------
    in_file : str
        The path of the input node file.
    feat_ops : dict of FeatTransform
        The operations run on the node features of the node file.
    label_ops : dict of LabelProcessor
        The operations run on the node labels of the node file.
    node_id_col : str
        The column name that contains the node ID.
    read_file : callable
        The function to read the node file
    ext_mem: str or None
        The path of external memory for multi-column feature

    Returns
    -------
    tuple : node ID array and a dict of node feature tensors.
    """
    data = read_file(in_file)
    feat_data = process_features(data, feat_ops, ext_mem) if feat_ops is not None else {}
    if label_ops is not None:
        label_data = process_labels(data, label_ops)
        for key, val in label_data.items():
            feat_data[key] = val
    node_ids = data[node_id_col] if node_id_col in data else None
    return (node_ids, feat_data)

def prepare_edge_data(in_file, feat_ops, read_file):
    """ Prepare edge data information for data transformation.

    The function parses a edge file that contains edge features
    The edge file is parsed according to users' configuration
    and transformation related information is extracted.

    Parameters
    ----------
    in_file : str
        The path of the input edge file.
    feat_ops : dict of FeatTransform
        The operations run on the edge features of the edge file.
    read_file : callable
        The function to read the edge file

    Returns
    -------
    dict : A dict of edge feature info.
    """
    data = read_file(in_file)
    assert feat_ops is not None, "feat_ops must exist when prepare_edge_data is called."
    feat_info = preprocess_features(data, feat_ops)

    return feat_info

def parse_edge_data(in_file, feat_ops, label_ops, node_id_map, read_file,
                    conf, skip_nonexist_edges, ext_mem=None):
    """ Parse edge data.

    The function parses an edge file that contains the source and destination node
    IDs, edge features and potentially edge labels. The edge file is parsed
    according to users' configuration and performs some feature transformation.

    Parameters
    ----------
    in_file : str
        The path of the input edge file.
    feat_ops : dict of FeatTransform
        The operations run on the edge features of the edge file.
    label_ops : dict of LabelProcessor
        The operations run on the node labels of the edge file.
    node_id_map : dict
        Contains the ID mapping for every node type.
    read_file : callable
        The function to read the node file
    conf : dict
        The configuration for parsing edge data.
    skip_nonexist_edges : bool
        Whether or not to skip edges that don't exist.
    ext_mem: str or None
        The path of external memory for multi-column feature

    Returns
    -------
    a tuple : source ID vector, destination ID vector, a dict of edge feature tensors.
    """
    src_id_col = conf['source_id_col'] if 'source_id_col' in conf else None
    dst_id_col = conf['dest_id_col'] if 'dest_id_col' in conf else None
    assert not ((src_id_col is None) ^ (dst_id_col is None)), \
        f"{in_file} should either have both source_id_col and dest_id_col" \
        "or have none."
    edge_type = conf['relation']

    data = read_file(in_file)
    feat_data = process_features(data, feat_ops, ext_mem) if feat_ops is not None else {}
    if label_ops is not None:
        label_data = process_labels(data, label_ops)
        for key, val in label_data.items():
            feat_data[key] = val
    src_ids = data[src_id_col] if src_id_col is not None else None
    dst_ids = data[dst_id_col] if dst_id_col is not None else None
    if src_ids is not None:
        src_ids, dst_ids, src_exist_locs, dst_exist_locs = \
            map_node_ids(src_ids, dst_ids, edge_type, node_id_map,
                                        skip_nonexist_edges)
        if src_exist_locs is not None:
            feat_data = {key: feat[src_exist_locs] \
                         for key, feat in feat_data.items()}
        if dst_exist_locs is not None:
            feat_data = {key: feat[dst_exist_locs] \
                         for key, feat in feat_data.items()}
        # do some check
        if src_exist_locs is not None or dst_exist_locs is not None:
            for key, feat in feat_data.items():
                assert len(src_ids) == len(feat), \
                    f"Expecting the edge feature {key} has the same length" \
                    f"as num existing edges {len(src_ids)}, but get {len(feat)}"

    return (src_ids, dst_ids, feat_data)

def _process_data(user_pre_parser, user_parser,
                  two_phase_feat_ops,
                  in_files, num_proc, task_info,
                  ext_mem_workspace):
    """ Process node and edge data.

    Parameter
    ---------
    user_pre_parser: func
        A function that prepares data for processing.
    user_parser: func
        A function that processes node data or edge data.
    two_phase_feat_ops: list of TwoPhaseFeatTransform
        List of TwoPhaseFeatTransform transformation ops.
    in_files: list of strings
        The input files.
    num_proc: int
        Number of processes to do processing.
    task_info: str
        Task meta info for debugging.
    ext_mem_workspace : str
        The path of the external-memory work space.
    """
    if len(two_phase_feat_ops) > 0:
        pre_parse_start = time.time()
        phase_one_ret = multiprocessing_data_read(in_files, num_proc, user_pre_parser,
                                                  ext_mem_workspace)
        update_two_phase_feat_ops(phase_one_ret, two_phase_feat_ops)

        dur = time.time() - pre_parse_start
        logging.debug("Preprocessing data files for %s takes %.3f seconds.",
                      task_info, dur)

    start = time.time()
    return_dict = multiprocessing_data_read(in_files, num_proc, user_parser,
                                            ext_mem_workspace)
    dur = time.time() - start
    logging.debug("Processing data files for %s takes %.3f seconds.",
                    task_info, dur)
    return return_dict


def process_node_data(process_confs, arr_merger, remap_id,
                      ext_mem_workspace=None, num_processes=1):
    """ Process node data

    We need to process all node data before we can process edge data.
    Processing node data will generate the ID mapping.

    The node data of a node type is defined as follows:
    {
        "node_id_col":  "<column name>",
        "node_type":    "<node type>",
        "format":       {"name": "csv", "separator": ","},
        "files":        ["<paths to files>", ...],
        "features":     [
            {
                "feature_col":  ["<column name>", ...],
                "feature_name": "<feature name>",
                "transform":    {"name": "<operator name>", ...}
            },
        ],
        "labels":       [
            {
                "label_col":    "<column name>",
                "task_type":    "<task type: e.g., classification>",
                "split_type":   [0.8, 0.2, 0.0],
            },
        ],
    }

    Parameters
    ----------
    process_confs: list of dicts
        The configurations to process node data.
    arr_merger : ExtMemArrayMerger
        A callable to merge multiple arrays.
    remap_id: bool
        Whether or not to remap node IDs
    num_processes: int
        The number of processes to process the input files.
    ext_mem_workspace: str or None
        The path of external-memory work space for multi-column features

    Returns
    -------
    dict: node ID map
    dict: node features.
    """
    node_data = {}
    node_id_map = {}
    label_stats = {}
    for process_conf in process_confs:
        # each iteration is to process a node type.
        assert 'node_type' in process_conf, \
                "'node_type' must be defined for a node type"
        node_type = process_conf['node_type']
        assert 'files' in process_conf, \
                "'files' must be defined for a node type"
        in_files = get_in_files(process_conf['files'])
        assert 'format' in process_conf, \
                "'format' must be defined for a node type"
        (feat_ops, two_phase_feat_ops, after_merge_feat_ops, _) = \
            parse_feat_ops(process_conf['features'], process_conf['format']['name']) \
                if 'features' in process_conf else (None, [], {}, [])
        label_ops = parse_label_ops(process_conf, is_node=True) \
                if 'labels' in process_conf else None

        # If it requires multiprocessing, we need to read data to memory.
        node_id_col = process_conf['node_id_col'] if 'node_id_col' in process_conf else None
        multiprocessing = do_multiprocess_transform(process_conf,
                                                    feat_ops,
                                                    label_ops,
                                                    in_files)
        read_file = parse_node_file_format(process_conf, in_mem=multiprocessing)
        num_proc = num_processes if multiprocessing else 0
        user_pre_parser = partial(prepare_node_data, feat_ops=two_phase_feat_ops,
                                  read_file=read_file)
        user_parser = partial(parse_node_data, feat_ops=feat_ops,
                              label_ops=label_ops,
                              node_id_col=node_id_col,
                              read_file=read_file,
                              ext_mem=ext_mem_workspace)

        ext_mem_workspace_type = os.path.join(ext_mem_workspace, node_type) \
                if ext_mem_workspace is not None else None
        return_dict = _process_data(user_pre_parser,
                                    user_parser,
                                    two_phase_feat_ops,
                                    in_files,
                                    num_proc,
                                    f"node {node_type}",
                                    ext_mem_workspace_type)
        type_node_id_map = [None] * len(return_dict)
        type_node_data = {}
        for i, (node_ids, data) in return_dict.items():
            for feat_name in data:
                if feat_name not in type_node_data:
                    type_node_data[feat_name] = [None] * len(return_dict)
                type_node_data[feat_name][i] = data[feat_name]
            # If it's ExtMemArray, it's better to convert it into a Numpy array.
            # This will make the next operations on it more efficiently.
            if isinstance(node_ids, ExtMemArrayWrapper):
                type_node_id_map[i] = node_ids.to_numpy()
            else:
                type_node_id_map[i] = node_ids
        return_dict = None

        # Construct node Id map.
        if type_node_id_map[0] is not None:
            assert all(id_map is not None for id_map in type_node_id_map)
            if len(type_node_id_map) > 1:
                type_node_id_map = np.concatenate(type_node_id_map)
            else:
                type_node_id_map = type_node_id_map[0]
            logging.debug("node type %s has %d nodes.", node_type, len(type_node_id_map))
        else:
            assert all(id_map is None for id_map in type_node_id_map)
            type_node_id_map = None
        gc.collect()
        # We don't need to create ID map if the node IDs are integers,
        # all node Ids are in sequence start from 0 and
        # the user doesn't force to remap node IDs.
        if type_node_id_map is not None \
                and np.issubdtype(type_node_id_map.dtype, np.integer) \
                and np.all(type_node_id_map == np.arange(len(type_node_id_map))) \
                and not remap_id:
            type_node_id_map = NoopMap(len(type_node_id_map))
        elif type_node_id_map is not None:
            type_node_id_map = IdMap(type_node_id_map)
            sys_tracker.check(f'Create node ID map of {node_type}')

        if node_type not in label_stats:
            label_stats[node_type] = {}
        for feat_name in list(type_node_data):
            # features start with LABEL_STATS_FIELD store label statistics
            if feat_name.startswith(LABEL_STATS_FIELD):
                label_name, stats_type, stats = \
                    collect_label_stats(feat_name, type_node_data[feat_name])
                label_stats[node_type][label_name] = (stats_type, stats)
                del type_node_data[feat_name]
            else:
                merged_feat = arr_merger(type_node_data[feat_name],
                                         node_type + "_" + feat_name)
                if feat_name in after_merge_feat_ops:
                    # do data transformation with the entire feat array.
                    merged_feat = \
                        after_merge_feat_ops[feat_name].after_merge_transform(merged_feat)
                type_node_data[feat_name] = merged_feat
                sys_tracker.check(f'Merge node data {feat_name} of {node_type}')
            gc.collect()

        # If we didn't see the node data for this node type before.
        if len(type_node_data) > 0 and node_type not in node_data:
            node_data[node_type] = type_node_data
        # If we have seen the node data for this node type before
        # because there are multiple blocks that contain data for the same node type.
        elif len(type_node_data) > 0:
            for key, val in type_node_data.items():
                # Make sure the node data has duplicated names.
                assert key not in node_data[node_type], \
                        f"The node data {key} has exist in node type {node_type}."
                node_data[node_type][key] = val
        if type_node_id_map is not None:
            assert node_type not in node_id_map, \
                    f"The ID map of node type {node_type} has existed."
            node_id_map[node_type] = type_node_id_map

    for node_type in node_data:
        assert node_type in node_id_map, \
                f"The input files do not contain node Ids for node type {node_type}."
        for data in node_data[node_type].values():
            assert len(data) == len(node_id_map[node_type]), \
                    f"Node data and node IDs for node type {node_type} does not match: " + \
                    f"{len(data)} vs. {len(node_id_map[node_type])}"
    sys_tracker.check('Finish processing node data')
    return (node_id_map, node_data, label_stats)

def process_edge_data(process_confs, node_id_map, arr_merger,
                      ext_mem_workspace=None, num_processes=1,
                      skip_nonexist_edges=False):
    """ Process edge data

    The edge data of an edge type is defined as follows:
    {
        "source_id_col":    "<column name>",
        "dest_id_col":      "<column name>",
        "relation":         "<src type, relation type, dest type>",
        "format":           {"name": "csv", "separator": ","},
        "files":            ["<paths to files>", ...],
        "features":         [
            {
                "feature_col":  ["<column name>", ...],
                "feature_name": "<feature name>",
                "transform":    {"name": "<operator name>", ...}
            },
        ],
        "labels":           [
            {
                "label_col":    "<column name>",
                "task_type":    "<task type: e.g., classification>",
                "split_pct":   [0.8, 0.2, 0.0],
            },
        ],
    }

    Parameters
    ----------
    process_confs: list of dicts
        The configurations to process edge data.
    node_id_map: dict
        The node ID map.
    arr_merger : ExtMemArrayMerger
        A callable to merge multiple arrays.
    num_processes: int
        The number of processes to process the input files.
    skip_nonexist_edges : bool
        Whether or not to skip edges that don't exist.
    ext_mem_workspace: str or None
        The path of external-memory work space for multi-column features

    Returns
    -------
    edges: dict
        Edges.
    edge_data: dict
        Edge features.
    label_stats: dict
        Edge label statistics.
    hard_edge_neg_ops: list
        Hard edge negative ops.
    """
    edges = {}
    edge_data = {}
    label_stats = {}
    for process_conf in process_confs:
        # each iteration is to process an edge type.
        assert 'relation' in process_conf, \
                "'relation' is not defined for an edge type."
        edge_type = process_conf['relation']
        assert 'files' in process_conf, \
                "'files' is not defined for an edge type."
        in_files = get_in_files(process_conf['files'])
        assert 'format' in process_conf, \
                "'format' is not defined for an edge type."
        (feat_ops, two_phase_feat_ops, after_merge_feat_ops, hard_edge_neg_ops) = \
            parse_feat_ops(process_conf['features'], process_conf['format']['name'])\
                if 'features' in process_conf else (None, [], {}, [])
        label_ops = parse_label_ops(process_conf, is_node=False) \
                if 'labels' in process_conf else None

        # We don't need to copy all node ID maps to the worker processes.
        # Only the node ID maps of the source node type and destination node type
        # are sufficient.
        id_map = {edge_type[0]: node_id_map[edge_type[0]],
                  edge_type[2]: node_id_map[edge_type[2]]}

        # For edge hard negative transformation ops, more information is needed
        for op in hard_edge_neg_ops:
            op.set_target_etype(edge_type)
            op.set_id_maps(id_map)

        multiprocessing = do_multiprocess_transform(process_conf,
                                                    feat_ops,
                                                    label_ops,
                                                    in_files)
        # If it requires multiprocessing, we need to read data to memory.
        read_file = parse_edge_file_format(process_conf, in_mem=multiprocessing)
        num_proc = num_processes if multiprocessing else 0
        user_pre_parser = partial(prepare_edge_data, feat_ops=two_phase_feat_ops,
                                  read_file=read_file)
        user_parser = partial(parse_edge_data, feat_ops=feat_ops,
                              label_ops=label_ops,
                              node_id_map=id_map,
                              read_file=read_file,
                              conf=process_conf,
                              skip_nonexist_edges=skip_nonexist_edges,
                              ext_mem=ext_mem_workspace)

        ext_mem_workspace_type = os.path.join(ext_mem_workspace, "_".join(edge_type)) \
                if ext_mem_workspace is not None else None
        return_dict = _process_data(user_pre_parser,
                                    user_parser,
                                    two_phase_feat_ops,
                                    in_files,
                                    num_proc,
                                    f"edge {edge_type}",
                                    ext_mem_workspace_type)
        type_src_ids = [None] * len(return_dict)
        type_dst_ids = [None] * len(return_dict)
        type_edge_data = {}
        for i, (src_ids, dst_ids, part_data) in return_dict.items():
            type_src_ids[i] = src_ids
            type_dst_ids[i] = dst_ids
            for feat_name in part_data:
                if feat_name not in type_edge_data:
                    type_edge_data[feat_name] = [None] * len(return_dict)
                type_edge_data[feat_name][i] = part_data[feat_name]
        return_dict = None

        edge_type = tuple(edge_type)
        if edge_type not in label_stats:
            label_stats[edge_type] = {}
        # handle edge type
        for feat_name in list(type_edge_data):
            # features start with LABEL_STATS_FIELD store label statistics
            if feat_name.startswith(LABEL_STATS_FIELD):
                label_name, stats_type, stats = \
                    collect_label_stats(feat_name, type_edge_data[feat_name])
                label_stats[edge_type][label_name] = (stats_type, stats)
                del type_edge_data[feat_name]
            else:
                etype_str = "-".join(edge_type)
                merged_feat = arr_merger(type_edge_data[feat_name],
                                         etype_str + "_" + feat_name)
                if feat_name in after_merge_feat_ops:
                    # do data transformation with the entire feat array.
                    merged_feat = \
                        after_merge_feat_ops[feat_name].after_merge_transform(merged_feat)
                type_edge_data[feat_name] = merged_feat
                sys_tracker.check(f'Merge edge data {feat_name} of {edge_type}')
            gc.collect()

        if type_src_ids[0] is not None: # handle src_ids and dst_ids
            assert all(src_ids is not None for src_ids in type_src_ids)
            assert all(dst_ids is not None for dst_ids in type_dst_ids)
            type_src_ids = np.concatenate(type_src_ids)
            type_dst_ids = np.concatenate(type_dst_ids)
            assert len(type_src_ids) == len(type_dst_ids)

            edges[edge_type] = (type_src_ids, type_dst_ids)
        gc.collect()
        logging.debug("Finish merging edges of %s", str(edge_type))

        # If we didn't see the edge data for this edge type before.
        if len(type_edge_data) > 0 and edge_type not in edge_data:
            edge_data[edge_type] = type_edge_data
        # If we have seen the edge data for this edge type before
        # because there are multiple blocks that contain data for the same edge type.
        elif len(type_edge_data) > 0:
            for key, val in type_edge_data.items():
                # Make sure the edge data has duplicated names.
                assert key not in edge_data[edge_type], \
                        f"The edge data {key} has exist in edge type {edge_type}."
                edge_data[edge_type][key] = val

    for edge_type, edge_feats in edge_data.items():
        assert edge_type in edges, \
            f"source_id_col and dest_id_col is not defined for {edge_type}"
        for feat_name, efeats in edge_feats.items():
            assert len(efeats) == len(edges[edge_type][0]), \
                f"The length of edge feature {feat_name} of etype {edge_type} " \
                f"does not match the number of edges of {edge_type}. " \
                f"Expecting {len(edges[edge_type][0])}, but get {len(efeats)}"

    return (edges, edge_data, label_stats, hard_edge_neg_ops)

def is_homogeneous(confs):
    """ Verify if it is a homogeneous graph
    Parameter
    ---------
    confs: dict
        A dict containing all user input config
    """
    ntypes = {conf['node_type'] for conf in confs["nodes"]}
    etypes = set(tuple(conf['relation']) for conf in confs["edges"])
    return len(ntypes) == 1 and len(etypes) == 1

def verify_confs(confs):
    """ Verify the configuration of the input data.
    Parameter
    ---------
    confs: dict
        A dict containing all user input config
    """
    if "version" not in confs:
        # TODO: Make a requirement with v1.0 launch
        logging.warning(
            "The config file does not have a 'version' entry. Assuming gconstruct-v0.1")
    ntypes = {conf['node_type'] for conf in confs["nodes"]}
    etypes = [conf['relation'] for conf in confs["edges"]]
    for etype in etypes:
        assert len(etype) == 3, \
                "The edge type must be (source node type, relation type, dest node type)."
        src_type, _, dst_type = etype
        assert src_type in ntypes, \
                f"source node type {src_type} does not exist. Please check your input data."
        assert dst_type in ntypes, \
                f"dest node type {dst_type} does not exist. Please check your input data."
    # Adjust input to DGL homogeneous graph format if it is a homogeneous graph
    if is_homogeneous(confs):
        logging.warning("Generated Graph is a homogeneous graph, so the node type will be "
                        "changed to _N and edge type will be changed to [_N, _E, _N]")
        for node in confs['nodes']:
            node['node_type'] = DEFAULT_NTYPE
        for edge in confs['edges']:
            edge['relation'] = list(DEFAULT_ETYPE)

def print_graph_info(g, node_data, edge_data, node_label_stats, edge_label_stats):
    """ Print graph information.

    Parameters
    ----------
    g : DGLGraph
        The constructed graph.
    node_data : dict of dict of Numpy arrays.
        Node features
    edge_data : dict of dict of Numpy arrays.
        Edge features
    node_label_stats: dict of dict of tuple.
        Node label stats
    edge_label_stats: dict of dict of tuple.
        Edge label stats
    """
    logging.info("The graph has %d node types and %d edge types.",
                 len(g.ntypes), len(g.etypes))
    for ntype in g.ntypes:
        logging.info("Node type %s has %d nodes", ntype, g.number_of_nodes(ntype))
    for etype in g.canonical_etypes:
        logging.info("Edge type %s has %d edges", etype, g.number_of_edges(etype))

    for ntype in node_data:
        feat_names = list(node_data[ntype].keys())
        logging.info("Node type %s has features: %s.", ntype, str(feat_names))
        num_train = np.sum(node_data[ntype]["train_mask"]) \
                if "train_mask" in node_data[ntype] else 0
        num_val = np.sum(node_data[ntype]["val_mask"]) \
                if "val_mask" in node_data[ntype] else 0
        num_test = np.sum(node_data[ntype]["test_mask"]) \
                if "test_mask" in node_data[ntype] else 0
        if num_train + num_val + num_test > 0:
            logging.info("Train/val/test on %s: %d, %d, %d",
                         ntype, num_train, num_val, num_test)
    for etype in edge_data:
        feat_names = list(edge_data[etype].keys())
        logging.info("Edge type %s has features: %s.", str(etype), str(feat_names))
        num_train = np.sum(edge_data[etype]["train_mask"]) \
                if "train_mask" in edge_data[etype] else 0
        num_val = np.sum(edge_data[etype]["val_mask"]) \
                if "val_mask" in edge_data[etype] else 0
        num_test = np.sum(edge_data[etype]["test_mask"]) \
                if "test_mask" in edge_data[etype] else 0
        if num_train + num_val + num_test > 0:
            logging.info("Train/val/test on %s: %d, %d, %d",
                         str(etype), num_train, num_val, num_test)

    for ntype in node_label_stats:
        for label_name, stats in node_label_stats[ntype].items():
            print_node_label_stats(ntype, label_name, stats)

    for etype in edge_label_stats:
        for label_name, stats in edge_label_stats[etype].items():
            print_edge_label_stats(etype, label_name, stats)

def process_graph(args):
    """ Process the graph.
    """
    logging.basicConfig(level=get_log_level(args.logging_level))
    with open(args.conf_file, 'r', encoding="utf8") as json_file:
        process_confs = json.load(json_file)

    sys_tracker.set_rank(0)
    num_processes_for_nodes = args.num_processes_for_nodes \
            if args.num_processes_for_nodes is not None else args.num_processes
    num_processes_for_edges = args.num_processes_for_edges \
            if args.num_processes_for_edges is not None else args.num_processes
    verify_confs(process_confs)
    output_format = args.output_format
    for out_format in output_format:
        assert out_format in ["DGL", "DistDGL"], \
            f'Unknown output format: {format}'

    # We only store data to external memory if we partition a graph for distributed training.
    ext_mem_workspace = args.ext_mem_workspace \
        if len(output_format) == 1 and output_format[0] == "DistDGL" else None
    convert2ext_mem = ExtMemArrayMerger(ext_mem_workspace, args.ext_mem_feat_size)

    raw_node_id_maps, node_data, node_label_stats = \
        process_node_data(process_confs['nodes'], convert2ext_mem,
                          args.remap_node_id, ext_mem_workspace,
                          num_processes=num_processes_for_nodes)
    sys_tracker.check('Process the node data')
<<<<<<< HEAD
    edges, edge_data, edge_label_stats, hard_edge_neg_ops = \
        process_edge_data(process_confs['edges'], node_id_map,
=======
    edges, edge_data, edge_label_stats = \
        process_edge_data(process_confs['edges'], raw_node_id_maps,
>>>>>>> 5d9a11e8
                          convert2ext_mem, ext_mem_workspace,
                          num_processes=num_processes_for_edges,
                          skip_nonexist_edges=args.skip_nonexist_edges)
    sys_tracker.check('Process the edge data')
    num_nodes = {ntype: len(raw_node_id_maps[ntype]) for ntype in raw_node_id_maps}
    if args.output_conf_file is not None:
        # Save the new config file.
        with open(args.output_conf_file, "w", encoding="utf8") as outfile:
            json.dump(process_confs, outfile, indent=4)

    if args.add_reverse_edges:
        edges1 = {}
        if is_homogeneous(process_confs):
            logging.warning("For homogeneous graph, the generated reverse edge will "
                            "be the same edge type as the original graph. Instead for "
                            "heterogeneous graph, the generated reverse edge type will "
                            "add -rev as a suffix")
            e = edges[DEFAULT_ETYPE]
            assert isinstance(e, tuple) and len(e) == 2
            edges1[DEFAULT_ETYPE] = (np.concatenate([e[0], e[1]]),
                                     np.concatenate([e[1], e[0]]))
            # Double edge feature as it is necessary to match tensor size in generated graph
            # Only generate mask on original graph
            if edge_data:
                data = edge_data[DEFAULT_ETYPE]
                logging.warning("Reverse edge for homogeneous graph will have same feature as "
                                "what we have in the original edges")
                for key, value in data.items():
                    if key not in ["train_mask", "test_mask", "val_mask"]:
                        data[key] = np.concatenate([value, value])
                    else:
                        data[key] = np.concatenate([value, np.zeros(value.shape,
                                                                       dtype=value.dtype)])

        else:
            for etype in edges:
                e = edges[etype]
                assert isinstance(e, tuple) and len(e) == 2
                assert isinstance(etype, tuple) and len(etype) == 3
                edges1[etype] = e
                edges1[etype[2], etype[1] + "-rev", etype[0]] = (e[1], e[0])
        edges = edges1
        sys_tracker.check('Add reverse edges')
    g = dgl.heterograph(edges, num_nodes_dict=num_nodes)
    print_graph_info(g, node_data, edge_data, node_label_stats, edge_label_stats)
    os.makedirs(args.output_dir, exist_ok=True)
    sys_tracker.check('Construct DGL graph')

    # reshape customized mask
    for srctype_etype_dsttype in edge_data:
        if "train_mask" in edge_data[srctype_etype_dsttype].keys() and \
            len(edge_data[srctype_etype_dsttype]["train_mask"].shape) == 2:
            edge_data[srctype_etype_dsttype]["train_mask"] = \
                edge_data[srctype_etype_dsttype]["train_mask"].squeeze(1).astype('int8')
        if "val_mask" in edge_data[srctype_etype_dsttype].keys() and \
            len(edge_data[srctype_etype_dsttype]["val_mask"].shape) == 2:
            edge_data[srctype_etype_dsttype]["val_mask"] = \
                edge_data[srctype_etype_dsttype]["val_mask"].squeeze(1).astype('int8')
        if "test_mask" in edge_data[srctype_etype_dsttype].keys() and \
            len(edge_data[srctype_etype_dsttype]["test_mask"].shape) == 2:
            edge_data[srctype_etype_dsttype]["test_mask"] = \
                edge_data[srctype_etype_dsttype]["test_mask"].squeeze(1).astype('int8')

    if  "DistDGL" in output_format:
        assert args.part_method in ["metis", "random"], \
                "We only support 'metis' or 'random'."
        partition_graph(g, node_data, edge_data, args.graph_name,
                        args.num_parts, args.output_dir,
                        save_mapping=True, # always save mapping
                        part_method=args.part_method)

        # There are hard negatives, we need to do NID remapping
        if len(hard_edge_neg_ops) > 0:
            # we need to load each partition file to remap the node ids.
            hard_edge_neg_feats = get_hard_edge_negs_feats(hard_edge_neg_ops)
            shuffle_hard_nids(args.output_dir, args.num_parts, hard_edge_neg_feats)

    if "DGL" in output_format:
        for ntype in node_data:
            for name, ndata in node_data[ntype].items():
                if isinstance(ndata, ExtMemArrayWrapper):
                    g.nodes[ntype].data[name] = ndata.to_tensor()
                else:
                    g.nodes[ntype].data[name] = th.tensor(ndata)
        for etype in edge_data:
            for name, edata in edge_data[etype].items():
                if isinstance(edata, ExtMemArrayWrapper):
                    g.edges[etype].data[name] = edata.to_tensor()
                else:
                    g.edges[etype].data[name] = th.tensor(edata)
        dgl.save_graphs(os.path.join(args.output_dir, args.graph_name + ".dgl"), [g])

    if len(node_label_stats) > 0:
        save_node_label_stats(args.output_dir, node_label_stats)
    if len(edge_label_stats) > 0:
        save_edge_label_stats(args.output_dir, edge_label_stats)

    for ntype, raw_id_map in raw_node_id_maps.items():
        map_prefix = os.path.join(args.output_dir, "raw_id_mappings", ntype)
        raw_id_map.save(map_prefix)
        logging.info("Graph construction generated new node IDs for '%s'. " + \
                    "The ID map is saved under %s.", ntype, map_prefix)

if __name__ == '__main__':
    argparser = argparse.ArgumentParser("Preprocess graphs")
    argparser.add_argument("--conf-file", type=str, required=True,
                           help="The configuration file.")
    argparser.add_argument("--output-conf-file", type=str,
                           help="The output file with the updated configurations.")
    argparser.add_argument("--num-processes", type=int, default=1,
                           help="The number of processes to process the data simultaneously.")
    argparser.add_argument("--num-processes-for-nodes", type=int,
                           help="The number of processes to process node data simultaneously.")
    argparser.add_argument("--num-processes-for-edges", type=int,
                           help="The number of processes to process edge data simultaneously.")
    argparser.add_argument("--output-dir", type=str, required=True,
                           help="The path of the output data folder.")
    argparser.add_argument("--graph-name", type=str, required=True,
                           help="The graph name")
    argparser.add_argument("--remap-node-id", action='store_true',
                           help="Whether or not to remap node IDs.")
    argparser.add_argument("--add-reverse-edges", action='store_true',
                           help="Add reverse edges.")
    argparser.add_argument("--output-format", type=str, nargs='+', default=["DistDGL"],
                           help="The output format of the constructed graph."
                                "It can be a single output format, for example "
                                "--output-format 'DGL'. It can also be multiple "
                                "formats, for example --output-format DGL DistDGL")
    argparser.add_argument("--num-parts", type=int, default=1,
                           help="The number of graph partitions. " + \
                                   "This is only valid if the output format is DistDGL.")
    argparser.add_argument("--part-method", type=str, default='metis',
                           help="The partition method. Currently, we support 'metis' and 'random'.")
    argparser.add_argument("--skip-nonexist-edges", action='store_true',
                           help="Skip edges that whose endpoint nodes don't exist.")
    argparser.add_argument("--ext-mem-workspace", type=str,
                           help="The directory where we can store data during graph construction.")
    argparser.add_argument("--ext-mem-feat-size", type=int, default=64,
                           help="The minimal number of feature dimensions that features " + \
                                   "can be stored in external memory.")
    argparser.add_argument("--logging-level", type=str, default="info",
                           help="The logging level. The possible values: debug, info, warning, \
                                   error. The default value is info.")
    process_graph(argparser.parse_args())<|MERGE_RESOLUTION|>--- conflicted
+++ resolved
@@ -722,13 +722,8 @@
                           args.remap_node_id, ext_mem_workspace,
                           num_processes=num_processes_for_nodes)
     sys_tracker.check('Process the node data')
-<<<<<<< HEAD
     edges, edge_data, edge_label_stats, hard_edge_neg_ops = \
-        process_edge_data(process_confs['edges'], node_id_map,
-=======
-    edges, edge_data, edge_label_stats = \
         process_edge_data(process_confs['edges'], raw_node_id_maps,
->>>>>>> 5d9a11e8
                           convert2ext_mem, ext_mem_workspace,
                           num_processes=num_processes_for_edges,
                           skip_nonexist_edges=args.skip_nonexist_edges)
