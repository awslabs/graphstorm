"""
    Copyright 2023 Contributors

    Licensed under the Apache License, Version 2.0 (the "License");
    you may not use this file except in compliance with the License.
    You may obtain a copy of the License at

       http://www.apache.org/licenses/LICENSE-2.0

    Unless required by applicable law or agreed to in writing, software
    distributed under the License is distributed on an "AS IS" BASIS,
    WITHOUT WARRANTIES OR CONDITIONS OF ANY KIND, either express or implied.
    See the License for the specific language governing permissions and
    limitations under the License.

    Generate example graph data using built-in datasets for node classifcation,
    node regression, edge classification and edge regression.
"""

import time
from functools import partial
import os
import json
import argparse
import gc
import logging

import numpy as np
import torch as th
import dgl

from ..utils import sys_tracker
from .file_io import parse_node_file_format, parse_edge_file_format
from .file_io import get_in_files, HDF5Array
from .transform import parse_feat_ops, process_features, preprocess_features
from .transform import parse_label_ops, process_labels
from .transform import (do_multiprocess_transform,
                        TwoPhaseFeatTransform,
                        GlobalProcessFeatTransform)
from .id_map import NoopMap, IdMap, map_node_ids
from .utils import (multiprocessing_data_read,
                    update_two_phase_feat_ops, ExtMemArrayMerger,
                    partition_graph)

def prepare_node_data(in_file, feat_ops, read_file):
    """ Prepare node data for feature transform

    The function parses a node file that contains features.
    The node file is parsed according to users' configuration
    and performs some feature transformation preparation.

    Parameters
    ----------
    in_file : str
        The path of the input node file.
    feat_ops : dict of FeatTransform
        The operations run on the node features of the node file.
    read_file : callable
        The function to read the node file

    Returns
    -------
    dict : A dict of node feature info.
    """
    data = read_file(in_file)
    assert feat_ops is not None, "feat_ops must exist when prepare_node_data is called."
    feat_info = preprocess_features(data, feat_ops)

    return feat_info

def parse_node_data(in_file, feat_ops, label_ops, node_id_col, read_file):
    """ Parse node data.

    The function parses a node file that contains node IDs, features and labels
    The node file is parsed according to users' configuration
    and performs some feature transformation.

    Parameters
    ----------
    in_file : str
        The path of the input node file.
    feat_ops : dict of FeatTransform
        The operations run on the node features of the node file.
    label_ops : dict of LabelProcessor
        The operations run on the node labels of the node file.
    node_id_col : str
        The column name that contains the node ID.
    read_file : callable
        The function to read the node file

    Returns
    -------
    tuple : node ID array and a dict of node feature tensors.
    """
    data = read_file(in_file)
    feat_data = process_features(data, feat_ops) if feat_ops is not None else {}
    if label_ops is not None:
        label_data = process_labels(data, label_ops)
        for key, val in label_data.items():
            feat_data[key] = val
    node_ids = data[node_id_col] if node_id_col in data else None
    return (node_ids, feat_data)

def prepare_edge_data(in_file, feat_ops, read_file):
    """ Prepare edge data for feature transform

    The function parses a edge file that contains features.
    The edge file is parsed according to users' configuration
    and performs some feature transformation preparation.

    Parameters
    ----------
    in_file : str
        The path of the input edge file.
    feat_ops : dict of FeatTransform
        The operations run on the edge features of the edge file.
    read_file : callable
        The function to read the edge file

    Returns
    -------
    dict : A dict of edge feature info.
    """
    data = read_file(in_file)
    assert feat_ops is not None, "feat_ops must exist when prepare_edge_data is called."
    feat_info = preprocess_features(data, feat_ops)

    return feat_info

def parse_edge_data(in_file, feat_ops, label_ops, node_id_map, read_file,
                    conf, skip_nonexist_edges):
    """ Parse edge data.

    The function parses an edge file that contains the source and destination node
    IDs, edge features and potentially edge labels. The edge file is parsed
    according to users' configuration and performs some feature transformation.

    Parameters
    ----------
    in_file : str
        The path of the input edge file.
    feat_ops : dict of FeatTransform
        The operations run on the edge features of the edge file.
    label_ops : dict of LabelProcessor
        The operations run on the node labels of the edge file.
    node_id_map : dict
        Contains the ID mapping for every node type.
    read_file : callable
        The function to read the node file
    conf : dict
        The configuration for parsing edge data.
    skip_nonexist_edges : bool
        Whether or not to skip edges that don't exist.

    Returns
    -------
    a tuple : source ID vector, destination ID vector, a dict of edge feature tensors.
    """
    src_id_col = conf['source_id_col'] if 'source_id_col' in conf else None
    dst_id_col = conf['dest_id_col'] if 'dest_id_col' in conf else None
    assert not ((src_id_col is None) ^ (dst_id_col is None)), \
        f"{in_file} should either have both source_id_col and dest_id_col" \
        "or have none."
    edge_type = conf['relation']

    data = read_file(in_file)
    feat_data = process_features(data, feat_ops) if feat_ops is not None else {}
    if label_ops is not None:
        label_data = process_labels(data, label_ops)
        for key, val in label_data.items():
            feat_data[key] = val
    src_ids = data[src_id_col] if src_id_col is not None else None
    dst_ids = data[dst_id_col] if dst_id_col is not None else None
    if src_ids is not None:
        src_ids, dst_ids = map_node_ids(src_ids, dst_ids, edge_type, node_id_map,
                                        skip_nonexist_edges)
    return (src_ids, dst_ids, feat_data)

def process_node_data(process_confs, arr_merger, remap_id, num_processes=1):
    """ Process node data

    We need to process all node data before we can process edge data.
    Processing node data will generate the ID mapping.

    The node data of a node type is defined as follows:
    {
        "node_id_col":  "<column name>",
        "node_type":    "<node type>",
        "format":       {"name": "csv", "separator": ","},
        "files":        ["<paths to files>", ...],
        "features":     [
            {
                "feature_col":  ["<column name>", ...],
                "feature_name": "<feature name>",
                "transform":    {"name": "<operator name>", ...}
            },
        ],
        "labels":       [
            {
                "label_col":    "<column name>",
                "task_type":    "<task type: e.g., classification>",
                "split_type":   [0.8, 0.2, 0.0],
            },
        ],
    }

    Parameters
    ----------
    process_confs: list of dicts
        The configurations to process node data.
    arr_merger : ExtMemArrayMerger
        A callable to merge multiple arrays.
    remap_id: bool
        Whether or not to remap node IDs
    num_processes: int
        The number of processes to process the input files.

    Returns
    -------
    dict: node ID map
    dict: node features.
    """
    node_data = {}
    node_id_map = {}
    for process_conf in process_confs:
        # each iteration is to process a node type.
        assert 'node_type' in process_conf, \
                "'node_type' must be defined for a node type"
        node_type = process_conf['node_type']
        assert 'files' in process_conf, \
                "'files' must be defined for a node type"
        in_files = get_in_files(process_conf['files'])
        feat_ops = parse_feat_ops(process_conf['features']) \
                if 'features' in process_conf else None
        label_ops = parse_label_ops(process_conf['labels'], is_node=True) \
                if 'labels' in process_conf else None
        assert 'format' in process_conf, \
                "'format' must be defined for a node type"
        multiprocessing = do_multiprocess_transform(process_conf, feat_ops, label_ops, in_files)
        # If it requires multiprocessing, we need to read data to memory.
        read_file = parse_node_file_format(process_conf, in_mem=multiprocessing)
        node_id_col = process_conf['node_id_col'] if 'node_id_col' in process_conf else None
        num_proc = num_processes if multiprocessing else 0

        two_phase_feat_ops = []
<<<<<<< HEAD
        if feat_ops is not None:
            for op in feat_ops:
                if isinstance(op, TwoPhaseFeatTransform):
                    two_phase_feat_ops.append(op)
=======
        after_merge_feat_ops = {}
        for op in feat_ops:
            if isinstance(op, TwoPhaseFeatTransform):
                two_phase_feat_ops.append(op)
            if isinstance(op, GlobalProcessFeatTransform):
                after_merge_feat_ops[op.feat_name] = op
>>>>>>> 0c02bbb0
        if len(two_phase_feat_ops) > 0:
            user_pre_parser = partial(prepare_node_data, feat_ops=two_phase_feat_ops,
                                      read_file=read_file)
            pre_parse_start = time.time()
            phase_one_ret = multiprocessing_data_read(in_files, num_proc, user_pre_parser)
            update_two_phase_feat_ops(phase_one_ret, two_phase_feat_ops)

            dur = time.time() - pre_parse_start
            logging.debug("Preprocessing data files for node %s takes %.3f seconds.",
                        node_type, dur)

        user_parser = partial(parse_node_data, feat_ops=feat_ops,
                              label_ops=label_ops,
                              node_id_col=node_id_col,
                              read_file=read_file)
        start = time.time()
        return_dict = multiprocessing_data_read(in_files, num_proc, user_parser)
        dur = time.time() - start
        logging.debug("Processing data files for node %s takes %.3f seconds.",
                      node_type, dur)

        type_node_id_map = [None] * len(return_dict)
        type_node_data = {}
        for i, (node_ids, data) in return_dict.items():
            for feat_name in data:
                if feat_name not in type_node_data:
                    type_node_data[feat_name] = [None] * len(return_dict)
                type_node_data[feat_name][i] = data[feat_name]
            # If it's HDF5Array, it's better to convert it into a Numpy array.
            # This will make the next operations on it more efficiently.
            if isinstance(node_ids, HDF5Array):
                type_node_id_map[i] = node_ids.to_numpy()
            else:
                type_node_id_map[i] = node_ids
        return_dict = None

        # Construct node Id map.
        if type_node_id_map[0] is not None:
            assert all(id_map is not None for id_map in type_node_id_map)
            if len(type_node_id_map) > 1:
                type_node_id_map = np.concatenate(type_node_id_map)
            else:
                type_node_id_map = type_node_id_map[0]
            logging.debug("node type %s has %d nodes.", node_type, len(type_node_id_map))
        else:
            assert all(id_map is None for id_map in type_node_id_map)
            type_node_id_map = None
        gc.collect()
        # We don't need to create ID map if the node IDs are integers,
        # all node Ids are in sequence start from 0 and
        # the user doesn't force to remap node IDs.
        if type_node_id_map is not None \
                and np.issubdtype(type_node_id_map.dtype, np.integer) \
                and np.all(type_node_id_map == np.arange(len(type_node_id_map))) \
                and not remap_id:
            type_node_id_map = NoopMap(len(type_node_id_map))
        elif type_node_id_map is not None:
            type_node_id_map = IdMap(type_node_id_map)
            sys_tracker.check(f'Create node ID map of {node_type}')

        for feat_name in type_node_data:
            merged_feat = arr_merger(type_node_data[feat_name],
                                     node_type + "_" + feat_name)
            if feat_name in after_merge_feat_ops:
                # do data transformation with the entire feat array.
                merged_feat = after_merge_feat_ops[feat_name].after_merge_transform(merged_feat)
            type_node_data[feat_name] = merged_feat
            gc.collect()
            sys_tracker.check(f'Merge node data {feat_name} of {node_type}')

        # If we didn't see the node data for this node type before.
        if len(type_node_data) > 0 and node_type not in node_data:
            node_data[node_type] = type_node_data
        # If we have seen the node data for this node type before
        # because there are multiple blocks that contain data for the same node type.
        elif len(type_node_data) > 0:
            for key, val in type_node_data.items():
                # Make sure the node data has duplicated names.
                assert key not in node_data[node_type], \
                        f"The node data {key} has exist in node type {node_type}."
                node_data[node_type][key] = val
        if type_node_id_map is not None:
            assert node_type not in node_id_map, \
                    f"The ID map of node type {node_type} has existed."
            node_id_map[node_type] = type_node_id_map

    for node_type in node_data:
        assert node_type in node_id_map, \
                f"The input files do not contain node Ids for node type {node_type}."
        for data in node_data[node_type].values():
            assert len(data) == len(node_id_map[node_type])
    sys_tracker.check('Finish processing node data')
    return (node_id_map, node_data)

def process_edge_data(process_confs, node_id_map, arr_merger,
                      num_processes=1,
                      skip_nonexist_edges=False):
    """ Process edge data

    The edge data of an edge type is defined as follows:
    {
        "source_id_col":    "<column name>",
        "dest_id_col":      "<column name>",
        "relation":         "<src type, relation type, dest type>",
        "format":           {"name": "csv", "separator": ","},
        "files":            ["<paths to files>", ...],
        "features":         [
            {
                "feature_col":  ["<column name>", ...],
                "feature_name": "<feature name>",
                "transform":    {"name": "<operator name>", ...}
            },
        ],
        "labels":           [
            {
                "label_col":    "<column name>",
                "task_type":    "<task type: e.g., classification>",
                "split_pct":   [0.8, 0.2, 0.0],
            },
        ],
    }

    Parameters
    ----------
    process_confs: list of dicts
        The configurations to process edge data.
    node_id_map: dict
        The node ID map.
    arr_merger : ExtMemArrayMerger
        A callable to merge multiple arrays.
    num_processes: int
        The number of processes to process the input files.
    skip_nonexist_edges : bool
        Whether or not to skip edges that don't exist.

    Returns
    -------
    dict: edge features.
    """
    edges = {}
    edge_data = {}

    for process_conf in process_confs:
        # each iteration is to process an edge type.
        assert 'relation' in process_conf, \
                "'relation' is not defined for an edge type."
        edge_type = process_conf['relation']
        assert 'files' in process_conf, \
                "'files' is not defined for an edge type."
        in_files = get_in_files(process_conf['files'])
        assert 'format' in process_conf, \
                "'format' is not defined for an edge type."
        feat_ops = parse_feat_ops(process_conf['features']) \
                if 'features' in process_conf else None
        label_ops = parse_label_ops(process_conf['labels'], is_node=False) \
                if 'labels' in process_conf else None
        multiprocessing = do_multiprocess_transform(process_conf, feat_ops, label_ops, in_files)
        # If it requires multiprocessing, we need to read data to memory.
        read_file = parse_edge_file_format(process_conf, in_mem=multiprocessing)

        # We don't need to copy all node ID maps to the worker processes.
        # Only the node ID maps of the source node type and destination node type
        # are sufficient.
        id_map = {edge_type[0]: node_id_map[edge_type[0]],
                  edge_type[2]: node_id_map[edge_type[2]]}
        two_phase_feat_ops = []
        if feat_ops is not None:
            for op in feat_ops:
                if isinstance(op, TwoPhaseFeatTransform):
                    two_phase_feat_ops.append(op)
        if len(two_phase_feat_ops) > 0:
            user_pre_parser = partial(prepare_edge_data, feat_ops=two_phase_feat_ops,
                                      read_file=read_file)
            pre_parse_start = time.time()
            phase_one_ret = multiprocessing_data_read(in_files, num_proc, user_pre_parser)
            update_two_phase_feat_ops(phase_one_ret, two_phase_feat_ops)

            dur = time.time() - pre_parse_start
            logging.debug("Preprocessing data files for node %s takes %.3f seconds.",
                        edge_type, dur)

        user_parser = partial(parse_edge_data, feat_ops=feat_ops,
                              label_ops=label_ops,
                              node_id_map=id_map,
                              read_file=read_file,
                              conf=process_conf,
                              skip_nonexist_edges=skip_nonexist_edges)
        start = time.time()
        num_proc = num_processes if multiprocessing else 0
        return_dict = multiprocessing_data_read(in_files, num_proc, user_parser)
        dur = time.time() - start
        logging.debug("Processing data files for edges of %s takes %.3f seconds",
                      str(edge_type), dur)

        type_src_ids = [None] * len(return_dict)
        type_dst_ids = [None] * len(return_dict)
        type_edge_data = {}
        for i, (src_ids, dst_ids, part_data) in return_dict.items():
            type_src_ids[i] = src_ids
            type_dst_ids[i] = dst_ids
            for feat_name in part_data:
                if feat_name not in type_edge_data:
                    type_edge_data[feat_name] = [None] * len(return_dict)
                type_edge_data[feat_name][i] = part_data[feat_name]
        return_dict = None

        # handle edge type
        for feat_name in type_edge_data:
            etype_str = "-".join(edge_type)
            type_edge_data[feat_name] = arr_merger(type_edge_data[feat_name],
                                                   etype_str + "_" + feat_name)
            gc.collect()
            sys_tracker.check(f'Merge edge data {feat_name} of {edge_type}')

        edge_type = tuple(edge_type)
        if type_src_ids[0] is not None: # handle src_ids and dst_ids
            assert all(src_ids is not None for src_ids in type_src_ids)
            assert all(dst_ids is not None for dst_ids in type_dst_ids)
            type_src_ids = np.concatenate(type_src_ids)
            type_dst_ids = np.concatenate(type_dst_ids)
            assert len(type_src_ids) == len(type_dst_ids)

            edges[edge_type] = (type_src_ids, type_dst_ids)
        gc.collect()
        logging.debug("Finish merging edges of %s", str(edge_type))

        # If we didn't see the edge data for this edge type before.
        if len(type_edge_data) > 0 and edge_type not in edge_data:
            edge_data[edge_type] = type_edge_data
        # If we have seen the edge data for this edge type before
        # because there are multiple blocks that contain data for the same edge type.
        elif len(type_edge_data) > 0:
            for key, val in type_edge_data.items():
                # Make sure the edge data has duplicated names.
                assert key not in edge_data[edge_type], \
                        f"The edge data {key} has exist in edge type {edge_type}."
                edge_data[edge_type][key] = val

    for edge_type, edge_feats in edge_data.items():
        assert edge_type in edges, \
            f"source_id_col and dest_id_col is not defined for {edge_type}"
        for feat_name, efeats in edge_feats.items():
            assert len(efeats) == len(edges[edge_type][0]), \
                f"The length of edge feature {feat_name} of etype {edge_type} " \
                f"does not match the number of edges of {edge_type}. " \
                f"Expecting {len(edges[edge_type][0])}, but get {len(efeats)}"

    return edges, edge_data

def verify_confs(confs):
    """ Verify the configuration of the input data.
    """
    ntypes = {conf['node_type'] for conf in confs["nodes"]}
    etypes = [conf['relation'] for conf in confs["edges"]]
    for etype in etypes:
        assert len(etype) == 3, \
                "The edge type must be (source node type, relation type, dest node type)."
        src_type, _, dst_type = etype
        assert src_type in ntypes, \
                f"source node type {src_type} does not exist. Please check your input data."
        assert dst_type in ntypes, \
                f"dest node type {dst_type} does not exist. Please check your input data."

def get_log_level(log_level):
    """ Map the logging level.
    """
    if log_level == "debug":
        return logging.DEBUG
    elif log_level == "info":
        return logging.INFO
    elif log_level == "warning":
        return logging.WARNING
    elif log_level == "error":
        return logging.ERROR
    else:
        raise ValueError(f"Unknown logging level {log_level}. " + \
                "The possible values are: debug, info, warning, error.")

def print_graph_info(g, node_data, edge_data):
    """ Print graph information.

    Parameters
    ----------
    g : DGLGraph
        The constructed graph.
    node_data : dict of dict of Numpy arrays.
        Node features
    edge_data : dict of dict of Numpy arrays.
        Edge features
    """
    logging.info("The graph has %d node types and %d edge types.",
                 len(g.ntypes), len(g.etypes))
    for ntype in node_data:
        feat_names = list(node_data[ntype].keys())
        logging.info("Node type %s has %d nodes with features: %s.",
                     ntype, g.number_of_nodes(ntype), str(feat_names))
        num_train = np.sum(node_data[ntype]["train_mask"]) \
                if "train_mask" in node_data[ntype] else 0
        num_val = np.sum(node_data[ntype]["val_mask"]) \
                if "val_mask" in node_data[ntype] else 0
        num_test = np.sum(node_data[ntype]["test_mask"]) \
                if "test_mask" in node_data[ntype] else 0
        if num_train + num_val + num_test > 0:
            logging.info("Train/val/test on %s: %d, %d, %d",
                         ntype, num_train, num_val, num_test)
    for etype in edge_data:
        feat_names = list(edge_data[etype].keys())
        logging.info("Edge type %s has %d edges with features: %s.",
                     str(etype), g.number_of_edges(etype), str(feat_names))
        num_train = np.sum(edge_data[etype]["train_mask"]) \
                if "train_mask" in edge_data[etype] else 0
        num_val = np.sum(edge_data[etype]["val_mask"]) \
                if "val_mask" in edge_data[etype] else 0
        num_test = np.sum(edge_data[etype]["test_mask"]) \
                if "test_mask" in edge_data[etype] else 0
        if num_train + num_val + num_test > 0:
            logging.info("Train/val/test on %s: %d, %d, %d",
                         str(etype), num_train, num_val, num_test)

def process_graph(args):
    """ Process the graph.
    """
    logging.basicConfig(level=get_log_level(args.logging_level))
    with open(args.conf_file, 'r', encoding="utf8") as json_file:
        process_confs = json.load(json_file)

    sys_tracker.set_rank(0)
    num_processes_for_nodes = args.num_processes_for_nodes \
            if args.num_processes_for_nodes is not None else args.num_processes
    num_processes_for_edges = args.num_processes_for_edges \
            if args.num_processes_for_edges is not None else args.num_processes
    verify_confs(process_confs)
    # We only store data to external memory if we partition a graph for distributed training.
    ext_mem_workspace = args.ext_mem_workspace if args.output_format == "DistDGL" else None
    convert2ext_mem = ExtMemArrayMerger(ext_mem_workspace, args.ext_mem_feat_size)
    node_id_map, node_data = process_node_data(process_confs['nodes'], convert2ext_mem,
                                               args.remap_node_id,
                                               num_processes=num_processes_for_nodes)
    edges, edge_data = process_edge_data(process_confs['edges'], node_id_map,
                                         convert2ext_mem,
                                         num_processes=num_processes_for_edges,
                                         skip_nonexist_edges=args.skip_nonexist_edges)
    num_nodes = {ntype: len(node_id_map[ntype]) for ntype in node_id_map}
    sys_tracker.check('Process input data')
    if args.add_reverse_edges:
        edges1 = {}
        for etype in edges:
            e = edges[etype]
            assert isinstance(e, tuple) and len(e) == 2
            assert isinstance(etype, tuple) and len(etype) == 3
            edges1[etype] = e
            edges1[etype[2], etype[1] + "-rev", etype[0]] = (e[1], e[0])
        edges = edges1
        sys_tracker.check('Add reverse edges')
    g = dgl.heterograph(edges, num_nodes_dict=num_nodes)
    print_graph_info(g, node_data, edge_data)
    sys_tracker.check('Construct DGL graph')

    # reshape customized mask
    for srctype_etype_dsttype in edge_data:
        if "train_mask" in edge_data[srctype_etype_dsttype].keys() and \
            len(edge_data[srctype_etype_dsttype]["train_mask"].shape) == 2:
            edge_data[srctype_etype_dsttype]["train_mask"] = \
                edge_data[srctype_etype_dsttype]["train_mask"].squeeze(1).astype('int8')
        if "val_mask" in edge_data[srctype_etype_dsttype].keys() and \
            len(edge_data[srctype_etype_dsttype]["val_mask"].shape) == 2:
            edge_data[srctype_etype_dsttype]["val_mask"] = \
                edge_data[srctype_etype_dsttype]["val_mask"].squeeze(1).astype('int8')
        if "test_mask" in edge_data[srctype_etype_dsttype].keys() and \
            len(edge_data[srctype_etype_dsttype]["test_mask"].shape) == 2:
            edge_data[srctype_etype_dsttype]["test_mask"] = \
                edge_data[srctype_etype_dsttype]["test_mask"].squeeze(1).astype('int8')

    if args.output_format == "DistDGL":
        assert args.part_method in ["metis", "random"], \
                "We only support 'metis' or 'random'."
        partition_graph(g, node_data, edge_data, args.graph_name,
                        args.num_parts, args.output_dir,
                        save_mapping=True, # always save mapping
                        part_method=args.part_method)
    elif args.output_format == "DGL":
        for ntype in node_data:
            for name, ndata in node_data[ntype].items():
                if isinstance(ndata, HDF5Array):
                    g.nodes[ntype].data[name] = ndata.to_tensor()
                else:
                    g.nodes[ntype].data[name] = th.tensor(ndata)
        for etype in edge_data:
            for name, edata in edge_data[etype].items():
                if isinstance(edata, HDF5Array):
                    g.edges[etype].data[name] = edata.to_tensor()
                else:
                    g.edges[etype].data[name] = th.tensor(edata)
        dgl.save_graphs(os.path.join(args.output_dir, args.graph_name + ".dgl"), [g])
    else:
        raise ValueError('Unknown output format: {}'.format(args.output_format))
    for ntype in node_id_map:
        map_file = os.path.join(args.output_dir, ntype + "_id_remap.parquet")
        if node_id_map[ntype].save(map_file):
            logging.info("Graph construction generates new node IDs for '%s'. " + \
                    "The ID map is saved in %s.", ntype, map_file)

if __name__ == '__main__':
    argparser = argparse.ArgumentParser("Preprocess graphs")
    argparser.add_argument("--conf-file", type=str, required=True,
                           help="The configuration file.")
    argparser.add_argument("--num-processes", type=int, default=1,
                           help="The number of processes to process the data simulteneously.")
    argparser.add_argument("--num-processes-for-nodes", type=int,
                           help="The number of processes to process node data simulteneously.")
    argparser.add_argument("--num-processes-for-edges", type=int,
                           help="The number of processes to process edge data simulteneously.")
    argparser.add_argument("--output-dir", type=str, required=True,
                           help="The path of the output data folder.")
    argparser.add_argument("--graph-name", type=str, required=True,
                           help="The graph name")
    argparser.add_argument("--remap-node-id", action='store_true',
                           help="Whether or not to remap node IDs.")
    argparser.add_argument("--add-reverse-edges", action='store_true',
                           help="Add reverse edges.")
    argparser.add_argument("--output-format", type=str, default="DistDGL",
                           help="The output format of the constructed graph.")
    argparser.add_argument("--num-parts", type=int, default=1,
                           help="The number of graph partitions. " + \
                                   "This is only valid if the output format is DistDGL.")
    argparser.add_argument("--part-method", type=str, default='metis',
                           help="The partition method. Currently, we support 'metis' and 'random'.")
    argparser.add_argument("--skip-nonexist-edges", action='store_true',
                           help="Skip edges that whose endpoint nodes don't exist.")
    argparser.add_argument("--ext-mem-workspace", type=str,
                           help="The directory where we can store data during graph construction.")
    argparser.add_argument("--ext-mem-feat-size", type=int, default=64,
                           help="The minimal number of feature dimensions that features " + \
                                   "can be stored in external memory.")
    argparser.add_argument("--logging-level", type=str, default="info",
                           help="The logging level. The possible values: debug, info, warning, \
                                   error. The default value is info.")
    process_graph(argparser.parse_args())<|MERGE_RESOLUTION|>--- conflicted
+++ resolved
@@ -243,19 +243,12 @@
         num_proc = num_processes if multiprocessing else 0
 
         two_phase_feat_ops = []
-<<<<<<< HEAD
-        if feat_ops is not None:
-            for op in feat_ops:
-                if isinstance(op, TwoPhaseFeatTransform):
-                    two_phase_feat_ops.append(op)
-=======
         after_merge_feat_ops = {}
         for op in feat_ops:
             if isinstance(op, TwoPhaseFeatTransform):
                 two_phase_feat_ops.append(op)
             if isinstance(op, GlobalProcessFeatTransform):
                 after_merge_feat_ops[op.feat_name] = op
->>>>>>> 0c02bbb0
         if len(two_phase_feat_ops) > 0:
             user_pre_parser = partial(prepare_node_data, feat_ops=two_phase_feat_ops,
                                       read_file=read_file)
