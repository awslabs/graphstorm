--- conflicted
+++ resolved
@@ -376,7 +376,6 @@
         label_col = label_conf['label_col']
         label = data[label_col]
         label = np.int32(label)
-<<<<<<< HEAD
     elif label_conf['task_type'] == 'regression':
         assert 'label_col' in label_conf, \
                 "'label_col' must be defined in the label field."
@@ -390,12 +389,8 @@
         label_col = label = None
         valid_label_idx = None
 
-    if 'split_type' in label_conf:
-        train_split, val_split, test_split = label_conf['split_type']
-=======
     if 'split_pct' in label_conf:
         train_split, val_split, test_split = label_conf['split_pct']
->>>>>>> 954cf317
         assert train_split + val_split + test_split <= 1, \
                 "The data split of training/val/test cannot be more than the entire dataset."
         if valid_label_idx is None:
