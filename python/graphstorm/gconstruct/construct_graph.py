--- conflicted
+++ resolved
@@ -343,13 +343,8 @@
     Numpy array : the index of the samples with valid labels in the list.
     """
     if np.issubdtype(label.dtype, np.floating):
-<<<<<<< HEAD
-        return np.isnan(label).nonzero()
+        return np.logical_not(np.isnan(label)).nonzero()[0]
     elif np.issubdtype(label.dtype, np.integer):
-=======
-        return np.logical_not(np.isnan(label)).nonzero()[0]
-    else:
->>>>>>> 12a37429
         return np.arange(len(label))
     else:
         raise ValueError("GraphStorm only supports label data of integers and float." + \
@@ -411,30 +406,19 @@
             rand_idx = np.random.permutation(num_samples)
         else:
             rand_idx = np.random.permutation(valid_label_idx)
-<<<<<<< HEAD
-        num_train = int(len(label) * train_split)
-        num_val = int(len(label) * val_split)
-        num_test = int(len(label) * test_split)
+        num_labels = len(rand_idx)
+        num_train = int(num_labels * train_split)
+        num_val = int(num_labels * val_split)
+        num_test = int(num_labels * test_split)
         val_start = num_train
         val_end = num_train + num_val
         test_end = num_train + num_val + num_test
         train_idx = rand_idx[0:num_train]
         val_idx = rand_idx[val_start:val_end]
         test_idx = rand_idx[val_end:test_end]
-        train_mask = np.zeros((len(label),), dtype=np.int8)
-        val_mask = np.zeros((len(label),), dtype=np.int8)
-        test_mask = np.zeros((len(label),), dtype=np.int8)
-=======
-        num_labels = len(rand_idx)
-        train_idx = rand_idx[0:int(num_labels * train_split)]
-        val_start = int(num_labels * train_split)
-        val_end = int(num_labels * (train_split + val_split))
-        val_idx = rand_idx[val_start:val_end]
-        test_idx = rand_idx[val_end:]
         train_mask = np.zeros((num_samples,), dtype=np.int8)
         val_mask = np.zeros((num_samples,), dtype=np.int8)
         test_mask = np.zeros((num_samples,), dtype=np.int8)
->>>>>>> 12a37429
         train_mask[train_idx] = 1
         val_mask[val_idx] = 1
         test_mask[test_idx] = 1
