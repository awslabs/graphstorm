--- conflicted
+++ resolved
@@ -244,13 +244,6 @@
 
         two_phase_feat_ops = []
         after_merge_feat_ops = {}
-<<<<<<< HEAD
-        for op in feat_ops:
-            if isinstance(op, TwoPhaseFeatTransform):
-                two_phase_feat_ops.append(op)
-            if isinstance(op, GlobalProcessFeatTransform):
-                after_merge_feat_ops[op.feat_name] = op
-=======
         if feat_ops is not None:
             for op in feat_ops:
                 if isinstance(op, TwoPhaseFeatTransform):
@@ -258,7 +251,6 @@
                 if isinstance(op, GlobalProcessFeatTransform):
                     after_merge_feat_ops[op.feat_name] = op
 
->>>>>>> 2f0c2b88
         if len(two_phase_feat_ops) > 0:
             user_pre_parser = partial(prepare_node_data, feat_ops=two_phase_feat_ops,
                                       read_file=read_file)
