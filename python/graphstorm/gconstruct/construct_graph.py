--- conflicted
+++ resolved
@@ -39,7 +39,6 @@
 
 ##################### The I/O functions ####################
 
-<<<<<<< HEAD
 def read_data_json(data_file, data_fields):
     """ Read data from a JSON file.
 
@@ -92,10 +91,6 @@
 
 def read_data_parquet(data_file, data_fields=None):
     """ Read data from a parquet file.
-=======
-def read_data_parquet(data_file, data_fields=None):
-    """ Read data from the parquet file.
->>>>>>> f2d0bac3
 
     A row of a multi-dimension data is stored as an object in Parquet.
     We need to stack them to form a tensor.
@@ -179,11 +174,8 @@
         keys += [label_conf["label_col"] for label_conf in conf["labels"]]
     if fmt["name"] == "parquet":
         return partial(read_data_parquet, data_fields=keys)
-<<<<<<< HEAD
     elif fmt["name"] == "json":
         return partial(read_data_json, data_fields=keys)
-=======
->>>>>>> f2d0bac3
     else:
         raise ValueError('Unknown file format: {}'.format(fmt['name']))
 
@@ -470,10 +462,6 @@
     src_ids = data[src_id_col]
     dst_ids = data[dst_id_col]
     src_type, _, dst_type = edge_type
-<<<<<<< HEAD
-    src_ids = node_id_map[src_type](src_ids)
-    dst_ids = node_id_map[dst_type](dst_ids)
-=======
     if src_type in node_id_map:
         src_ids = np.array([node_id_map[src_type][sid] for sid in src_ids])
     else:
@@ -484,7 +472,6 @@
     else:
         assert np.issubdtype(dst_ids.dtype, np.integer), \
                 "The destination node Ids have to be integer."
->>>>>>> f2d0bac3
     return (src_ids, dst_ids, feat_data)
 
 class IdentityMap:
@@ -765,13 +752,8 @@
         pool = WorkerPool(node_type, in_files, num_processes, user_parser)
         return_dict = pool.get_data()
         pool.close()
-<<<<<<< HEAD
-        print(f"Processing data files for node {node_type} takes {time.time() - start:.3f} seconds"
-            node_type, time.time() - start))
-=======
         dur = time.time() - start
         print(f"Processing data files for node {node_type} takes {dur:.3f} seconds.")
->>>>>>> f2d0bac3
 
         type_node_id_map = [None] * len(return_dict)
         type_node_data = {}
@@ -804,14 +786,8 @@
         for feat_name in type_node_data:
             type_node_data[feat_name] = np.concatenate(type_node_data[feat_name])
             assert len(type_node_data[feat_name]) == num_nodes
-<<<<<<< HEAD
-            print(f"node type {node_type} has feature {feat_name} " \
-                     f"of {type_node_data[feat_name].shape}"
-                node_type, feat_name, type_node_data[feat_name].shape))
-=======
             feat_shape = type_node_data[feat_name].shape
             print(f"node type {node_type} has feature {feat_name} of {feat_shape}")
->>>>>>> f2d0bac3
             gc.collect()
             sys_tracker.check(f'Merge node data {feat_name} of {node_type}')
 
@@ -902,13 +878,8 @@
         pool = WorkerPool(edge_type, in_files, num_processes, user_parser)
         return_dict = pool.get_data()
         pool.close()
-<<<<<<< HEAD
-        print("Processing data files for edges of {} takes {:.3f} seconds".format(
-            edge_type, time.time() - start))
-=======
         dur = time.time() - start
         print(f"Processing data files for edges of {edge_type} takes {dur:.3f} seconds")
->>>>>>> f2d0bac3
 
         type_src_ids = [None] * len(return_dict)
         type_dst_ids = [None] * len(return_dict)
@@ -931,13 +902,8 @@
         for feat_name in type_edge_data:
             type_edge_data[feat_name] = np.concatenate(type_edge_data[feat_name])
             assert len(type_edge_data[feat_name]) == len(type_src_ids)
-<<<<<<< HEAD
-            print("edge type {} has feature {} of {}".format(
-                edge_type, feat_name, type_edge_data[feat_name].shape))
-=======
             feat_shape = type_edge_data[feat_name].shape
             print(f"edge type {edge_type} has feature {feat_name} of {feat_shape}")
->>>>>>> f2d0bac3
             gc.collect()
 
         edge_type = tuple(edge_type)
@@ -966,33 +932,12 @@
             if args.num_processes_for_nodes is not None else args.num_processes
     num_processes_for_edges = args.num_processes_for_edges \
             if args.num_processes_for_edges is not None else args.num_processes
-<<<<<<< HEAD
     verify_confs(process_confs)
-=======
->>>>>>> f2d0bac3
     node_id_map, node_data = process_node_data(process_confs['node'], args.remap_node_id,
                                                num_processes_for_nodes)
     edges, edge_data = process_edge_data(process_confs['edge'], node_id_map,
                                          num_processes_for_edges)
-<<<<<<< HEAD
     num_nodes = {ntype: len(node_id_map[ntype]) for ntype in node_id_map}
-=======
-    num_nodes = {}
-    for ntype in set(list(node_data.keys()) + list(node_id_map.keys())):
-        # If a node type has Id map.
-        if ntype in node_id_map:
-            num_nodes[ntype] = len(node_id_map[ntype])
-        # If a node type has node data.
-        elif ntype in node_data:
-            for feat_name in node_data[ntype]:
-                # Here we only need to look at the length of the first node features
-                # to get the number of nodes for the node type.
-                num_nodes[ntype] = len(node_data[ntype][feat_name])
-                break
-        else:
-            # A node type must have either ID map or node data.
-            raise ValueError('Node type {} must have either ID map or node data'.format(ntype))
->>>>>>> f2d0bac3
     if args.add_reverse_edges:
         edges1 = {}
         for etype in edges:
