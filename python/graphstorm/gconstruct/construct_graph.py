--- conflicted
+++ resolved
@@ -199,22 +199,16 @@
             type_node_id_map[i] = node_ids
         return_dict = None
 
-<<<<<<< HEAD
         # Construct node Id map.
         if type_node_id_map[0] is not None:
             assert all(id_map is not None for id_map in type_node_id_map)
-            type_node_id_map = np.concatenate(type_node_id_map)
+            if len(type_node_id_map) > 1:
+                type_node_id_map = np.concatenate(type_node_id_map)
+            else:
+                type_node_id_map = type_node_id_map[0]
         else:
             assert all(id_map is None for id_map in type_node_id_map)
             type_node_id_map = None
-=======
-        for i, id_map in enumerate(type_node_id_map):
-            assert id_map is not None, f"We do not get ID map in part {i}."
-        if len(type_node_id_map) > 1:
-            type_node_id_map = np.concatenate(type_node_id_map)
-        else:
-            type_node_id_map = type_node_id_map[0]
->>>>>>> 31b2fa7e
         gc.collect()
         if type_node_id_map is not None:
             print(f"node type {node_type} has {len(type_node_id_map)} nodes")
@@ -330,15 +324,6 @@
         assert 'relation' in process_conf, \
                 "'relation' is not defined for an edge type."
         edge_type = process_conf['relation']
-<<<<<<< HEAD
-        assert 'format' in process_conf, \
-                "'format' is not defined for an edge type."
-        # If there is only one file, we don't need to concatenate the data.
-        # Potentially, we don't need to read the data in memory if the input
-        # format supports it. Currently, only HDF5 supports this.
-        read_file = parse_edge_file_format(process_conf, in_mem=len(in_files) > 1)
-=======
->>>>>>> 31b2fa7e
         assert 'files' in process_conf, \
                 "'files' is not defined for an edge type."
         in_files = get_in_files(process_conf['files'])
