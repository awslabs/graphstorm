"""
    Copyright 2023 Contributors

    Licensed under the Apache License, Version 2.0 (the "License");
    you may not use this file except in compliance with the License.
    You may obtain a copy of the License at

       http://www.apache.org/licenses/LICENSE-2.0

    Unless required by applicable law or agreed to in writing, software
    distributed under the License is distributed on an "AS IS" BASIS,
    WITHOUT WARRANTIES OR CONDITIONS OF ANY KIND, either express or implied.
    See the License for the specific language governing permissions and
    limitations under the License.

    Generate example graph data using built-in datasets for node classifcation,
    node regression, edge classification and edge regression.
"""

import time
from functools import partial
import multiprocessing
from multiprocessing import Process
import glob
import os
import json
import argparse
import gc
import queue

import pyarrow.parquet as pq
import pyarrow as pa
import numpy as np
from transformers import BertTokenizer
import torch as th
import dgl

from graphstorm.utils import sys_tracker

##################### The I/O functions ####################

def read_data_json(data_file, data_fields):
    """ Read data from a JSON file.

    Each row of the JSON file represents a data record. The function tries
    to extract a set of values from the data record.

    Parameters
    ----------
    data_file : str
        The JSON file that contains the data.
    data_fields : list of str
        The data fields that we will read data from a data record.

    Returns
    -------
    dict : map from data name to data
    """
    with open(data_file, 'r', encoding="utf8") as json_file:
        data_records = []
        for line in json_file.readlines():
            record = json.loads(line)
            data_records.append(record)

    data = {key: [] for key in data_fields}
    for record in data_records:
        for key in data_fields:
            data[key].append(record[key])
    for key in data:
        data[key] = np.array(data[key])
    return data

def write_data_json(data, data_file):
    """ Write data to a json file.
    """
    records = []
    for key in data:
        if len(records) == 0:
            records = [{} for _ in range(len(data[key]))]
        assert len(records) == len(data[key])
        if data[key].shape == 1:
            for i, val in enumerate(data[key]):
                records[i][key] = val
        else:
            for i, val in enumerate(data[key]):
                records[i][key] = val.tolist()
    with open(data_file, 'w', encoding="utf8") as json_file:
        for record in records:
            record = json.dumps(record)
            json_file.write(record + "\n")

def read_data_parquet(data_file, data_fields=None):
    """ Read data from a parquet file.

    A row of a multi-dimension data is stored as an object in Parquet.
    We need to stack them to form a tensor.

    Parameters
    ----------
    data_file : str
        The parquet file that contains the data
    data_fields : list of str
        The data fields to read from the data file.

    Returns
    -------
    dict : map from data name to data.
    """
    table = pq.read_table(data_file)
    data = {}
    df_table = table.to_pandas()
    if data_fields is None:
        data_fields = list(df_table.keys())
    for key in data_fields:
        assert key in df_table, f"The data field {key} does not exist in the data file."
        val = df_table[key]
        d = np.array(val)
        # For multi-dimension arrays, we split them by rows and
        # save them as objects in parquet. We need to merge them
        # together and store them in a tensor.
        if d.dtype.hasobject and isinstance(d[0], np.ndarray):
            d = [d[i] for i in range(len(d))]
            d = np.stack(d)
        data[key] = d
    return data

def write_data_parquet(data, data_file):
    """ Write data in parquet files.

    Normally, Parquet cannot support multi-dimension arrays.
    This function splits a multi-dimensiion array into N arrays
    (each row is an array) and store the arrays as objects in the parquet file.

    Parameters
    ----------
    data : dict
        The data to be saved to the Parquet file.
    data_file : str
        The file name of the Parquet file.
    """
    arr_dict = {}
    for key in data:
        arr = data[key]
        assert len(arr.shape) == 1 or len(arr.shape) == 2, \
                "We can only write a vector or a matrix to a parquet file."
        if len(arr.shape) == 1:
            arr_dict[key] = arr
        else:
            arr_dict[key] = [arr[i] for i in range(len(arr))]
    table = pa.Table.from_arrays(list(arr_dict.values()), names=list(arr_dict.keys()))
    pq.write_table(table, data_file)

def _parse_file_format(conf, is_node):
    """ Parse the file format blob

    Parameters
    ----------
    conf : dict
        Describe the config for the node type or edge type.
    is_node : bool
        Whether this is a node config or edge config

    Returns
    -------
    callable : the function to read the data file.
    """
    fmt = conf["format"]
    assert 'name' in fmt, "'name' field must be defined in the format."
    keys = [conf["node_id_col"]] if is_node \
            else [conf["source_id_col"], conf["dest_id_col"]]
    if "features" in conf:
        keys += [feat_conf["feature_col"] for feat_conf in conf["features"]]
    if "labels" in conf:
        keys += [label_conf["label_col"] for label_conf in conf["labels"]]
    if fmt["name"] == "parquet":
        return partial(read_data_parquet, data_fields=keys)
    elif fmt["name"] == "json":
        return partial(read_data_json, data_fields=keys)
    else:
        raise ValueError('Unknown file format: {}'.format(fmt['name']))

parse_node_file_format = partial(_parse_file_format, is_node=True)
parse_edge_file_format = partial(_parse_file_format, is_node=False)

############## The functions for parsing configurations #############

class Tokenizer:
    """ A wrapper to a tokenizer.

    It is defined to process multiple strings.

    Parameters
    ----------
    tokenizer : a tokenizer
    max_seq_length : int
        The maximal length of the tokenization results.
    """
    def __init__(self, tokenizer, max_seq_length):
        self.tokenizer = tokenizer
        self.max_seq_length = max_seq_length

    def __call__(self, strs):
        """ Tokenization function.

        Parameters
        ----------
        strs : list of strings.
            The text data to be tokenized.

        Returns
        -------
        a dict of tokenization results.
        """
        tokens = []
        att_masks = []
        type_ids = []
        for s in strs:
            t = self.tokenizer(s, max_length=self.max_seq_length,
                               truncation=True, padding='max_length', return_tensors='pt')
            tokens.append(t['input_ids'])
            att_masks.append(t['attention_mask'].to(th.int8))
            type_ids.append(t['token_type_ids'].to(th.int8))
        return {'token_ids': th.cat(tokens, dim=0).numpy(),
                'attention_mask': th.cat(att_masks, dim=0).numpy(),
                'token_type_ids': th.cat(type_ids, dim=0).numpy()}

def parse_tokenize(op):
    """ Parse the tokenization configuration

    The parser returns a function that tokenizes text with HuggingFace tokenizer.
    The tokenization function returns a dict of three Pytorch tensors.

    Parameters
    ----------
    op : dict
        The configuration for the operation.

    Returns
    -------
    callable : a function to process the data.
    """
    tokenizer = BertTokenizer.from_pretrained(op['bert_model'])
    max_seq_length = int(op['max_seq_length'])
    return Tokenizer(tokenizer, max_seq_length)

def parse_feat_ops(confs):
    """ Parse the configurations for processing the features

    The feature transformation:
    {
        "feature_col":  ["<column name>", ...],
        "feature_name": "<feature name>",
        "data_type":    "<feature data type>",
        "transform":    {"name": "<operator name>", ...}
    }

    Parameters
    ----------
    confs : list
        A list of feature transformations.

    Returns
    -------
    list of tuple : The operations
    """
    ops = []
    assert isinstance(confs, list), \
            "The feature configurations need to be in a list."
    for feat in confs:
        # TODO(zhengda) we will support data type in the future.
        dtype = None
        if 'transform' not in feat:
            transform = None
        else:
            transform = feat['transform']
            assert 'name' in transform, \
                    "'name' must be defined in the transformation field."
            if transform['name'] == 'tokenize_hf':
                transform = parse_tokenize(transform)
            else:
                raise ValueError('Unknown operation: {}'.format(transform['name']))
        feat_name = feat['feature_name'] if 'feature_name' in feat else None
        assert 'feature_col' in feat, \
                "'feature_col' must be defined in a feature field."
        ops.append((feat['feature_col'], feat_name, dtype, transform))
    return ops

#################### The main function for processing #################

def process_features(data, ops):
    """ Process the data with the specified operations.

    This function runs the input operations on the corresponding data
    and returns the processed results.

    Parameters
    ----------
    data : dict
        The data stored as a dict.
    ops : list of tuples
        The operations. Each tuple contains two elements. The first element
        is the data name and the second element is a Python function
        to process the data.

    Returns
    -------
    dict : the key is the data name, the value is the processed data.
    """
    new_data = {}
    for feat_col, feat_name, dtype, op in ops:
        # If the transformation is defined on the feature.
        if op is not None:
            res = op(data[feat_col])
            if isinstance(res, dict):
                for key, val in res.items():
                    new_data[key] = val
            else:
                new_data[feat_name] = res
        # If the required data type is defined on the feature.
        elif dtype is not None:
            new_data[feat_name] = data[feat_col].astype(dtype)
        # If no transformation is defined for the feature.
        else:
            new_data[feat_name] = data[feat_col]
    return new_data

def process_labels(data, label_confs):
    """ Process labels

    Parameters
    ----------
    data : dict
        The data stored as a dict.
    label_conf : list of dict
        The list of configs to construct labels.
    """
    assert len(label_confs) == 1, "We only support one label per node/edge type."
    label_conf = label_confs[0]
    assert 'label_col' in label_conf, "'label_col' must be defined in the label field."
    label_col = label_conf['label_col']
    label = data[label_conf['label_col']]
    assert 'task_type' in label_conf, "'task_type' must be defined in the label field."
    if label_conf['task_type'] == 'classification':
        assert np.issubdtype(label.dtype, np.integer), \
                "The labels for classification have to be integers."
        label = np.int32(label)
    if 'split_type' in label_conf:
        train_split, val_split, test_split = label_conf['split_type']
        assert train_split + val_split + test_split <= 1, \
                "The data split of training/val/test cannot be more than the entire dataset."
        rand_idx = np.random.permutation(len(label))
        train_idx = rand_idx[0:int(len(label) * train_split)]
        val_start = int(len(label) * train_split)
        val_end = int(len(label) * (train_split + val_split))
        val_idx = rand_idx[val_start:val_end]
        test_idx = rand_idx[val_end:]
        train_mask = np.zeros((len(label),), dtype=np.int8)
        val_mask = np.zeros((len(label),), dtype=np.int8)
        test_mask = np.zeros((len(label),), dtype=np.int8)
        train_mask[train_idx] = 1
        val_mask[val_idx] = 1
        test_mask[test_idx] = 1
    return {label_col: label,
            'train_mask': train_mask,
            'val_mask': val_mask,
            'test_mask': test_mask}

################### The functions for multiprocessing ###############

def get_in_files(in_files):
    """ Get the input files.

    The input file string may contains a wildcard. This function
    gets all files that meet the requirement.

    Parameters
    ----------
    in_files : a str or a list of str
        The input files.

    Returns
    -------
    a list of str : the full name of input files.
    """
    if '*' in in_files:
        in_files = glob.glob(in_files)
    elif not isinstance(in_files, list):
        in_files = [in_files]
    in_files.sort()
    return in_files

def parse_node_data(in_file, feat_ops, node_id_col, label_conf,
                    read_file):
    """ Parse node data.

    The function parses a node file that contains node IDs, features and labels
    The node file is parsed according to users' configuration
    and performs some feature transformation.

    Parameters
    ----------
    in_file : str
        The path of the input node file.
    feat_ops : dict
        The operations run on the node features of the node file.
    node_id_col : str
        The column name that contains the node ID.
    label_conf : dict
        The configuration of labels.
    read_file : callable
        The function to read the node file

    Returns
    -------
    tuple : node ID array and a dict of node feature tensors.
    """
    data = read_file(in_file)
    feat_data = process_features(data, feat_ops) if feat_ops is not None else {}
    if label_conf is not None:
        label_data = process_labels(data, label_conf)
        for key, val in label_data.items():
            feat_data[key] = val
    return (data[node_id_col], feat_data)

def parse_edge_data(in_file, feat_ops, src_id_col, dst_id_col, edge_type,
                    node_id_map, label_conf, read_file):
    """ Parse edge data.

    The function parses an edge file that contains the source and destination node
    IDs, edge features and potentially edge labels. The edge file is parsed
    according to users' configuration and performs some feature transformation.

    Parameters
    ----------
    in_file : str
        The path of the input edge file.
    feat_ops : dict
        The operations run on the edge features of the edge file.
    src_id_col : str
        The column name that contains the source node ID.
    dst_id_col : str
        The column name that contains the destination node ID.
    edge_type : tuple
        The tuple that contains source node type, relation type and destination node type.
    node_id_map : dict
        Contains the ID mapping for every node type.
    label_conf : dict
        The configuration of labels.
    read_file : callable
        The function to read the node file

    Returns
    -------
    a tuple : source ID vector, destination ID vector, a dict of edge feature tensors.
    """
    data = read_file(in_file)
    feat_data = process_features(data, feat_ops) if feat_ops is not None else {}
    if label_conf is not None:
        label_data = process_labels(data, label_conf)
        for key, val in label_data.items():
            feat_data[key] = val
    src_ids = data[src_id_col]
    dst_ids = data[dst_id_col]
    src_type, _, dst_type = edge_type
    try:
        src_ids = node_id_map[src_type](src_ids)
    except KeyError as e:
        print(f"Process {edge_type}. Cannot find node ID of source node type {src_type}")
        raise e
    try:
        dst_ids = node_id_map[dst_type](dst_ids)
    except KeyError as e:
        print(f"Process {edge_type}. Cannot find node ID of destination node type {dst_type}")
        raise e
    return (src_ids, dst_ids, feat_data)

class IdentityMap:
    """ Identity map

    This is an identity map. It doesn't do any mapping on IDs.

    Parameters
    ----------
    size : int
        The map size.
    """
    def __init__(self, size):
        self._size = size

    def __len__(self):
        return self._size

    def __call__(self, ids):
        return ids

    def get_key_vals(self):
        return None

class IdMap:
    """ ID map

    This creates an ID map for the input IDs.

    Parameters
    ----------
    ids : Numpy array
        The input IDs
<<<<<<< HEAD
    """
    def __init__(self, ids):
        self._ids = {id1: i for i, id1 in enumerate(ids)}

    def __len__(self):
        return len(self._ids)

    def __call__(self, ids):
        return np.array([self._ids[id_] for id_ in ids])

    def get_key_vals(self):
        return np.array(list(self._ids.keys())), np.array(list(self._ids.values()))

def worker_fn(task_queue, res_queue, user_parser):
    """ The worker function in the worker pool

    Parameters
    ----------
    task_queue : Queue
        The queue that contains all tasks
    res_queue : Queue
        The queue that contains the processed data. This is used for
        communication between the worker processes and the master process.
    user_parser : callable
        The user-defined function to read and process the data files.
    """
    try:
        while True:
            # If the queue is empty, it will raise the Empty exception.
            i, in_file = task_queue.get_nowait()
            data = user_parser(in_file)
            res_queue.put((i, data))
            gc.collect()
    except queue.Empty:
        pass

class WorkerPool:
    """ A worker process pool

    This worker process pool is specialized to process node/edge data.
    It creates a set of worker processes, each of which runs a worker function.
    It first adds all tasks in a queue and each worker gets a task from the queue
    at a time until the workers process all tasks. It maintains a result queue
    and each worker adds the processed results in the result queue.
    To ensure the order of the data, each data file is associated with
    a number and the processed data are ordered by that number.

    Parameters
    ----------
    name : str or tuple of str
        The name of the worker pool.
    in_files : list of str
        The input data files.
    num_processes : int
        The number of processes that run in parallel.
    user_parser : callable
        The user-defined function to read and process the data files.
    """
    def __init__(self, name, in_files, num_processes, user_parser):
        self.name = name
        self.processes = []
        manager = multiprocessing.Manager()
        self.task_queue = manager.Queue()
        self.res_queue = manager.Queue(8)
        self.num_files = len(in_files)
        for i, in_file in enumerate(in_files):
            self.task_queue.put((i, in_file))
        for _ in range(num_processes):
            proc = Process(target=worker_fn, args=(self.task_queue, self.res_queue, user_parser))
            proc.start()
            self.processes.append(proc)

    def get_data(self):
        """ Get the processed data.

        Returns
        -------
        a dict : key is the file index, the value is processed data.
        """
        return_dict = {}
        while len(return_dict) < self.num_files:
            file_idx, vals= self.res_queue.get()
            return_dict[file_idx] = vals
            sys_tracker.check(f'process {self.name} data file: {file_idx}')
            gc.collect()
        return return_dict

    def close(self):
        """ Stop the process pool.
        """
        for proc in self.processes:
            proc.join()
=======
    """
    def __init__(self, ids):
        self._ids = {id1: i for i, id1 in enumerate(ids)}

    def __len__(self):
        return len(self._ids)

    def __call__(self, ids):
        for id_ in self._ids:
            # If the data type of the key is string, the input Ids should also be strings.
            if isinstance(id_, str):
                assert isinstance(ids[0], str), \
                        "The key of ID map is string, input IDs should also be strings."
            elif isinstance(id_, int) or np.issubdtype(id_.dtype, np.integer):
                # If the data type of the key is integer, the input Ids should
                # also be integers.
                assert np.issubdtype(ids.dtype, np.integer), \
                        "The key of ID map is integer, input IDs should also be integers. " \
                        + f"But get {type(ids[0])}."
            else:
                raise ValueError(f"Unsupported key data type: {type(id_)}")
            break
        return np.array([self._ids[id_] for id_ in ids])

    def get_key_vals(self):
        return np.array(list(self._ids.keys())), np.array(list(self._ids.values()))
>>>>>>> 01b25f06

def worker_fn(task_queue, res_queue, user_parser):
    """ The worker function in the worker pool

    Parameters
    ----------
    task_queue : Queue
        The queue that contains all tasks
    res_queue : Queue
        The queue that contains the processed data. This is used for
        communication between the worker processes and the master process.
    user_parser : callable
        The user-defined function to read and process the data files.
    """
    try:
        while True:
            # If the queue is empty, it will raise the Empty exception.
            i, in_file = task_queue.get_nowait()
            data = user_parser(in_file)
            res_queue.put((i, data))
            gc.collect()
    except queue.Empty:
        pass

class WorkerPool:
    """ A worker process pool

    This worker process pool is specialized to process node/edge data.
    It creates a set of worker processes, each of which runs a worker function.
    It first adds all tasks in a queue and each worker gets a task from the queue
    at a time until the workers process all tasks. It maintains a result queue
    and each worker adds the processed results in the result queue.
    To ensure the order of the data, each data file is associated with
    a number and the processed data are ordered by that number.

    Parameters
    ----------
    name : str or tuple of str
        The name of the worker pool.
    in_files : list of str
        The input data files.
    num_processes : int
        The number of processes that run in parallel.
    user_parser : callable
        The user-defined function to read and process the data files.
    """
    def __init__(self, name, in_files, num_processes, user_parser):
        self.name = name
        self.processes = []
        manager = multiprocessing.Manager()
        self.task_queue = manager.Queue()
        self.res_queue = manager.Queue(8)
        self.num_files = len(in_files)
        for i, in_file in enumerate(in_files):
            self.task_queue.put((i, in_file))
        for _ in range(num_processes):
            proc = Process(target=worker_fn, args=(self.task_queue, self.res_queue, user_parser))
            proc.start()
            self.processes.append(proc)

    def get_data(self):
        """ Get the processed data.

        Returns
        -------
        a dict : key is the file index, the value is processed data.
        """
        return_dict = {}
        while len(return_dict) < self.num_files:
            file_idx, vals= self.res_queue.get()
            return_dict[file_idx] = vals
            sys_tracker.check(f'process {self.name} data file: {file_idx}')
            gc.collect()
        return return_dict

    def close(self):
        """ Stop the process pool.
        """
        for proc in self.processes:
            proc.join()

def process_node_data(process_confs, remap_id, num_processes):
    """ Process node data

    We need to process all node data before we can process edge data.
    Processing node data will generate the ID mapping.

    The node data of a node type is defined as follows:
    {
        "node_id_col":  "<column name>",
        "node_type":    "<node type>",
        "format":       {"name": "csv", "separator": ","},
        "files":        ["<paths to files>", ...],
        "features":     [
            {
                "feature_col":  ["<column name>", ...],
                "feature_name": "<feature name>",
                "data_type":    "<feature data type>",
                "transform":    {"name": "<operator name>", ...}
            },
        ],
        "labels":       [
            {
                "label_col":    "<column name>",
                "task_type":    "<task type: e.g., classification>",
                "split_type":   [0.8, 0.2, 0.0],
                "custom_train": "<the file with node IDs in the train set>",
                "custom_valid": "<the file with node IDs in the validation set>",
                "custom_test":  "<the file with node IDs in the test set>",
            },
        ],
    }

    Parameters
    ----------
    process_confs: list of dicts
        The configurations to process node data.
    remap_id: bool
        Whether or not to remap node IDs
    num_processes: int
        The number of processes to process the input files.

    Returns
    -------
    dict: node ID map
    dict: node features.
    """
    node_data = {}
    node_id_map = {}
    for process_conf in process_confs:
        # each iteration is to process a node type.
        assert 'node_id_col' in process_conf, \
                "'node_id_col' must be defined for a node type."
        node_id_col = process_conf['node_id_col']
        assert 'node_type' in process_conf, \
                "'node_type' must be defined for a node type"
        node_type = process_conf['node_type']
        assert 'format' in process_conf, \
                "'format' must be defined for a node type"
        read_file = parse_node_file_format(process_conf)
        assert 'files' in process_conf, \
                "'files' must be defined for a node type"
        in_files = get_in_files(process_conf['files'])
        feat_ops = parse_feat_ops(process_conf['features']) \
                if 'features' in process_conf else None
        label_conf = process_conf['labels'] if 'labels' in process_conf else None

        user_parser = partial(parse_node_data, feat_ops=feat_ops,
                              node_id_col=node_id_col,
                              label_conf=label_conf,
                              read_file=read_file)
        start = time.time()
        pool = WorkerPool(node_type, in_files, num_processes, user_parser)
        return_dict = pool.get_data()
        pool.close()
        dur = time.time() - start
        print(f"Processing data files for node {node_type} takes {dur:.3f} seconds.")

        type_node_id_map = [None] * len(return_dict)
        type_node_data = {}
        for i, (node_ids, data) in return_dict.items():
            for feat_name in data:
                if feat_name not in type_node_data:
                    type_node_data[feat_name] = [None] * len(return_dict)
                type_node_data[feat_name][i] = data[feat_name]
            type_node_id_map[i] = node_ids
        return_dict = None

        for i, id_map in enumerate(type_node_id_map):
            assert id_map is not None, f"We do not get ID map in part {i}."
        type_node_id_map = np.concatenate(type_node_id_map)
        gc.collect()
        print(f"node type {node_type} has {len(type_node_id_map)} nodes")
        # We don't need to create ID map if the node IDs are integers,
        # all node Ids are in sequence start from 0 and
        # the user doesn't force to remap node IDs.
        if np.issubdtype(type_node_id_map.dtype, np.integer) \
                and np.all(type_node_id_map == np.arange(len(type_node_id_map))) \
                and not remap_id:
            num_nodes = len(type_node_id_map)
            type_node_id_map = IdentityMap(num_nodes)
        else:
            type_node_id_map = IdMap(type_node_id_map)
            num_nodes = len(type_node_id_map)
        sys_tracker.check(f'Create node ID map of {node_type}')

        for feat_name in type_node_data:
            type_node_data[feat_name] = np.concatenate(type_node_data[feat_name])
            assert len(type_node_data[feat_name]) == num_nodes
            feat_shape = type_node_data[feat_name].shape
            print(f"node type {node_type} has feature {feat_name} of {feat_shape}")
            gc.collect()
            sys_tracker.check(f'Merge node data {feat_name} of {node_type}')

        # Some node types don't have data.
        if len(type_node_data) > 0:
            node_data[node_type] = type_node_data
        if type_node_id_map is not None:
            node_id_map[node_type] = type_node_id_map

    sys_tracker.check('Finish processing node data')
    return (node_id_map, node_data)

def process_edge_data(process_confs, node_id_map, num_processes):
    """ Process edge data

    The edge data of an edge type is defined as follows:
    {
        "source_id_col":    "<column name>",
        "dest_id_col":      "<column name>",
        "relation":         "<src type, relation type, dest type>",
        "format":           {"name": "csv", "separator": ","},
        "files":            ["<paths to files>", ...],
        "features":         [
            {
                "feature_col":  ["<column name>", ...],
                "feature_name": "<feature name>",
                "data_type":    "<feature data type>",
                "transform":    {"name": "<operator name>", ...}
            },
        ],
        "labels":           [
            {
                "label_col":    "<column name>",
                "task_type":    "<task type: e.g., classification>",
                "split_type":   [0.8, 0.2, 0.0],
                "custom_train": "<the file with node IDs in the train set>",
                "custom_valid": "<the file with node IDs in the validation set>",
                "custom_test":  "<the file with node IDs in the test set>",
            },
        ],
    }

    Parameters
    ----------
    process_confs: list of dicts
        The configurations to process edge data.
    node_id_map: dict
        The node ID map.
    num_processes: int
        The number of processes to process the input files.

    Returns
    -------
    dict: edge features.
    """
    edges = {}
    edge_data = {}

    for process_conf in process_confs:
        # each iteration is to process an edge type.
        assert 'source_id_col' in process_conf, \
                "'source_id_col' is not defined for an edge type."
        src_id_col = process_conf['source_id_col']
        assert 'dest_id_col' in process_conf, \
                "'dest_id_col' is not defined for an edge type."
        dst_id_col = process_conf['dest_id_col']
        assert 'relation' in process_conf, \
                "'relation' is not defined for an edge type."
        edge_type = process_conf['relation']
        assert 'format' in process_conf, \
                "'format' is not defined for an edge type."
        read_file = parse_edge_file_format(process_conf)
        assert 'files' in process_conf, \
                "'files' is not defined for an edge type."
        in_files = get_in_files(process_conf['files'])
        feat_ops = parse_feat_ops(process_conf['features']) \
                if 'features' in process_conf else None
        label_conf = process_conf['labels'] if 'labels' in process_conf else None

        id_map = {edge_type[0]: node_id_map[edge_type[0]],
                  edge_type[2]: node_id_map[edge_type[2]]}
        user_parser = partial(parse_edge_data, feat_ops=feat_ops,
                              src_id_col=src_id_col,
                              dst_id_col=dst_id_col,
                              edge_type=edge_type,
                              node_id_map=id_map,
                              label_conf=label_conf,
                              read_file=read_file)
        start = time.time()
        pool = WorkerPool(edge_type, in_files, num_processes, user_parser)
        return_dict = pool.get_data()
        pool.close()
        dur = time.time() - start
        print(f"Processing data files for edges of {edge_type} takes {dur:.3f} seconds")

        type_src_ids = [None] * len(return_dict)
        type_dst_ids = [None] * len(return_dict)
        type_edge_data = {}
        for i, (src_ids, dst_ids, part_data) in return_dict.items():
            type_src_ids[i] = src_ids
            type_dst_ids[i] = dst_ids
            for feat_name in part_data:
                if feat_name not in type_edge_data:
                    type_edge_data[feat_name] = [None] * len(return_dict)
                type_edge_data[feat_name][i] = part_data[feat_name]
        return_dict = None

        type_src_ids = np.concatenate(type_src_ids)
        type_dst_ids = np.concatenate(type_dst_ids)
        assert len(type_src_ids) == len(type_dst_ids)
        gc.collect()
        print(f"finish merging edges of {edge_type}")

        for feat_name in type_edge_data:
            type_edge_data[feat_name] = np.concatenate(type_edge_data[feat_name])
            assert len(type_edge_data[feat_name]) == len(type_src_ids)
            feat_shape = type_edge_data[feat_name].shape
            print(f"edge type {edge_type} has feature {feat_name} of {feat_shape}")
            gc.collect()

        edge_type = tuple(edge_type)
        edges[edge_type] = (type_src_ids, type_dst_ids)
        # Some edge types don't have edge data.
        if len(type_edge_data) > 0:
            edge_data[edge_type] = type_edge_data

    return edges, edge_data

def verify_confs(confs):
    ntypes = set([conf['node_type'] for conf in confs["node"]])
    etypes = [conf['relation'] for conf in confs["edge"]]
    for src_type, etype, dst_type in etypes:
        assert src_type in ntypes, f"source node type {src_type} does not exist."
        assert dst_type in ntypes, f"destination node type {dst_type} does not exist."

def process_graph(args):
    """ Process the graph.
    """
    with open(args.conf_file, 'r', encoding="utf8") as json_file:
        process_confs = json.load(json_file)

    sys_tracker.set_rank(0)
    num_processes_for_nodes = args.num_processes_for_nodes \
            if args.num_processes_for_nodes is not None else args.num_processes
    num_processes_for_edges = args.num_processes_for_edges \
            if args.num_processes_for_edges is not None else args.num_processes
    verify_confs(process_confs)
    node_id_map, node_data = process_node_data(process_confs['node'], args.remap_node_id,
                                               num_processes_for_nodes)
    edges, edge_data = process_edge_data(process_confs['edge'], node_id_map,
                                         num_processes_for_edges)
    num_nodes = {ntype: len(node_id_map[ntype]) for ntype in node_id_map}
    if args.add_reverse_edges:
        edges1 = {}
        for etype in edges:
            e = edges[etype]
            assert isinstance(e, tuple) and len(e) == 2
            assert isinstance(etype, tuple) and len(etype) == 3
            edges1[etype] = e
            edges1[etype[2], etype[1] + "-rev", etype[0]] = (e[1], e[0])
        edges = edges1
    g = dgl.heterograph(edges, num_nodes_dict=num_nodes)
    for ntype in node_data:
        for name, ndata in node_data[ntype].items():
            g.nodes[ntype].data[name] = th.tensor(ndata)
    for etype in edge_data:
        for name, edata in edge_data[etype].items():
            g.edges[etype].data[name] = th.tensor(edata)

    if args.output_format == "DistDGL" and args.num_partitions == 1:
        dgl.distributed.partition_graph(g, args.graph_name, args.num_partitions,
                                        args.output_dir, part_method="None")
    elif args.output_format == "DistDGL":
        dgl.distributed.partition_graph(g, args.graph_name, args.num_partitions,
                                        args.output_dir, part_method="metis")
    elif args.output_format == "DGL":
        dgl.save_graphs(os.path.join(args.output_dir, args.graph_name + ".dgl"), [g])
    else:
        raise ValueError('Unknown output format: {}'.format(args.output_format))
    for ntype in node_id_map:
        kv_pairs = node_id_map[ntype].get_key_vals()
        if kv_pairs is not None:
            map_data = {}
            map_data["orig"], map_data["new"] = kv_pairs
            write_data_parquet(map_data, os.path.join(args.output_dir,
                                                      ntype + "_id_remap.parquet"))

if __name__ == '__main__':
    argparser = argparse.ArgumentParser("Preprocess graphs")
    argparser.add_argument("--conf_file", type=str, required=True,
                           help="The configuration file.")
    argparser.add_argument("--num_processes", type=int, default=1,
                           help="The number of processes to process the data simulteneously.")
    argparser.add_argument("--num_processes_for_nodes", type=int,
                           help="The number of processes to process node data simulteneously.")
    argparser.add_argument("--num_processes_for_edges", type=int,
                           help="The number of processes to process edge data simulteneously.")
    argparser.add_argument("--output_dir", type=str, required=True,
                           help="The path of the output data folder.")
    argparser.add_argument("--graph_name", type=str, required=True,
                           help="The graph name")
    argparser.add_argument("--remap_node_id", action='store_true',
                           help="Whether or not to remap node IDs.")
    argparser.add_argument("--add_reverse_edges", action='store_true',
                           help="Add reverse edges.")
    argparser.add_argument("--output_format", type=str, default="DistDGL",
                           help="The output format of the constructed graph.")
    argparser.add_argument("--num_partitions", type=int, default=1,
                           help="The number of graph partitions. " + \
                                   "This is only valid if the output format is DistDGL.")
    process_graph(argparser.parse_args())<|MERGE_RESOLUTION|>--- conflicted
+++ resolved
@@ -505,100 +505,6 @@
     ----------
     ids : Numpy array
         The input IDs
-<<<<<<< HEAD
-    """
-    def __init__(self, ids):
-        self._ids = {id1: i for i, id1 in enumerate(ids)}
-
-    def __len__(self):
-        return len(self._ids)
-
-    def __call__(self, ids):
-        return np.array([self._ids[id_] for id_ in ids])
-
-    def get_key_vals(self):
-        return np.array(list(self._ids.keys())), np.array(list(self._ids.values()))
-
-def worker_fn(task_queue, res_queue, user_parser):
-    """ The worker function in the worker pool
-
-    Parameters
-    ----------
-    task_queue : Queue
-        The queue that contains all tasks
-    res_queue : Queue
-        The queue that contains the processed data. This is used for
-        communication between the worker processes and the master process.
-    user_parser : callable
-        The user-defined function to read and process the data files.
-    """
-    try:
-        while True:
-            # If the queue is empty, it will raise the Empty exception.
-            i, in_file = task_queue.get_nowait()
-            data = user_parser(in_file)
-            res_queue.put((i, data))
-            gc.collect()
-    except queue.Empty:
-        pass
-
-class WorkerPool:
-    """ A worker process pool
-
-    This worker process pool is specialized to process node/edge data.
-    It creates a set of worker processes, each of which runs a worker function.
-    It first adds all tasks in a queue and each worker gets a task from the queue
-    at a time until the workers process all tasks. It maintains a result queue
-    and each worker adds the processed results in the result queue.
-    To ensure the order of the data, each data file is associated with
-    a number and the processed data are ordered by that number.
-
-    Parameters
-    ----------
-    name : str or tuple of str
-        The name of the worker pool.
-    in_files : list of str
-        The input data files.
-    num_processes : int
-        The number of processes that run in parallel.
-    user_parser : callable
-        The user-defined function to read and process the data files.
-    """
-    def __init__(self, name, in_files, num_processes, user_parser):
-        self.name = name
-        self.processes = []
-        manager = multiprocessing.Manager()
-        self.task_queue = manager.Queue()
-        self.res_queue = manager.Queue(8)
-        self.num_files = len(in_files)
-        for i, in_file in enumerate(in_files):
-            self.task_queue.put((i, in_file))
-        for _ in range(num_processes):
-            proc = Process(target=worker_fn, args=(self.task_queue, self.res_queue, user_parser))
-            proc.start()
-            self.processes.append(proc)
-
-    def get_data(self):
-        """ Get the processed data.
-
-        Returns
-        -------
-        a dict : key is the file index, the value is processed data.
-        """
-        return_dict = {}
-        while len(return_dict) < self.num_files:
-            file_idx, vals= self.res_queue.get()
-            return_dict[file_idx] = vals
-            sys_tracker.check(f'process {self.name} data file: {file_idx}')
-            gc.collect()
-        return return_dict
-
-    def close(self):
-        """ Stop the process pool.
-        """
-        for proc in self.processes:
-            proc.join()
-=======
     """
     def __init__(self, ids):
         self._ids = {id1: i for i, id1 in enumerate(ids)}
@@ -625,7 +531,6 @@
 
     def get_key_vals(self):
         return np.array(list(self._ids.keys())), np.array(list(self._ids.values()))
->>>>>>> 01b25f06
 
 def worker_fn(task_queue, res_queue, user_parser):
     """ The worker function in the worker pool
