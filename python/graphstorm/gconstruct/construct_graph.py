--- conflicted
+++ resolved
@@ -30,23 +30,13 @@
 
 from ..utils import sys_tracker
 from .file_io import parse_node_file_format, parse_edge_file_format
-<<<<<<< HEAD
-from .file_io import get_in_files
+from .file_io import get_in_files, write_data_parquet
 from .transform import parse_feat_ops, process_features
 from .transform import parse_label_ops, process_labels
 from .id_map import NoopMap, IdMap, map_node_ids
 from .utils import WorkerPool, ExtMemArrayConverter, partition_graph
 
 def parse_node_data(in_file, feat_ops, label_ops, node_id_col, read_file):
-=======
-from .file_io import get_in_files, write_data_parquet
-from .transform import parse_feat_ops, process_features
-from .transform import process_labels
-from .id_map import NoopMap, IdMap, map_node_ids
-from .utils import WorkerPool, ExtMemArrayConverter, partition_graph
-
-def parse_node_data(in_file, feat_ops, node_id_col, label_conf, read_file):
->>>>>>> ab7ad37c
     """ Parse node data.
 
     The function parses a node file that contains node IDs, features and labels
@@ -78,12 +68,8 @@
             feat_data[key] = val
     return (data[node_id_col], feat_data)
 
-<<<<<<< HEAD
 def parse_edge_data(in_file, feat_ops, label_ops, node_id_map, read_file,
                     conf, skip_nonexist_edges):
-=======
-def parse_edge_data(in_file, feat_ops, node_id_map, read_file, conf, skip_nonexist_edges):
->>>>>>> ab7ad37c
     """ Parse edge data.
 
     The function parses an edge file that contains the source and destination node
