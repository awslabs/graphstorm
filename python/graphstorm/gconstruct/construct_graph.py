"""
    Copyright 2023 Contributors

    Licensed under the Apache License, Version 2.0 (the "License");
    you may not use this file except in compliance with the License.
    You may obtain a copy of the License at

       http://www.apache.org/licenses/LICENSE-2.0

    Unless required by applicable law or agreed to in writing, software
    distributed under the License is distributed on an "AS IS" BASIS,
    WITHOUT WARRANTIES OR CONDITIONS OF ANY KIND, either express or implied.
    See the License for the specific language governing permissions and
    limitations under the License.

    Generate example graph data using built-in datasets for node classifcation,
    node regression, edge classification and edge regression.
"""

import time
from functools import partial
import os
import json
import argparse
import gc

import numpy as np
import torch as th
import dgl

from ..utils import sys_tracker
from .file_io import parse_node_file_format, parse_edge_file_format
from .file_io import get_in_files, write_data_parquet
from .file_io import HDF5Array
from .transform import parse_feat_ops, process_features
from .transform import parse_label_ops, process_labels
from .transform import do_multiprocess_transform
from .id_map import NoopMap, IdMap, map_node_ids
from .utils import multiprocessing_data_read, ExtMemArrayMerger, partition_graph

def parse_node_data(in_file, feat_ops, label_ops, node_id_col, read_file):
    """ Parse node data.

    The function parses a node file that contains node IDs, features and labels
    The node file is parsed according to users' configuration
    and performs some feature transformation.

    Parameters
    ----------
    in_file : str
        The path of the input node file.
    feat_ops : dict of FeatTransform
        The operations run on the node features of the node file.
    label_ops : dict of LabelProcessor
        The operations run on the node labels of the node file.
    node_id_col : str
        The column name that contains the node ID.
    read_file : callable
        The function to read the node file

    Returns
    -------
    tuple : node ID array and a dict of node feature tensors.
    """
    data = read_file(in_file)
    feat_data = process_features(data, feat_ops) if feat_ops is not None else {}
    if label_ops is not None:
        label_data = process_labels(data, label_ops)
        for key, val in label_data.items():
            feat_data[key] = val
    node_ids = data[node_id_col] if node_id_col in data else None
    return (node_ids, feat_data)

def parse_edge_data(in_file, feat_ops, label_ops, node_id_map, read_file,
                    conf, skip_nonexist_edges):
    """ Parse edge data.

    The function parses an edge file that contains the source and destination node
    IDs, edge features and potentially edge labels. The edge file is parsed
    according to users' configuration and performs some feature transformation.

    Parameters
    ----------
    in_file : str
        The path of the input edge file.
    feat_ops : dict of FeatTransform
        The operations run on the edge features of the edge file.
    label_ops : dict of LabelProcessor
        The operations run on the node labels of the edge file.
    node_id_map : dict
        Contains the ID mapping for every node type.
    read_file : callable
        The function to read the node file
    conf : dict
        The configuration for parsing edge data.
    skip_nonexist_edges : bool
        Whether or not to skip edges that don't exist.

    Returns
    -------
    a tuple : source ID vector, destination ID vector, a dict of edge feature tensors.
    """
    src_id_col = conf['source_id_col']
    dst_id_col = conf['dest_id_col']
    edge_type = conf['relation']

    data = read_file(in_file)
    feat_data = process_features(data, feat_ops) if feat_ops is not None else {}
    if label_ops is not None:
        label_data = process_labels(data, label_ops)
        for key, val in label_data.items():
            feat_data[key] = val
    src_ids = data[src_id_col]
    dst_ids = data[dst_id_col]
    src_ids, dst_ids = map_node_ids(src_ids, dst_ids, edge_type, node_id_map,
                                    skip_nonexist_edges)
    return (src_ids, dst_ids, feat_data)

def process_node_data(process_confs, arr_merger, remap_id, num_processes=1):
    """ Process node data

    We need to process all node data before we can process edge data.
    Processing node data will generate the ID mapping.

    The node data of a node type is defined as follows:
    {
        "node_id_col":  "<column name>",
        "node_type":    "<node type>",
        "format":       {"name": "csv", "separator": ","},
        "files":        ["<paths to files>", ...],
        "features":     [
            {
                "feature_col":  ["<column name>", ...],
                "feature_name": "<feature name>",
                "transform":    {"name": "<operator name>", ...}
            },
        ],
        "labels":       [
            {
                "label_col":    "<column name>",
                "task_type":    "<task type: e.g., classification>",
                "split_type":   [0.8, 0.2, 0.0],
            },
        ],
    }

    Parameters
    ----------
    process_confs: list of dicts
        The configurations to process node data.
    arr_merger : ExtMemArrayMerger
        A callable to merge multiple arrays.
    remap_id: bool
        Whether or not to remap node IDs
    num_processes: int
        The number of processes to process the input files.

    Returns
    -------
    dict: node ID map
    dict: node features.
    """
    node_data = {}
    node_id_map = {}
    for process_conf in process_confs:
        # each iteration is to process a node type.
        assert 'node_type' in process_conf, \
                "'node_type' must be defined for a node type"
        node_type = process_conf['node_type']
        assert 'files' in process_conf, \
                "'files' must be defined for a node type"
        in_files = get_in_files(process_conf['files'])
        feat_ops = parse_feat_ops(process_conf['features']) \
                if 'features' in process_conf else None
        label_ops = parse_label_ops(process_conf['labels'], is_node=True) \
                if 'labels' in process_conf else None
        assert 'format' in process_conf, \
                "'format' must be defined for a node type"
        multiprocessing = do_multiprocess_transform(process_conf, feat_ops, label_ops, in_files)
        # If it requires multiprocessing, we need to read data to memory.
        read_file = parse_node_file_format(process_conf, in_mem=multiprocessing)
        node_id_col = process_conf['node_id_col'] if 'node_id_col' in process_conf else None

        user_parser = partial(parse_node_data, feat_ops=feat_ops,
                              label_ops=label_ops,
                              node_id_col=node_id_col,
                              read_file=read_file)
        start = time.time()
        num_proc = num_processes if multiprocessing else 0
        return_dict = multiprocessing_data_read(in_files, num_proc, user_parser)
        dur = time.time() - start
        print(f"Processing data files for node {node_type} takes {dur:.3f} seconds.")

        type_node_id_map = [None] * len(return_dict)
        type_node_data = {}
        for i, (node_ids, data) in return_dict.items():
            for feat_name in data:
                if feat_name not in type_node_data:
                    type_node_data[feat_name] = [None] * len(return_dict)
                type_node_data[feat_name][i] = data[feat_name]
            # If it's HDF5Array, it's better to convert it into a Numpy array.
            # This will make the next operations on it more efficiently.
            if isinstance(node_ids, HDF5Array):
                type_node_id_map[i] = node_ids.to_numpy()
            else:
                type_node_id_map[i] = node_ids
        return_dict = None

        # Construct node Id map.
        if type_node_id_map[0] is not None:
            assert all(id_map is not None for id_map in type_node_id_map)
            if len(type_node_id_map) > 1:
                type_node_id_map = np.concatenate(type_node_id_map)
            else:
                type_node_id_map = type_node_id_map[0]
            print(f"node type {node_type} has {len(type_node_id_map)} nodes")
        else:
            assert all(id_map is None for id_map in type_node_id_map)
            type_node_id_map = None
        gc.collect()
        # We don't need to create ID map if the node IDs are integers,
        # all node Ids are in sequence start from 0 and
        # the user doesn't force to remap node IDs.
        if type_node_id_map is not None \
                and np.issubdtype(type_node_id_map.dtype, np.integer) \
                and np.all(type_node_id_map == np.arange(len(type_node_id_map))) \
                and not remap_id:
            type_node_id_map = NoopMap(len(type_node_id_map))
        elif type_node_id_map is not None:
            type_node_id_map = IdMap(type_node_id_map)
            sys_tracker.check(f'Create node ID map of {node_type}')

        for feat_name in type_node_data:
            type_node_data[feat_name] = arr_merger(type_node_data[feat_name],
                                                   node_type + "_" + feat_name)
            gc.collect()
            sys_tracker.check(f'Merge node data {feat_name} of {node_type}')

        # If we didn't see the node data for this node type before.
        if len(type_node_data) > 0 and node_type not in node_data:
            node_data[node_type] = type_node_data
        # If we have seen the node data for this node type before
        # because there are multiple blocks that contain data for the same node type.
        elif len(type_node_data) > 0:
            for key, val in type_node_data.items():
                # Make sure the node data has duplicated names.
                assert key not in node_data[node_type], \
                        f"The node data {key} has exist in node type {node_type}."
                node_data[node_type][key] = val
        if type_node_id_map is not None:
            assert node_type not in node_id_map, \
                    f"The ID map of node type {node_type} has existed."
            node_id_map[node_type] = type_node_id_map

    for node_type in node_data:
        assert node_type in node_id_map, \
                f"The input files do not contain node Ids for node type {node_type}."
        for data in node_data[node_type].values():
            assert len(data) == len(node_id_map[node_type])
    sys_tracker.check('Finish processing node data')
    return (node_id_map, node_data)

def process_edge_data(process_confs, node_id_map, arr_merger,
                      num_processes=1,
                      skip_nonexist_edges=False):
    """ Process edge data

    The edge data of an edge type is defined as follows:
    {
        "source_id_col":    "<column name>",
        "dest_id_col":      "<column name>",
        "relation":         "<src type, relation type, dest type>",
        "format":           {"name": "csv", "separator": ","},
        "files":            ["<paths to files>", ...],
        "features":         [
            {
                "feature_col":  ["<column name>", ...],
                "feature_name": "<feature name>",
                "transform":    {"name": "<operator name>", ...}
            },
        ],
        "labels":           [
            {
                "label_col":    "<column name>",
                "task_type":    "<task type: e.g., classification>",
                "split_pct":   [0.8, 0.2, 0.0],
            },
        ],
    }

    Parameters
    ----------
    process_confs: list of dicts
        The configurations to process edge data.
    node_id_map: dict
        The node ID map.
    arr_merger : ExtMemArrayMerger
        A callable to merge multiple arrays.
    num_processes: int
        The number of processes to process the input files.
    skip_nonexist_edges : bool
        Whether or not to skip edges that don't exist.

    Returns
    -------
    dict: edge features.
    """
    edges = {}
    edge_data = {}

    for process_conf in process_confs:
        # each iteration is to process an edge type.
        assert 'source_id_col' in process_conf, \
                "'source_id_col' is not defined for an edge type."
        assert 'dest_id_col' in process_conf, \
                "'dest_id_col' is not defined for an edge type."
        assert 'relation' in process_conf, \
                "'relation' is not defined for an edge type."
        edge_type = process_conf['relation']
        assert 'files' in process_conf, \
                "'files' is not defined for an edge type."
        in_files = get_in_files(process_conf['files'])
        assert 'format' in process_conf, \
                "'format' is not defined for an edge type."
        feat_ops = parse_feat_ops(process_conf['features']) \
                if 'features' in process_conf else None
        label_ops = parse_label_ops(process_conf['labels'], is_node=False) \
                if 'labels' in process_conf else None
        multiprocessing = do_multiprocess_transform(process_conf, feat_ops, label_ops, in_files)
        # If it requires multiprocessing, we need to read data to memory.
        read_file = parse_edge_file_format(process_conf, in_mem=multiprocessing)

        # We don't need to copy all node ID maps to the worker processes.
        # Only the node ID maps of the source node type and destination node type
        # are sufficient.
        id_map = {edge_type[0]: node_id_map[edge_type[0]],
                  edge_type[2]: node_id_map[edge_type[2]]}
        user_parser = partial(parse_edge_data, feat_ops=feat_ops,
                              label_ops=label_ops,
                              node_id_map=id_map,
                              read_file=read_file,
                              conf=process_conf,
                              skip_nonexist_edges=skip_nonexist_edges)
        start = time.time()
        num_proc = num_processes if multiprocessing else 0
        return_dict = multiprocessing_data_read(in_files, num_proc, user_parser)
        dur = time.time() - start
        print(f"Processing data files for edges of {edge_type} takes {dur:.3f} seconds")

        type_src_ids = [None] * len(return_dict)
        type_dst_ids = [None] * len(return_dict)
        type_edge_data = {}
        for i, (src_ids, dst_ids, part_data) in return_dict.items():
            type_src_ids[i] = src_ids
            type_dst_ids[i] = dst_ids
            for feat_name in part_data:
                if feat_name not in type_edge_data:
                    type_edge_data[feat_name] = [None] * len(return_dict)
                type_edge_data[feat_name][i] = part_data[feat_name]
        return_dict = None

        type_src_ids = np.concatenate(type_src_ids)
        type_dst_ids = np.concatenate(type_dst_ids)
        assert len(type_src_ids) == len(type_dst_ids)
        gc.collect()
        print(f"finish merging edges of {edge_type}")

        for feat_name in type_edge_data:
            etype_str = "-".join(edge_type)
            type_edge_data[feat_name] = arr_merger(type_edge_data[feat_name],
                                                   etype_str + "_" + feat_name)
            assert len(type_edge_data[feat_name]) == len(type_src_ids)
            gc.collect()
            sys_tracker.check(f'Merge edge data {feat_name} of {edge_type}')

        edge_type = tuple(edge_type)
        edges[edge_type] = (type_src_ids, type_dst_ids)
        # Some edge types don't have edge data.
        if len(type_edge_data) > 0:
            edge_data[edge_type] = type_edge_data

    return edges, edge_data

def verify_confs(confs):
    """ Verify the configuration of the input data.
    """
    ntypes = {conf['node_type'] for conf in confs["nodes"]}
    etypes = [conf['relation'] for conf in confs["edges"]]
    for etype in etypes:
        assert len(etype) == 3, \
                "The edge type must be (source node type, relation type, dest node type)."
        src_type, _, dst_type = etype
        assert src_type in ntypes, \
                f"source node type {src_type} does not exist. Please check your input data."
        assert dst_type in ntypes, \
                f"dest node type {dst_type} does not exist. Please check your input data."

def process_graph(args):
    """ Process the graph.
    """
    with open(args.conf_file, 'r', encoding="utf8") as json_file:
        process_confs = json.load(json_file)

    sys_tracker.set_rank(0)
    num_processes_for_nodes = args.num_processes_for_nodes \
            if args.num_processes_for_nodes is not None else args.num_processes
    num_processes_for_edges = args.num_processes_for_edges \
            if args.num_processes_for_edges is not None else args.num_processes
    verify_confs(process_confs)
    # We only store data to external memory if we partition a graph for distributed training.
    ext_mem_workspace = args.ext_mem_workspace if args.output_format == "DistDGL" else None
    convert2ext_mem = ExtMemArrayMerger(ext_mem_workspace, args.ext_mem_feat_size)
    node_id_map, node_data = process_node_data(process_confs['nodes'], convert2ext_mem,
                                               args.remap_node_id,
                                               num_processes=num_processes_for_nodes)
    edges, edge_data = process_edge_data(process_confs['edges'], node_id_map,
                                         convert2ext_mem,
                                         num_processes=num_processes_for_edges,
                                         skip_nonexist_edges=args.skip_nonexist_edges)
    num_nodes = {ntype: len(node_id_map[ntype]) for ntype in node_id_map}
    sys_tracker.check('Process input data')
    if args.add_reverse_edges:
        edges1 = {}
        for etype in edges:
            e = edges[etype]
            assert isinstance(e, tuple) and len(e) == 2
            assert isinstance(etype, tuple) and len(etype) == 3
            edges1[etype] = e
            edges1[etype[2], etype[1] + "-rev", etype[0]] = (e[1], e[0])
        edges = edges1
        sys_tracker.check('Add reverse edges')
    g = dgl.heterograph(edges, num_nodes_dict=num_nodes)
    print(g)
    sys_tracker.check('Construct DGL graph')

    if args.output_format == "DistDGL":
        partition_graph(g, node_data, edge_data, args.graph_name,
                        args.num_partitions, args.output_dir,
<<<<<<< HEAD
                        part_method=args.part_method)
=======
                        save_mapping=True) # always save mapping
>>>>>>> b6c71ed4
    elif args.output_format == "DGL":
        for ntype in node_data:
            for name, ndata in node_data[ntype].items():
                if isinstance(ndata, HDF5Array):
                    g.nodes[ntype].data[name] = ndata.to_tensor()
                else:
                    g.nodes[ntype].data[name] = th.tensor(ndata)
        for etype in edge_data:
            for name, edata in edge_data[etype].items():
                if isinstance(edata, HDF5Array):
                    g.edges[etype].data[name] = edata.to_tensor()
                else:
                    g.edges[etype].data[name] = th.tensor(edata)
        dgl.save_graphs(os.path.join(args.output_dir, args.graph_name + ".dgl"), [g])
    else:
        raise ValueError('Unknown output format: {}'.format(args.output_format))
    for ntype in node_id_map:
        kv_pairs = node_id_map[ntype].get_key_vals()
        if kv_pairs is not None:
            map_data = {}
            map_data["orig"], map_data["new"] = kv_pairs
            write_data_parquet(map_data, os.path.join(args.output_dir,
                                                      ntype + "_id_remap.parquet"))

if __name__ == '__main__':
    argparser = argparse.ArgumentParser("Preprocess graphs")
    argparser.add_argument("--conf_file", type=str, required=True,
                           help="The configuration file.")
    argparser.add_argument("--num_processes", type=int, default=1,
                           help="The number of processes to process the data simulteneously.")
    argparser.add_argument("--num_processes_for_nodes", type=int,
                           help="The number of processes to process node data simulteneously.")
    argparser.add_argument("--num_processes_for_edges", type=int,
                           help="The number of processes to process edge data simulteneously.")
    argparser.add_argument("--output_dir", type=str, required=True,
                           help="The path of the output data folder.")
    argparser.add_argument("--graph_name", type=str, required=True,
                           help="The graph name")
    argparser.add_argument("--remap_node_id", action='store_true',
                           help="Whether or not to remap node IDs.")
    argparser.add_argument("--add_reverse_edges", action='store_true',
                           help="Add reverse edges.")
    argparser.add_argument("--output_format", type=str, default="DistDGL",
                           help="The output format of the constructed graph.")
    argparser.add_argument("--num_partitions", type=int, default=1,
                           help="The number of graph partitions. " + \
                                   "This is only valid if the output format is DistDGL.")
    argparser.add_argument("--skip_nonexist_edges", action='store_true',
                           help="Skip edges that whose endpoint nodes don't exist.")
    argparser.add_argument("--ext_mem_workspace", type=str,
                           help="The directory where we can store data during graph construction.")
    argparser.add_argument("--ext_mem_feat_size", type=int, default=64,
                           help="The minimal number of feature dimensions that features " + \
                                   "can be stored in external memory.")
    argparser.add_argument("--part_method", type=str, help="The partition method.")
    process_graph(argparser.parse_args())<|MERGE_RESOLUTION|>--- conflicted
+++ resolved
@@ -436,11 +436,8 @@
     if args.output_format == "DistDGL":
         partition_graph(g, node_data, edge_data, args.graph_name,
                         args.num_partitions, args.output_dir,
-<<<<<<< HEAD
+                        save_mapping=True, # always save mapping
                         part_method=args.part_method)
-=======
-                        save_mapping=True) # always save mapping
->>>>>>> b6c71ed4
     elif args.output_format == "DGL":
         for ntype in node_data:
             for name, ndata in node_data[ntype].items():
