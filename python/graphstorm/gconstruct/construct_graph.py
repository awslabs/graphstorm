"""
    Copyright 2023 Contributors

    Licensed under the Apache License, Version 2.0 (the "License");
    you may not use this file except in compliance with the License.
    You may obtain a copy of the License at

       http://www.apache.org/licenses/LICENSE-2.0

    Unless required by applicable law or agreed to in writing, software
    distributed under the License is distributed on an "AS IS" BASIS,
    WITHOUT WARRANTIES OR CONDITIONS OF ANY KIND, either express or implied.
    See the License for the specific language governing permissions and
    limitations under the License.

    Generate example graph data using built-in datasets for node classifcation,
    node regression, edge classification and edge regression.
"""

import time
from functools import partial
import os
import json
import argparse
import gc
import logging

import numpy as np
import torch as th
import dgl

from ..utils import sys_tracker
from .file_io import parse_node_file_format, parse_edge_file_format
from .file_io import get_in_files
from .transform import parse_feat_ops, process_features, preprocess_features
from .transform import parse_label_ops, process_labels
from .transform import do_multiprocess_transform
from .transform import LABEL_STATS_FIELD, collect_label_stats
from .transform import (print_node_label_stats,
                        print_edge_label_stats,
                        save_node_label_stats,
                        save_edge_label_stats)
from .id_map import NoopMap, IdMap, map_node_ids
from .utils import (multiprocessing_data_read,
                    update_two_phase_feat_ops, ExtMemArrayMerger,
                    partition_graph, ExtMemArrayWrapper)

def prepare_node_data(in_file, feat_ops, read_file):
    """ Prepare node data information for data transformation.

    The function parses a node file that contains node features
    The node file is parsed according to users' configuration
    and transformation related information is extracted.

    Parameters
    ----------
    in_file : str
        The path of the input node file.
    feat_ops : dict of FeatTransform
        The operations run on the node features of the node file.
    read_file : callable
        The function to read the node file

    Returns
    -------
    dict : A dict of node feature info.
    """
    data = read_file(in_file)
    assert feat_ops is not None, "feat_ops must exist when prepare_node_data is called."
    feat_info = preprocess_features(data, feat_ops)

    return feat_info

def parse_node_data(in_file, feat_ops, label_ops, node_id_col, read_file):
    """ Parse node data.

    The function parses a node file that contains node IDs, features and labels
    The node file is parsed according to users' configuration
    and performs some feature transformation.

    Parameters
    ----------
    in_file : str
        The path of the input node file.
    feat_ops : dict of FeatTransform
        The operations run on the node features of the node file.
    label_ops : dict of LabelProcessor
        The operations run on the node labels of the node file.
    node_id_col : str
        The column name that contains the node ID.
    read_file : callable
        The function to read the node file

    Returns
    -------
    tuple : node ID array and a dict of node feature tensors.
    """
    data = read_file(in_file)
    feat_data = process_features(data, feat_ops) if feat_ops is not None else {}
    if label_ops is not None:
        label_data = process_labels(data, label_ops)
        for key, val in label_data.items():
            feat_data[key] = val
    node_ids = data[node_id_col] if node_id_col in data else None
    return (node_ids, feat_data)

def prepare_edge_data(in_file, feat_ops, read_file):
    """ Prepare edge data information for data transformation.

    The function parses a edge file that contains edge features
    The edge file is parsed according to users' configuration
    and transformation related information is extracted.

    Parameters
    ----------
    in_file : str
        The path of the input edge file.
    feat_ops : dict of FeatTransform
        The operations run on the edge features of the edge file.
    read_file : callable
        The function to read the edge file

    Returns
    -------
    dict : A dict of edge feature info.
    """
    data = read_file(in_file)
    assert feat_ops is not None, "feat_ops must exist when prepare_edge_data is called."
    feat_info = preprocess_features(data, feat_ops)

    return feat_info

def parse_edge_data(in_file, feat_ops, label_ops, node_id_map, read_file,
                    conf, skip_nonexist_edges):
    """ Parse edge data.

    The function parses an edge file that contains the source and destination node
    IDs, edge features and potentially edge labels. The edge file is parsed
    according to users' configuration and performs some feature transformation.

    Parameters
    ----------
    in_file : str
        The path of the input edge file.
    feat_ops : dict of FeatTransform
        The operations run on the edge features of the edge file.
    label_ops : dict of LabelProcessor
        The operations run on the node labels of the edge file.
    node_id_map : dict
        Contains the ID mapping for every node type.
    read_file : callable
        The function to read the node file
    conf : dict
        The configuration for parsing edge data.
    skip_nonexist_edges : bool
        Whether or not to skip edges that don't exist.

    Returns
    -------
    a tuple : source ID vector, destination ID vector, a dict of edge feature tensors.
    """
    src_id_col = conf['source_id_col'] if 'source_id_col' in conf else None
    dst_id_col = conf['dest_id_col'] if 'dest_id_col' in conf else None
    assert not ((src_id_col is None) ^ (dst_id_col is None)), \
        f"{in_file} should either have both source_id_col and dest_id_col" \
        "or have none."
    edge_type = conf['relation']

    data = read_file(in_file)
    feat_data = process_features(data, feat_ops) if feat_ops is not None else {}
    if label_ops is not None:
        label_data = process_labels(data, label_ops)
        for key, val in label_data.items():
            feat_data[key] = val
    src_ids = data[src_id_col] if src_id_col is not None else None
    dst_ids = data[dst_id_col] if dst_id_col is not None else None
    if src_ids is not None:
        src_ids, dst_ids = map_node_ids(src_ids, dst_ids, edge_type, node_id_map,
                                        skip_nonexist_edges)
    return (src_ids, dst_ids, feat_data)

def _process_data(user_pre_parser, user_parser,
                  two_phase_feat_ops,
                  in_files, num_proc, task_info):
    """ Process node and edge data.

    Parameter
    ---------
    user_pre_parser: func
        A function that prepares data for processing.
    user_parser: func
        A function that processes node data or edge data.
    two_phase_feat_ops: list of TwoPhaseFeatTransform
        List of TwoPhaseFeatTransform transformation ops.
    in_files: list of strings
        The input files.
    num_proc: int
        Number of processes to do processing.
    task_info: str
        Task meta info for debugging.
    """
    if len(two_phase_feat_ops) > 0:
        pre_parse_start = time.time()
        phase_one_ret = multiprocessing_data_read(in_files, num_proc, user_pre_parser)
        update_two_phase_feat_ops(phase_one_ret, two_phase_feat_ops)

        dur = time.time() - pre_parse_start
        logging.debug("Preprocessing data files for %s takes %.3f seconds.",
                      task_info, dur)

    start = time.time()
    return_dict = multiprocessing_data_read(in_files, num_proc, user_parser)
    dur = time.time() - start
    logging.debug("Processing data files for %s takes %.3f seconds.",
                    task_info, dur)
    return return_dict


def process_node_data(process_confs, arr_merger, remap_id, num_processes=1):
    """ Process node data

    We need to process all node data before we can process edge data.
    Processing node data will generate the ID mapping.

    The node data of a node type is defined as follows:
    {
        "node_id_col":  "<column name>",
        "node_type":    "<node type>",
        "format":       {"name": "csv", "separator": ","},
        "files":        ["<paths to files>", ...],
        "features":     [
            {
                "feature_col":  ["<column name>", ...],
                "feature_name": "<feature name>",
                "transform":    {"name": "<operator name>", ...}
            },
        ],
        "labels":       [
            {
                "label_col":    "<column name>",
                "task_type":    "<task type: e.g., classification>",
                "split_type":   [0.8, 0.2, 0.0],
            },
        ],
    }

    Parameters
    ----------
    process_confs: list of dicts
        The configurations to process node data.
    arr_merger : ExtMemArrayMerger
        A callable to merge multiple arrays.
    remap_id: bool
        Whether or not to remap node IDs
    num_processes: int
        The number of processes to process the input files.

    Returns
    -------
    dict: node ID map
    dict: node features.
    """
    node_data = {}
    node_id_map = {}
    label_stats = {}
    for process_conf in process_confs:
        # each iteration is to process a node type.
        assert 'node_type' in process_conf, \
                "'node_type' must be defined for a node type"
        node_type = process_conf['node_type']
        assert 'files' in process_conf, \
                "'files' must be defined for a node type"
        in_files = get_in_files(process_conf['files'])
        (feat_ops, two_phase_feat_ops, after_merge_feat_ops) = \
            parse_feat_ops(process_conf['features']) \
                if 'features' in process_conf else (None, [], {})
        label_ops = parse_label_ops(process_conf, is_node=True) \
                if 'labels' in process_conf else None
        assert 'format' in process_conf, \
                "'format' must be defined for a node type"

        # If it requires multiprocessing, we need to read data to memory.
        node_id_col = process_conf['node_id_col'] if 'node_id_col' in process_conf else None
        multiprocessing = do_multiprocess_transform(process_conf,
                                                    feat_ops,
                                                    label_ops,
                                                    in_files)
        read_file = parse_node_file_format(process_conf, in_mem=multiprocessing)
        num_proc = num_processes if multiprocessing else 0
        user_pre_parser = partial(prepare_node_data, feat_ops=two_phase_feat_ops,
                                  read_file=read_file)
        user_parser = partial(parse_node_data, feat_ops=feat_ops,
                              label_ops=label_ops,
                              node_id_col=node_id_col,
                              read_file=read_file)

        return_dict = _process_data(user_pre_parser,
                                    user_parser,
                                    two_phase_feat_ops,
                                    in_files,
                                    num_proc,
                                    f"node {node_type}")
        type_node_id_map = [None] * len(return_dict)
        type_node_data = {}
        for i, (node_ids, data) in return_dict.items():
            for feat_name in data:
                if feat_name not in type_node_data:
                    type_node_data[feat_name] = [None] * len(return_dict)
                type_node_data[feat_name][i] = data[feat_name]
            # If it's ExtMemArray, it's better to convert it into a Numpy array.
            # This will make the next operations on it more efficiently.
            if isinstance(node_ids, ExtMemArrayWrapper):
                type_node_id_map[i] = node_ids.to_numpy()
            else:
                type_node_id_map[i] = node_ids
        return_dict = None

        # Construct node Id map.
        if type_node_id_map[0] is not None:
            assert all(id_map is not None for id_map in type_node_id_map)
            if len(type_node_id_map) > 1:
                type_node_id_map = np.concatenate(type_node_id_map)
            else:
                type_node_id_map = type_node_id_map[0]
            logging.debug("node type %s has %d nodes.", node_type, len(type_node_id_map))
        else:
            assert all(id_map is None for id_map in type_node_id_map)
            type_node_id_map = None
        gc.collect()
        # We don't need to create ID map if the node IDs are integers,
        # all node Ids are in sequence start from 0 and
        # the user doesn't force to remap node IDs.
        if type_node_id_map is not None \
                and np.issubdtype(type_node_id_map.dtype, np.integer) \
                and np.all(type_node_id_map == np.arange(len(type_node_id_map))) \
                and not remap_id:
            type_node_id_map = NoopMap(len(type_node_id_map))
        elif type_node_id_map is not None:
            type_node_id_map = IdMap(type_node_id_map)
            sys_tracker.check(f'Create node ID map of {node_type}')

        if node_type not in label_stats:
            label_stats[node_type] = {}
        for feat_name in list(type_node_data):
            # features start with LABEL_STATS_FIELD store label statistics
            if feat_name.startswith(LABEL_STATS_FIELD):
                label_name, stats_type, stats = \
                    collect_label_stats(feat_name, type_node_data[feat_name])
                label_stats[node_type][label_name] = (stats_type, stats)
                del type_node_data[feat_name]
            else:
                merged_feat = arr_merger(type_node_data[feat_name],
                                         node_type + "_" + feat_name)
                if feat_name in after_merge_feat_ops:
                    # do data transformation with the entire feat array.
                    merged_feat = \
                        after_merge_feat_ops[feat_name].after_merge_transform(merged_feat)
                type_node_data[feat_name] = merged_feat
                gc.collect()
                sys_tracker.check(f'Merge node data {feat_name} of {node_type}')

        # If we didn't see the node data for this node type before.
        if len(type_node_data) > 0 and node_type not in node_data:
            node_data[node_type] = type_node_data
        # If we have seen the node data for this node type before
        # because there are multiple blocks that contain data for the same node type.
        elif len(type_node_data) > 0:
            for key, val in type_node_data.items():
                # Make sure the node data has duplicated names.
                assert key not in node_data[node_type], \
                        f"The node data {key} has exist in node type {node_type}."
                node_data[node_type][key] = val
        if type_node_id_map is not None:
            assert node_type not in node_id_map, \
                    f"The ID map of node type {node_type} has existed."
            node_id_map[node_type] = type_node_id_map

    for node_type in node_data:
        assert node_type in node_id_map, \
                f"The input files do not contain node Ids for node type {node_type}."
        for data in node_data[node_type].values():
            assert len(data) == len(node_id_map[node_type]), \
                    f"Node data and node IDs for node type {node_type} does not match: " + \
                    f"{len(data)} vs. {len(node_id_map[node_type])}"
    sys_tracker.check('Finish processing node data')
    return (node_id_map, node_data, label_stats)

def process_edge_data(process_confs, node_id_map, arr_merger,
                      num_processes=1,
                      skip_nonexist_edges=False):
    """ Process edge data

    The edge data of an edge type is defined as follows:
    {
        "source_id_col":    "<column name>",
        "dest_id_col":      "<column name>",
        "relation":         "<src type, relation type, dest type>",
        "format":           {"name": "csv", "separator": ","},
        "files":            ["<paths to files>", ...],
        "features":         [
            {
                "feature_col":  ["<column name>", ...],
                "feature_name": "<feature name>",
                "transform":    {"name": "<operator name>", ...}
            },
        ],
        "labels":           [
            {
                "label_col":    "<column name>",
                "task_type":    "<task type: e.g., classification>",
                "split_pct":   [0.8, 0.2, 0.0],
            },
        ],
    }

    Parameters
    ----------
    process_confs: list of dicts
        The configurations to process edge data.
    node_id_map: dict
        The node ID map.
    arr_merger : ExtMemArrayMerger
        A callable to merge multiple arrays.
    num_processes: int
        The number of processes to process the input files.
    skip_nonexist_edges : bool
        Whether or not to skip edges that don't exist.

    Returns
    -------
    dict: edge features.
    """
    edges = {}
    edge_data = {}
    label_stats = {}
    for process_conf in process_confs:
        # each iteration is to process an edge type.
        assert 'relation' in process_conf, \
                "'relation' is not defined for an edge type."
        edge_type = process_conf['relation']
        assert 'files' in process_conf, \
                "'files' is not defined for an edge type."
        in_files = get_in_files(process_conf['files'])
        assert 'format' in process_conf, \
                "'format' is not defined for an edge type."
        (feat_ops, two_phase_feat_ops, after_merge_feat_ops) = \
            parse_feat_ops(process_conf['features']) \
                if 'features' in process_conf else (None, [], {})
        label_ops = parse_label_ops(process_conf, is_node=False) \
                if 'labels' in process_conf else None

        # We don't need to copy all node ID maps to the worker processes.
        # Only the node ID maps of the source node type and destination node type
        # are sufficient.
        id_map = {edge_type[0]: node_id_map[edge_type[0]],
                  edge_type[2]: node_id_map[edge_type[2]]}

        multiprocessing = do_multiprocess_transform(process_conf,
                                                    feat_ops,
                                                    label_ops,
                                                    in_files)
        # If it requires multiprocessing, we need to read data to memory.
        read_file = parse_edge_file_format(process_conf, in_mem=multiprocessing)
        num_proc = num_processes if multiprocessing else 0
        user_pre_parser = partial(prepare_edge_data, feat_ops=two_phase_feat_ops,
                                  read_file=read_file)
        user_parser = partial(parse_edge_data, feat_ops=feat_ops,
                              label_ops=label_ops,
                              node_id_map=id_map,
                              read_file=read_file,
                              conf=process_conf,
                              skip_nonexist_edges=skip_nonexist_edges)

        return_dict = _process_data(user_pre_parser,
                                    user_parser,
                                    two_phase_feat_ops,
                                    in_files,
                                    num_proc,
                                    f"edge {edge_type}")
        type_src_ids = [None] * len(return_dict)
        type_dst_ids = [None] * len(return_dict)
        type_edge_data = {}
        for i, (src_ids, dst_ids, part_data) in return_dict.items():
            type_src_ids[i] = src_ids
            type_dst_ids[i] = dst_ids
            for feat_name in part_data:
                if feat_name not in type_edge_data:
                    type_edge_data[feat_name] = [None] * len(return_dict)
                type_edge_data[feat_name][i] = part_data[feat_name]
        return_dict = None

        edge_type = tuple(edge_type)
        if edge_type not in label_stats:
            label_stats[edge_type] = {}
        # handle edge type
        for feat_name in list(type_edge_data):
            # features start with LABEL_STATS_FIELD store label statistics
            if feat_name.startswith(LABEL_STATS_FIELD):
                label_name, stats_type, stats = \
                    collect_label_stats(feat_name, type_edge_data[feat_name])
                label_stats[edge_type][label_name] = (stats_type, stats)
                del type_edge_data[feat_name]
            else:
                etype_str = "-".join(edge_type)
                merged_feat = arr_merger(type_edge_data[feat_name],
                                         etype_str + "_" + feat_name)
                if feat_name in after_merge_feat_ops:
                    # do data transformation with the entire feat array.
                    merged_feat = \
                        after_merge_feat_ops[feat_name].after_merge_transform(merged_feat)
                type_edge_data[feat_name] = merged_feat
                gc.collect()
                sys_tracker.check(f'Merge edge data {feat_name} of {edge_type}')

        if type_src_ids[0] is not None: # handle src_ids and dst_ids
            assert all(src_ids is not None for src_ids in type_src_ids)
            assert all(dst_ids is not None for dst_ids in type_dst_ids)
            type_src_ids = np.concatenate(type_src_ids)
            type_dst_ids = np.concatenate(type_dst_ids)
            assert len(type_src_ids) == len(type_dst_ids)

            edges[edge_type] = (type_src_ids, type_dst_ids)
        gc.collect()
        logging.debug("Finish merging edges of %s", str(edge_type))

        # If we didn't see the edge data for this edge type before.
        if len(type_edge_data) > 0 and edge_type not in edge_data:
            edge_data[edge_type] = type_edge_data
        # If we have seen the edge data for this edge type before
        # because there are multiple blocks that contain data for the same edge type.
        elif len(type_edge_data) > 0:
            for key, val in type_edge_data.items():
                # Make sure the edge data has duplicated names.
                assert key not in edge_data[edge_type], \
                        f"The edge data {key} has exist in edge type {edge_type}."
                edge_data[edge_type][key] = val

    for edge_type, edge_feats in edge_data.items():
        assert edge_type in edges, \
            f"source_id_col and dest_id_col is not defined for {edge_type}"
        for feat_name, efeats in edge_feats.items():
            assert len(efeats) == len(edges[edge_type][0]), \
                f"The length of edge feature {feat_name} of etype {edge_type} " \
                f"does not match the number of edges of {edge_type}. " \
                f"Expecting {len(edges[edge_type][0])}, but get {len(efeats)}"

    return (edges, edge_data, label_stats)

def verify_confs(confs):
    """ Verify the configuration of the input data.
    """
    ntypes = {conf['node_type'] for conf in confs["nodes"]}
    etypes = [conf['relation'] for conf in confs["edges"]]
    for etype in etypes:
        assert len(etype) == 3, \
                "The edge type must be (source node type, relation type, dest node type)."
        src_type, _, dst_type = etype
        assert src_type in ntypes, \
                f"source node type {src_type} does not exist. Please check your input data."
        assert dst_type in ntypes, \
                f"dest node type {dst_type} does not exist. Please check your input data."

def get_log_level(log_level):
    """ Map the logging level.
    """
    if log_level == "debug":
        return logging.DEBUG
    elif log_level == "info":
        return logging.INFO
    elif log_level == "warning":
        return logging.WARNING
    elif log_level == "error":
        return logging.ERROR
    else:
        raise ValueError(f"Unknown logging level {log_level}. " + \
                "The possible values are: debug, info, warning, error.")

def print_graph_info(g, node_data, edge_data, node_label_stats, edge_label_stats):
    """ Print graph information.

    Parameters
    ----------
    g : DGLGraph
        The constructed graph.
    node_data : dict of dict of Numpy arrays.
        Node features
    edge_data : dict of dict of Numpy arrays.
        Edge features
    node_label_stats: dict of dict of tuple.
        Node label stats
    edge_label_stats: dict of dict of tuple.
        Edge label stats
    """
    logging.info("The graph has %d node types and %d edge types.",
                 len(g.ntypes), len(g.etypes))

    for ntype in node_data:
        feat_names = list(node_data[ntype].keys())
        logging.info("Node type %s has %d nodes with features: %s.",
                     ntype, g.number_of_nodes(ntype), str(feat_names))
        num_train = np.sum(node_data[ntype]["train_mask"]) \
                if "train_mask" in node_data[ntype] else 0
        num_val = np.sum(node_data[ntype]["val_mask"]) \
                if "val_mask" in node_data[ntype] else 0
        num_test = np.sum(node_data[ntype]["test_mask"]) \
                if "test_mask" in node_data[ntype] else 0
        if num_train + num_val + num_test > 0:
            logging.info("Train/val/test on %s: %d, %d, %d",
                         ntype, num_train, num_val, num_test)
    for etype in edge_data:
        feat_names = list(edge_data[etype].keys())
        logging.info("Edge type %s has %d edges with features: %s.",
                     str(etype), g.number_of_edges(etype), str(feat_names))
        num_train = np.sum(edge_data[etype]["train_mask"]) \
                if "train_mask" in edge_data[etype] else 0
        num_val = np.sum(edge_data[etype]["val_mask"]) \
                if "val_mask" in edge_data[etype] else 0
        num_test = np.sum(edge_data[etype]["test_mask"]) \
                if "test_mask" in edge_data[etype] else 0
        if num_train + num_val + num_test > 0:
            logging.info("Train/val/test on %s: %d, %d, %d",
                         str(etype), num_train, num_val, num_test)

    for ntype in node_label_stats:
        for label_name, stats in node_label_stats[ntype].items():
            print_node_label_stats(ntype, label_name, stats)

    for etype in edge_label_stats:
        for label_name, stats in edge_label_stats[etype].items():
            print_edge_label_stats(etype, label_name, stats)

def process_graph(args):
    """ Process the graph.
    """
    logging.basicConfig(level=get_log_level(args.logging_level))
    with open(args.conf_file, 'r', encoding="utf8") as json_file:
        process_confs = json.load(json_file)

    sys_tracker.set_rank(0)
    num_processes_for_nodes = args.num_processes_for_nodes \
            if args.num_processes_for_nodes is not None else args.num_processes
    num_processes_for_edges = args.num_processes_for_edges \
            if args.num_processes_for_edges is not None else args.num_processes
    verify_confs(process_confs)
    # We only store data to external memory if we partition a graph for distributed training.
    ext_mem_workspace = args.ext_mem_workspace if args.output_format == "DistDGL" else None
    convert2ext_mem = ExtMemArrayMerger(ext_mem_workspace, args.ext_mem_feat_size)
<<<<<<< HEAD
    node_id_map, node_data, node_label_stats = \
        process_node_data(process_confs['nodes'], convert2ext_mem,
                          args.remap_node_id,
                          num_processes=num_processes_for_nodes)
    edges, edge_data, edge_label_stats = \
        process_edge_data(process_confs['edges'], node_id_map,
                          convert2ext_mem,
                          num_processes=num_processes_for_edges,
                          skip_nonexist_edges=args.skip_nonexist_edges)
=======
    node_id_map, node_data = process_node_data(process_confs['nodes'], convert2ext_mem,
                                               args.remap_node_id,
                                               num_processes=num_processes_for_nodes)
    sys_tracker.check('Process the node data')
    edges, edge_data = process_edge_data(process_confs['edges'], node_id_map,
                                         convert2ext_mem,
                                         num_processes=num_processes_for_edges,
                                         skip_nonexist_edges=args.skip_nonexist_edges)
    sys_tracker.check('Process the edge data')
>>>>>>> 74cfb819
    num_nodes = {ntype: len(node_id_map[ntype]) for ntype in node_id_map}
    if args.output_conf_file is not None:
        # Save the new config file.
        with open(args.output_conf_file, "w", encoding="utf8") as outfile:
            json.dump(process_confs, outfile, indent=4)

    if args.add_reverse_edges:
        edges1 = {}
        for etype in edges:
            e = edges[etype]
            assert isinstance(e, tuple) and len(e) == 2
            assert isinstance(etype, tuple) and len(etype) == 3
            edges1[etype] = e
            edges1[etype[2], etype[1] + "-rev", etype[0]] = (e[1], e[0])
        edges = edges1
        sys_tracker.check('Add reverse edges')
    g = dgl.heterograph(edges, num_nodes_dict=num_nodes)
    print_graph_info(g, node_data, edge_data, node_label_stats, edge_label_stats)
    os.makedirs(args.output_dir, exist_ok=True)
    if len(node_label_stats) > 0:
        save_node_label_stats(args.output_dir, node_label_stats)
    if len(edge_label_stats) > 0:
        save_edge_label_stats(args.output_dir, edge_label_stats)
    sys_tracker.check('Construct DGL graph')

    # reshape customized mask
    for srctype_etype_dsttype in edge_data:
        if "train_mask" in edge_data[srctype_etype_dsttype].keys() and \
            len(edge_data[srctype_etype_dsttype]["train_mask"].shape) == 2:
            edge_data[srctype_etype_dsttype]["train_mask"] = \
                edge_data[srctype_etype_dsttype]["train_mask"].squeeze(1).astype('int8')
        if "val_mask" in edge_data[srctype_etype_dsttype].keys() and \
            len(edge_data[srctype_etype_dsttype]["val_mask"].shape) == 2:
            edge_data[srctype_etype_dsttype]["val_mask"] = \
                edge_data[srctype_etype_dsttype]["val_mask"].squeeze(1).astype('int8')
        if "test_mask" in edge_data[srctype_etype_dsttype].keys() and \
            len(edge_data[srctype_etype_dsttype]["test_mask"].shape) == 2:
            edge_data[srctype_etype_dsttype]["test_mask"] = \
                edge_data[srctype_etype_dsttype]["test_mask"].squeeze(1).astype('int8')

    if args.output_format == "DistDGL":
        assert args.part_method in ["metis", "random"], \
                "We only support 'metis' or 'random'."
        partition_graph(g, node_data, edge_data, args.graph_name,
                        args.num_parts, args.output_dir,
                        save_mapping=True, # always save mapping
                        part_method=args.part_method)
    elif args.output_format == "DGL":
        for ntype in node_data:
            for name, ndata in node_data[ntype].items():
                if isinstance(ndata, ExtMemArrayWrapper):
                    g.nodes[ntype].data[name] = ndata.to_tensor()
                else:
                    g.nodes[ntype].data[name] = th.tensor(ndata)
        for etype in edge_data:
            for name, edata in edge_data[etype].items():
                if isinstance(edata, ExtMemArrayWrapper):
                    g.edges[etype].data[name] = edata.to_tensor()
                else:
                    g.edges[etype].data[name] = th.tensor(edata)
        dgl.save_graphs(os.path.join(args.output_dir, args.graph_name + ".dgl"), [g])
    else:
        raise ValueError('Unknown output format: {}'.format(args.output_format))
    for ntype in node_id_map:
        map_file = os.path.join(args.output_dir, ntype + "_id_remap.parquet")
        if node_id_map[ntype].save(map_file):
            logging.info("Graph construction generates new node IDs for '%s'. " + \
                    "The ID map is saved in %s.", ntype, map_file)

if __name__ == '__main__':
    argparser = argparse.ArgumentParser("Preprocess graphs")
    argparser.add_argument("--conf-file", type=str, required=True,
                           help="The configuration file.")
    argparser.add_argument("--output-conf-file", type=str,
                           help="The output file with the updated configurations.")
    argparser.add_argument("--num-processes", type=int, default=1,
                           help="The number of processes to process the data simulteneously.")
    argparser.add_argument("--num-processes-for-nodes", type=int,
                           help="The number of processes to process node data simulteneously.")
    argparser.add_argument("--num-processes-for-edges", type=int,
                           help="The number of processes to process edge data simulteneously.")
    argparser.add_argument("--output-dir", type=str, required=True,
                           help="The path of the output data folder.")
    argparser.add_argument("--graph-name", type=str, required=True,
                           help="The graph name")
    argparser.add_argument("--remap-node-id", action='store_true',
                           help="Whether or not to remap node IDs.")
    argparser.add_argument("--add-reverse-edges", action='store_true',
                           help="Add reverse edges.")
    argparser.add_argument("--output-format", type=str, default="DistDGL",
                           help="The output format of the constructed graph.")
    argparser.add_argument("--num-parts", type=int, default=1,
                           help="The number of graph partitions. " + \
                                   "This is only valid if the output format is DistDGL.")
    argparser.add_argument("--part-method", type=str, default='metis',
                           help="The partition method. Currently, we support 'metis' and 'random'.")
    argparser.add_argument("--skip-nonexist-edges", action='store_true',
                           help="Skip edges that whose endpoint nodes don't exist.")
    argparser.add_argument("--ext-mem-workspace", type=str,
                           help="The directory where we can store data during graph construction.")
    argparser.add_argument("--ext-mem-feat-size", type=int, default=64,
                           help="The minimal number of feature dimensions that features " + \
                                   "can be stored in external memory.")
    argparser.add_argument("--logging-level", type=str, default="info",
                           help="The logging level. The possible values: debug, info, warning, \
                                   error. The default value is info.")
    process_graph(argparser.parse_args())<|MERGE_RESOLUTION|>--- conflicted
+++ resolved
@@ -356,8 +356,8 @@
                     merged_feat = \
                         after_merge_feat_ops[feat_name].after_merge_transform(merged_feat)
                 type_node_data[feat_name] = merged_feat
-                gc.collect()
                 sys_tracker.check(f'Merge node data {feat_name} of {node_type}')
+            gc.collect()
 
         # If we didn't see the node data for this node type before.
         if len(type_node_data) > 0 and node_type not in node_data:
@@ -509,8 +509,8 @@
                     merged_feat = \
                         after_merge_feat_ops[feat_name].after_merge_transform(merged_feat)
                 type_edge_data[feat_name] = merged_feat
-                gc.collect()
                 sys_tracker.check(f'Merge edge data {feat_name} of {edge_type}')
+            gc.collect()
 
         if type_src_ids[0] is not None: # handle src_ids and dst_ids
             assert all(src_ids is not None for src_ids in type_src_ids)
@@ -645,27 +645,17 @@
     # We only store data to external memory if we partition a graph for distributed training.
     ext_mem_workspace = args.ext_mem_workspace if args.output_format == "DistDGL" else None
     convert2ext_mem = ExtMemArrayMerger(ext_mem_workspace, args.ext_mem_feat_size)
-<<<<<<< HEAD
+
     node_id_map, node_data, node_label_stats = \
         process_node_data(process_confs['nodes'], convert2ext_mem,
                           args.remap_node_id,
                           num_processes=num_processes_for_nodes)
+    sys_tracker.check('Process the node data')
     edges, edge_data, edge_label_stats = \
         process_edge_data(process_confs['edges'], node_id_map,
                           convert2ext_mem,
-                          num_processes=num_processes_for_edges,
-                          skip_nonexist_edges=args.skip_nonexist_edges)
-=======
-    node_id_map, node_data = process_node_data(process_confs['nodes'], convert2ext_mem,
-                                               args.remap_node_id,
-                                               num_processes=num_processes_for_nodes)
-    sys_tracker.check('Process the node data')
-    edges, edge_data = process_edge_data(process_confs['edges'], node_id_map,
-                                         convert2ext_mem,
-                                         num_processes=num_processes_for_edges,
-                                         skip_nonexist_edges=args.skip_nonexist_edges)
+                          num_processes=num_processes_for_edges,skip_nonexist_edges=args.skip_nonexist_edges)
     sys_tracker.check('Process the edge data')
->>>>>>> 74cfb819
     num_nodes = {ntype: len(node_id_map[ntype]) for ntype in node_id_map}
     if args.output_conf_file is not None:
         # Save the new config file.
