--- conflicted
+++ resolved
@@ -510,10 +510,6 @@
                 transform = NumericalMinMaxTransform(feat['feature_col'],
                                                      feat_name,
                                                      max_bound,
-<<<<<<< HEAD
-                                                     min_bound,
-                                                     out_dtype=out_dtype)
-=======
                                                      min_bound)
             elif conf['name'] == 'rank_gauss':
                 epsilon = conf['epsilon'] if 'epsilon' in conf else None
@@ -521,7 +517,6 @@
                                                feat_name,
                                                out_dtype=out_dtype,
                                                epsilon=epsilon)
->>>>>>> 0c02bbb0
             else:
                 raise ValueError('Unknown operation: {}'.format(conf['name']))
         ops.append(transform)
