"""
    Copyright 2023 Contributors

    Licensed under the Apache License, Version 2.0 (the "License");
    you may not use this file except in compliance with the License.
    You may obtain a copy of the License at

       http://www.apache.org/licenses/LICENSE-2.0

    Unless required by applicable law or agreed to in writing, software
    distributed under the License is distributed on an "AS IS" BASIS,
    WITHOUT WARRANTIES OR CONDITIONS OF ANY KIND, either express or implied.
    See the License for the specific language governing permissions and
    limitations under the License.

    Generate example graph data using built-in datasets for node classifcation,
    node regression, edge classification and edge regression.
"""

import logging
import os
import sys
import abc
import json
import warnings
from abc import ABC, abstractmethod
from numbers import Integral
from typing import Any, Dict, List, Optional

import numpy as np
import torch as th

from scipy.special import erfinv # pylint: disable=no-name-in-module
from transformers import AutoTokenizer
from transformers import AutoModel, AutoConfig

from .file_io import read_index
from .utils import (ExtMemArrayWrapper,
                    ExtFeatureWrapper,
                    generate_hash,
                    validate_features,
                    validate_numerical_feats)

LABEL_STATS_FIELD = "training_label_stats"
LABEL_STATS_FREQUENCY_COUNT = "frequency_cnt"

CLASSIFICATION_LABEL_STATS_TYPES = [LABEL_STATS_FREQUENCY_COUNT]

def _check_label_stats_type(task_type, label_stats_type):
    if task_type == "classification":
        if label_stats_type is not None:
            assert label_stats_type in CLASSIFICATION_LABEL_STATS_TYPES, \
                "GraphStorm only support collecting training label statistics in " \
                f"following format {CLASSIFICATION_LABEL_STATS_TYPES} for classification tasks."
        return label_stats_type

    return None

def collect_label_stats(feat_name, label_stats):
    """ Collect label stats according to different stats_type

    Parameters
    ----------
    feat_name: str
        Feature name that stores label stats. It composes of two parts:
        LABEL_STATS_FIELD+<label feature name>
    label_stats: list
        A list of stats created by differet works.

    Return:
    tuple: A tuple of
        1. Name of the corresponding label
        2. label stats type (Used for printing statistics)
        3. label stats
    """
    label_feat_name = feat_name[len(LABEL_STATS_FIELD):]
    stats_type = label_stats[0][0]
    if stats_type == LABEL_STATS_FREQUENCY_COUNT:
        label_frequency = {}
        for _, vals, counts in label_stats:
            for val, cnt in zip(vals, counts):
                if val not in label_frequency:
                    label_frequency[int(val)] = int(cnt)
                else:
                    label_frequency[int(val)] += int(cnt)
        return (label_feat_name, LABEL_STATS_FREQUENCY_COUNT, label_frequency)

    raise RuntimeError(f"Unknown label stats type {stats_type}")

def print_label_stats(stats):
    """ Print label stats

    Parameters
    ----------
    stats: tuple
        stats_type, stats
    """
    stats_type, stats = stats
    if stats_type == LABEL_STATS_FREQUENCY_COUNT:
        logging.debug("Counts of each label:")
        logging.debug("[Label Index] | Label Name | Counts")
        for i, label_name in enumerate(stats):
            logging.debug("[%d]\t%s: \t%d", i, label_name, stats[label_name])

def print_node_label_stats(ntype, label_name, stats):
    """ Print label stats of nodes

    Parameters
    ----------
    ntype: str
        Node type
    label_name: str
        Label name
    stats: tuple
        stats_type, stats
    """
    logging.debug("Label statistics of %s nodes with label name %s", ntype, label_name)
    print_label_stats(stats)

def print_edge_label_stats(etype, label_name, stats):
    """ Print label stats of nodes

    Parameters
    ----------
    etype: tuple
        Edge type
    label_name: str
        Label name
    stats: tuple
        stats_type, stats
    """
    logging.debug("Label statistics of %s edges with label name %s", etype, label_name)
    print_label_stats(stats)

def compress_label_stats(stats):
    """ Compress stats into a json object

    Parameters
    ----------
    stats: tuple
        stats_type, stats
    """
    stats_type, stats = stats
    if stats_type == LABEL_STATS_FREQUENCY_COUNT:
        info = {"stats_type": LABEL_STATS_FREQUENCY_COUNT,
                "info": stats}
        return info
    else:
        raise RuntimeError(f"Unknown label stats type {stats_type}")

def save_node_label_stats(output_dir, node_label_stats):
    """ Save node label stats into disk

    Parameters
    ----------
    output_dir: str
        Path to store node label stats
    node_label_stats: dict
        Node label stats to save
    """
    info = {}
    for ntype in node_label_stats:
        stats_summary = {}
        for label_name, stats in node_label_stats[ntype].items():
            stats_summary[label_name] = compress_label_stats(stats)
        info[ntype] = stats_summary
    with open(os.path.join(output_dir, 'node_label_stats.json'), 'w', encoding="utf8") as f:
        json.dump(info, f, indent=4)

def save_edge_label_stats(output_dir, edge_label_stats):
    """ Save edge label stats into disk

    Parameters
    ----------
    output_dir: str
        Path to store edge label stats
    edge_label_stats: dict
        Edge label stats to save
    """
    info = {}
    for etype in edge_label_stats:
        stats_summary = {}
        for label_name, stats in edge_label_stats[etype].items():
            stats_summary[label_name] = compress_label_stats(stats)
        info[",".join(etype)] = stats_summary
    with open(os.path.join(output_dir, 'edge_label_stats.json'), 'w', encoding="utf8") as f:
        json.dump(info, f, indent=4)

def _get_output_dtype(dtype_str):
    if dtype_str == 'float16':
        return np.float16
    elif dtype_str == 'float32':
        return np.float32
    elif dtype_str == 'float64':
        return np.float64
    elif dtype_str == 'int8':
        return np.int8 # for train, val, test mask
    else:
        assert False, f"Unknown dtype {dtype_str}, only support int8, float16, float32, " + \
                       "and float64."

class FeatTransform(ABC):
    """ The base class for feature transformation.

    Parameters
    ----------
    col_name : str
        The name of the column that contains the feature.
    feat_name : str
        The feature name used in the constructed graph.
    out_dtype:
        The dtype of the transformed feature.
        Default: None, we will not do data type casting.
    """
    def __init__(self, col_name, feat_name, out_dtype=None):
        self._col_name = col_name
        self._feat_name = feat_name
        self._out_dtype = out_dtype
        self._feat_dim = None

    @property
    def col_name(self):
        """ The name of the column that contains the feature.
        """
        return self._col_name

    @property
    def feat_name(self):
        """ The feature name.
        """
        return self._feat_name

    @property
    def out_dtype(self):
        """ Output feature dtype
        """
        return self._out_dtype

    @property
    def feat_dim(self):
        """ Output feature dimension
        """
        return self._feat_dim

    @feat_dim.setter
    def feat_dim(self, new_feat_dim):
        """ Set the feature dimension
        """
        if not isinstance(new_feat_dim, int) or new_feat_dim <= 0:
            raise ValueError("Feature dimension must be a positive integer.")
        self._feat_dim = new_feat_dim

    def __call__(self, feats):
        """ This transforms the features.

        Parameters
        ----------
        feats : Numpy array
            The feature data

        Returns
        -------
        dict : The key is the feature name, the value is the feature.
        """
        feats = self.call(feats)
        return self.as_out_dtype(feats)

    @abc.abstractmethod
    def call(self, feats):
        """ This function implements the feature transformation logic

        Parameters
        ----------
        feats : Numpy array
            The feature data

        Returns
        -------
        dict : The key is the feature name, the value is the feature.
        """

    def as_out_dtype(self, feats):
        """ Convert feats into out_dtype
            By default (out_dtype is None), it does nothing.

        Parameters
        ----------
        feats: Numpy array or dict of Numpy array
            The feature data

        Returns
        -------
        Numpy array or dict: the output feature with dtype of out_dtype
        """
        if self.out_dtype is None:
            return feats

        if isinstance(feats, dict):
            return {key: feat.astype(self.out_dtype) \
                        for key, feat in feats.items()}
        else:
            return feats.astype(self.out_dtype)

    def feat2numerical(self, feats):
        """ Cast a feature into a numerical numpy array if it is not.
        If it is already a numerical numpy array, do nothing.

        Parameters
        ----------
        feats: np.array
            Input feature.

        Return
        ------
        np.array: the cast feature.
        """
        # Only allow integers and floating points
        # Do not allow booleans.
        if not (np.issubdtype(feats.dtype, np.integer) \
            or np.issubdtype(feats.dtype, np.floating)):
            logging.warning("The feature %s has to be floating points or integers,"
                            "but get %s. Try to cast it into float32",
                            self.feat_name, feats.dtype)
            try:
                # if input dtype is not float or integer, we need to cast the data
                # into float32
                feats = feats.astype(np.float32)
            except: # pylint: disable=bare-except
                raise ValueError(f"The feature {self.feat_name} has to be integers or floats.")
        return feats

class GlobalProcessFeatTransform(FeatTransform):
    """ The base class for transformations that can only be done using a single process.

        Some transformations need to do complex operations on the entire feature set,
        such as ranking. GlobalProcessFeatTransform loads features from files first,
        which can be done with multi-processing, and then do feature transformation
        after features are merged.
    """

    def after_merge_transform(self, feats):
        """ Do feature transformation after features are merged into a single
            array.

        Parameters
        ----------
        feats:
            feats to be processed

        Return:
            np.array: processed feature
        """

    def call(self, feats):
        raise NotImplementedError

class TwoPhaseFeatTransform(FeatTransform):
    """ The base class for two phasefeature transformation.

        The first phase is going to collect global information
        for data processing, e.g., collecting max and min value of floating
        point data or collecting the cardinality of categorical data.
        The second phase is to transform data using
        the global
        information collected in the first phase
    """

    @abstractmethod
    def pre_process(self, feats) -> Dict[str, Any]:
        """ Pre-process data

        Parameters
        ----------
        feats:
            feats to be processed

        Return:
            dict: {feature_name: feats_statistics}
        """

    def update_info(self, info):
        """ Store global information for the second phase data processing

        Parameters
        ----------
        info: list
            Information to be collected. A list of feats_statistics returned by pre_process
        """

    def call(self, feats):
        raise NotImplementedError

class BucketTransform(FeatTransform):
    """ Convert the numerical value into buckets.

    Parameters
    ----------
    col_name : str
        The name of the column that contains the feature.
    feat_name : str
        The feature name used in the constructed graph.
    bucket_cnt: num:
        The count of bucket lists used in the bucket feature transform
    bucket_range: list[num]:
        The range of bucket lists only defining the start and end point
    slide_window_size: int
        interval or range within which numeric values are grouped into buckets
    out_dtype:
        The dtype of the transformed feature.
        Default: None, we will not do data type casting.
    """
    def __init__(self, col_name, feat_name, bucket_cnt,
                 bucket_range, slide_window_size=0, out_dtype=None):
        assert bucket_cnt is not None, \
            f"bucket count must be provided for bucket feature transform of feature {feat_name}"
        assert bucket_range is not None and len(bucket_range) == 2, \
            f"bucket range must be provided for bucket feature transform of feature {feat_name}"
        self.bucket_cnt = bucket_cnt
        self.bucket_range = bucket_range
        self.slide_window_size = slide_window_size
        out_dtype = np.float32 if out_dtype is None else out_dtype
        super(BucketTransform, self).__init__(col_name, feat_name, out_dtype)

    def call(self, feats):
        """ This transforms the features.

        Parameters
        ----------
        feats : Numpy array
            The numerical feature data

        Returns
        -------
        dict : The key is the feature name, the value is the feature.
        """
        assert isinstance(feats, (np.ndarray, ExtMemArrayWrapper)), \
                f"The feature {self.feat_name} has to be NumPy array " \
                f"within numerical value."
        if isinstance(feats, ExtMemArrayWrapper):
            feats = feats.to_numpy()

        feats = self.feat2numerical(feats)
        if validate_features():
            assert validate_numerical_feats(feats), \
                f"There are NaN, Inf or missing value in the {self.feat_name} feature."

        encoding = np.zeros((len(feats), self.bucket_cnt), dtype=np.int8)
        max_val = max(self.bucket_range)
        min_val = min(self.bucket_range)
        bucket_size = (max_val - min_val) / self.bucket_cnt
        for i, f in enumerate(feats):
            high_val = min(f + (self.slide_window_size / 2), max_val)
            low_val = max(f - (self.slide_window_size / 2), min_val)

            # Determine upper and lower bucket membership
            low_val -= min_val
            high_val -= min_val
            low_idx = max(low_val // bucket_size, 0)
            high_idx = min(high_val // bucket_size + 1, self.bucket_cnt)

            idx = np.arange(start=low_idx, stop=high_idx, dtype=int)
            encoding[i][idx] = 1.0

            # Avoid edge case not in bucket
            if f >= max_val:
                encoding[i][-1] = 1.0
            if f <= min_val:
                encoding[i][0] = 1.0

        return {self.feat_name: encoding}

class CategoricalTransform(TwoPhaseFeatTransform):
    """ Convert the data into categorical values.

    The categorical values are stored as integers.

    Parameters
    ----------
    col_name : str
        The name of the column.
    feat_name : str
        The name of the feature.
    separator : str
        The separator to split data into multiple categorical values.
    transform_conf : dict
        The configuration for the feature transformation.
    """
    def __init__(self, col_name, feat_name, separator=None, transform_conf=None):
        self._val_dict = {}
        if transform_conf is not None and 'mapping' in transform_conf:
            # We assume the keys of a categorical mapping are strings.
            # But previously keys can be integers. So we convert them
            # into strings.
            self._val_dict = \
                {str(key): val for key, val in transform_conf['mapping'].items()}
            self._conf = transform_conf
        else:
            self._conf = transform_conf
        self._separator = separator
        super(CategoricalTransform, self).__init__(col_name, feat_name)

    def pre_process(self, feats):
        # If the mapping already exists, we don't need to do anything.
        if len(self._val_dict) > 0:
            return {}

        assert isinstance(feats, (np.ndarray, ExtMemArrayWrapper)), \
            f"Feature of CategoricalTransform must be a numpy " \
            f"array or ExtMemArray for feature {self.feat_name}"
        if isinstance(feats, ExtMemArrayWrapper):
            # TODO(xiangsx): This is not memory efficient.
            # It will load all data into main memory.
            feats = feats.to_numpy()

        feats = feats[feats != None] # pylint: disable=singleton-comparison
        if self._separator is None:
            return {self.feat_name: np.unique(feats.astype(str))}
        else:
            assert feats.dtype.type is np.str_, \
                "We can only convert strings to multiple categorical values with separaters." \
                f"for feature {self.feat_name}"
            vals = []
            for feat in feats:
                vals.extend(feat.split(self._separator))
            return {self.feat_name: np.unique(vals)}

    def update_info(self, info):
        # We already have the mapping.
        if len(self._val_dict) > 0:
            assert len(info) == 0
            return

        self._val_dict = {str(key): i for i, key in enumerate(np.unique(np.concatenate(info)))}
        # We need to save the mapping in the config object.
        if self._conf is not None:
            self._conf['mapping'] = self._val_dict

    def call(self, feats):
        """ Assign IDs to categorical values.

        Parameters
        ----------
        feats : np array
            Data with categorical values.

        Returns
        -------
        np.array
        """
        encoding = np.zeros((len(feats), len(self._val_dict)), dtype=np.int8)
        if self._separator is None:
            for i, feat in enumerate(feats):
                if feat is None:
                    continue
                if str(feat) in self._val_dict:
                    encoding[i, self._val_dict[str(feat)]] = 1
                # if key does not exist, keep the feature as all zeros.
        else:
            for i, feat in enumerate(feats):
                if feat is None:
                    continue
                idx = [self._val_dict[val] for val in feat.split(self._separator) \
                       if val in self._val_dict]
                encoding[i, idx] = 1
        return {self.feat_name: encoding}

class NumericalMinMaxTransform(TwoPhaseFeatTransform):
    """ Numerical value with Min-Max normalization.

        $val = (val-min) / (max-min)$

    Parameters
    ----------
    col_name : str
        The name of the column that contains the feature.
    feat_name : str
        The feature name used in the constructed graph.
    max_bound : float
        The maximum float value. Any number larger than max_bound will be set to max_bound.
    min_bound : float
        The minimum float value. Any number smaller than min_bound will be set to min_bound.
    max_val : list of float
        Define the value of `max` in the Min-Max normalization formula for each feature.
        If max_val is set, max_bound will be ignored.
    min_val : list of float
        Define the value of `min` in the Min-Max normalization formula for each feature.
        If min_val is set, min_bound will be ignored.
    out_dtype:
        The dtype of the transformed feature.
        Default: None, we will not do data type casting.
    transform_conf : dict
        The configuration for the feature transformation.
    """
    def __init__(self, col_name, feat_name,
                 max_bound=sys.float_info.max,
                 min_bound=-sys.float_info.max,
                 max_val=None, min_val=None,
                 out_dtype=None, transform_conf=None):
        self._max_val = np.array(max_val, dtype=np.float32) if max_val is not None else None
        self._min_val = np.array(min_val, dtype=np.float32) if min_val is not None else None
        self._conf = transform_conf
        if out_dtype in [np.float64, np.float32, np.float16, np.int64, \
                              np.int32, np.int16, np.int8]:
            fifo = np.finfo(out_dtype)
        else:
            fifo = np.finfo(np.float32)
        self._max_bound = fifo.max if max_bound >= fifo.max else max_bound
        self._min_bound = -fifo.max if min_bound <= -fifo.max else min_bound
        out_dtype = np.float32 if out_dtype is None else out_dtype
        super(NumericalMinMaxTransform, self).__init__(col_name, feat_name, out_dtype)

    def pre_process(self, feats):
        assert isinstance(feats, (np.ndarray, ExtMemArrayWrapper)), \
            f"Feature {self.feat_name} of NumericalMinMaxTransform " \
            "must be numpy array or ExtMemArray"

        if validate_features():
            if isinstance(feats, ExtMemArrayWrapper):
                # TODO(xiangsx): This is not memory efficient.
                # It will load all data into main memory.
                feats = feats.to_numpy()
            feats = self.feat2numerical(feats)
            assert validate_numerical_feats(feats), \
                f"There are NaN, Inf or missing value in the {self.feat_name} feature."

        # The max and min of $val = (val-min) / (max-min)$ is pre-defined
        # in the transform_conf, return max_val and min_val directly
        if self._max_val is not None and self._min_val is not None:
            return {self.feat_name: (self._max_val, self._min_val)}

        if isinstance(feats, ExtMemArrayWrapper):
            # TODO(xiangsx): This is not memory efficient.
            # It will load all data into main memory.
            feats = feats.to_numpy()

        feats = self.feat2numerical(feats)
        assert len(feats.shape) <= 2, \
            "Only support 1D fp feature or 2D fp feature, " \
            f"but get {len(feats.shape)}D feature for {self.feat_name}"

        if self._max_val is None:
            max_val = np.amax(feats, axis=0) if len(feats.shape) == 2 \
                else np.array([np.amax(feats, axis=0)])
            max_val[max_val > self._max_bound] = self._max_bound
        else:
            max_val = self._max_val

        if self._min_val is None:
            min_val = np.amin(feats, axis=0) if len(feats.shape) == 2 \
                else np.array([np.amin(feats, axis=0)])
            min_val[min_val < self._min_bound] = self._min_bound
        else:
            min_val = self._min_val

        return {self.feat_name: (max_val, min_val)}

    def update_info(self, info):
        max_vals = []
        min_vals = []
        for (max_val, min_val) in info:
            max_vals.append(max_val)
            min_vals.append(min_val)
        max_vals = np.stack(max_vals)
        min_vals = np.stack(min_vals)

        max_val = np.amax(max_vals, axis=0) if len(max_vals.shape) == 2 \
            else np.array([np.amax(max_vals, axis=0)])
        min_val = np.amin(min_vals, axis=0) if len(min_vals.shape) == 2 \
            else np.array([np.amin(min_vals, axis=0)])

        self._max_val = max_val
        self._min_val = min_val

        # We need to save the max_val and min_val in the config object.
        if self._conf is not None:
            self._conf['max_val'] = self._max_val.tolist()
            self._conf['min_val'] = self._min_val.tolist()

    def call(self, feats):
        """ Do normalization for feats

        Parameters
        ----------
        feats : np array
            Data to be normalized

        Returns
        -------
        np.array
        """
        assert isinstance(feats, (np.ndarray, ExtMemArrayWrapper)), \
            f"Feature {self._feat_name} of NumericalMinMaxTransform " \
            "must be numpy array or ExtMemArray"

        assert not np.any(self._max_val == self._min_val), \
            f"At least one element of Max Val {self._max_val} " \
            f"and Min Val {self._min_val} is equal for feature {self.feat_name}. " \
            "This will cause divide-by-zero error"

        if isinstance(feats, ExtMemArrayWrapper):
            # TODO(xiangsx): This is not memory efficient.
            # It will load all data into main memory.
            feats = feats.to_numpy()

        feats = self.feat2numerical(feats)
        feats = (feats - self._min_val) / (self._max_val - self._min_val)
        feats[feats > 1] = 1 # any value > self._max_val is set to self._max_val
        feats[feats < 0] = 0 # any value < self._min_val is set to self._min_val

        return {self.feat_name: feats}

class NumericalStandardTransform(TwoPhaseFeatTransform):
    r""" Numerical value with standard normalization.

        $val_i = \frac{val_i}{\sum_{i=0}^{N-1} val_i}$

    .. versionadded:: 0.4.0
        The :py:class:`NumericalStandardTransform`.

    Parameters
    ----------
    col_name : str
        The name of the column that contains the feature.
    feat_name : str
        The feature name used in the constructed graph.
    sum: np.ndarray or list of floats
        The summation of all the values in the feature col
        from the last transformation.
        If it is None, we will compute it on the fly.
        Default: None
    out_dtype:
        The dtype of the transformed feature.
        Default: np.float32
    transform_conf : dict
        The configuration for the feature transformation.
        Default: None
    """
    def __init__(self,
                 col_name : str,
                 feat_name : str,
                 summation : Optional[Any] = None,
                 out_dtype: Optional[Any] = np.float32,
                 transform_conf: Optional[Dict] = None):
        self._summation = np.array(summation, dtype=np.float32) if summation is not None else None
        self._conf = transform_conf

        # When NumericalStandardTransform is initialized in
        # parse_feat_ops(), the value of out_dtype will be
        # set to None if it is not defined by the user.
        # Set the value to np.float32.
        out_dtype = np.float32 if out_dtype is None else out_dtype
        super().__init__(col_name, feat_name, out_dtype)

    def pre_process(self, feats) -> Dict[str, Optional[np.ndarray]]:
        assert isinstance(feats, (np.ndarray, ExtMemArrayWrapper)), \
            f"Feature {self.feat_name} of NumericalMinMaxTransform " \
            f"must be numpy array or ExtMemArray, got {type(feats)}"

        if validate_features():
            if isinstance(feats, ExtMemArrayWrapper):
                # TODO(xiangsx): This is not memory efficient.
                # It will load all data into main memory.
                feats = feats.to_numpy()

            feats = self.feat2numerical(feats)
            assert validate_numerical_feats(feats), \
                f"There are NaN, Inf or missing value in the {self.feat_name} feature."

        # If sum has already been set.
        # Skip the pre-process step
        if self._summation is not None:
            return {self.feat_name: None}

        if isinstance(feats, ExtMemArrayWrapper):
            # TODO(xiangsx): This is not memory efficient.
            # It will load all data into main memory.
            feats = feats.to_numpy()

        feats = self.feat2numerical(feats)
        # make summation a 1D array
        summation = np.sum(feats, axis=0, keepdims=True).reshape((-1,))
        return {self.feat_name: summation}

    def update_info(self, info:List[np.ndarray]):
        # User has provided the sum value.
        # Skip update info
        if self._summation is not None:
            return

        # We have to aggregate sum value from workers.
        summations = []
        for sum_i in info:
            summations.append(sum_i)
        summations = np.stack(summations)
        summation = np.sum(summations, axis=0)

        assert not np.any(summation == 0), \
            f"The summation of values in each data column of {self.feat_name}" \
            f"should not equal to 0, but we got {summation}"
        self._summation = summation

        # We need to save the summation value in the config object.
        if self._conf is not None:
            self._conf['sum'] = self._summation.tolist()

    def call(self, feats) -> Dict[str, np.ndarray]:
        """ Do normalization for feats

        Parameters
        ----------
        feats : np.ndarray
            Data to be normalized

        Returns
        -------
        Dict[str, np.ndarray]
        """
        assert isinstance(feats, (np.ndarray, ExtMemArrayWrapper)), \
            f"Feature {self._feat_name} of NumericalMinMaxTransform " \
            "must be numpy array or ExtMemArray"

        if isinstance(feats, ExtMemArrayWrapper):
            # TODO(xiangsx): This is not memory efficient.
            # It will load all data into main memory.
            feats = feats.to_numpy()

        feats = self.feat2numerical(feats)
        feats = feats / self._summation

        return {self.feat_name: feats}

class RankGaussTransform(GlobalProcessFeatTransform):
    """ Use Gauss rank transformation to transform input data

        The idea is from
        http://fastml.com/preparing-continuous-features-for-neural-networks-with-rankgauss/

    Parameters
    ----------
    col_name : str
        The name of the column that contains the feature.
    feat_name : str
        The feature name used in the constructed graph.
    out_dtype:
        The dtype of the transformed feature.
        Default: None, we will not do data type casting.
    epsilon: float
        Epsilon for normalization.
    uniquify: bool
        When uniquify is set to True, GraphStorm will
        deduplicate the input features before computing the
        rank gauss norm on the input features.
        Note: Set it to True will make feature processing slower.
        Default: False.
    """
    def __init__(self, col_name, feat_name, out_dtype=None, epsilon=None, uniquify=False):
        self._epsilon = epsilon if epsilon is not None else 1e-6
        self._uniquify = uniquify
        out_dtype = np.float32 if out_dtype is None else out_dtype
        super(RankGaussTransform, self).__init__(col_name, feat_name, out_dtype)

    def __call__(self, feats):
        # Overwrite __call__ to avoid cast the feature into out_dtype.
        # This is not the final output, we should not cast the feature into out_dtype
        # will cast the feature in after_merge_transform
        return self.call(feats)

    def call(self, feats):
        # do nothing. Rank Gauss is done after merging all arrays together.
        assert isinstance(feats, (np.ndarray, ExtMemArrayWrapper)), \
                f"The feature {self.feat_name} has to be NumPy array."

        feats = self.feat2numerical(feats)
        if validate_features():
            assert validate_numerical_feats(feats), \
                f"There are NaN, Inf or missing value in the {self.feat_name} feature."

        return {self.feat_name: feats}

    def after_merge_transform(self, feats):
        # The feats can be a numpy array or a numpy memmaped object
        # Get ranking information.
        if isinstance(feats, ExtMemArrayWrapper):
            feats = feats.to_numpy()

        if self._uniquify:
            uni_feats, indices = np.unique(feats, axis=0, return_inverse=True)

            uni_feats = uni_feats.argsort(axis=0).argsort(axis=0)
            if len(uni_feats) == 1:
                logging.warning("features of %s are identical. Will return all 0s",
                                self.feat_name)
                return self.as_out_dtype(np.zeros(feats.shape))

            feat_range = len(uni_feats) - 1
            uni_feats = (uni_feats / feat_range - 0.5) * 2
            uni_feats = np.clip(uni_feats, -1 + self._epsilon, 1 - self._epsilon)
            uni_feats = erfinv(uni_feats)
            feats = uni_feats[indices]
        else:
            feats = feats.argsort(axis=0).argsort(axis=0)
            feat_range = len(feats) - 1
            # norm to [-1, 1]
            feats = (feats / feat_range - 0.5) * 2
            feats = np.clip(feats, -1 + self._epsilon, 1 - self._epsilon)
            feats = erfinv(feats)

        return self.as_out_dtype(feats)

class Tokenizer(FeatTransform):
    """ A wrapper to a tokenizer.

    It is defined to process multiple strings.

    Parameters
    ----------
    col_name : str
        The name of the column that contains the text features
    feat_name : str
        The prefix of the tokenized data
    bert_model : str
        The name of the lm model. We keep the parameter name for backward compatibilities
    max_seq_length : int
        The maximal length of the tokenization results.
    """
    def __init__(self, col_name, feat_name, bert_model, max_seq_length):
        super(Tokenizer, self).__init__(col_name, feat_name)
        self.tokenizer = AutoTokenizer.from_pretrained(bert_model)
        self.max_seq_length = max_seq_length

    def call(self, feats):
        """ Tokenization function.

        Parameters
        ----------
        strs : list of strings.
            The text data to be tokenized.

        Returns
        -------
        a dict of tokenization results.
        """
        strs = feats
        tokens = []
        att_masks = []
        type_ids = []
        for s in strs:
            assert isinstance(s, str), \
                "The input of the tokenizer has to be a string for feature {self.feat_name}."
            t = self.tokenizer(s, max_length=self.max_seq_length,
                               truncation=True, padding='max_length', return_tensors='pt')
            tokens.append(t['input_ids'])
            # The masks are small integers. We can use int4 or int8 to store them.
            # This can signficantly reduce memory consumption.
            att_masks.append(t['attention_mask'].to(th.int8))
            # Some tokenizer doesn't produce `token_type_ids`, replace w. zeros
            type_ids.append(t.get('token_type_ids', th.zeros_like(t['input_ids'])).to(th.int8))
        token_id_name = 'input_ids'
        atten_mask_name = 'attention_mask'
        token_type_id_name = 'token_type_ids'
        return {token_id_name: th.cat(tokens, dim=0).numpy(),
                atten_mask_name: th.cat(att_masks, dim=0).numpy(),
                token_type_id_name: th.cat(type_ids, dim=0).numpy()}

class Text2BERT(FeatTransform):
    """ Compute LM embeddings.

    It computes LM embeddings.

    Parameters
    ----------
    col_name : str
        The name of the column that contains the text features
    feat_name : str
        The prefix of the tokenized data
    tokenizer : Tokenizer
        A tokenizer
    model_name : str
        The LM model name.
    infer_batch_size : int
        The inference batch size.
    out_dtype:
        The dtype of the transformed feature.
        Default: None, we will not do data type casting.
    """
    def __init__(self, col_name, feat_name, tokenizer, model_name,
                 infer_batch_size=None, out_dtype=None):
        out_dtype = np.float32 if out_dtype is None else out_dtype
        super(Text2BERT, self).__init__(col_name, feat_name, out_dtype)
        self.model_name = model_name
        self.lm_model = None
        self.tokenizer = tokenizer
        self.device = None
        self.infer_batch_size = infer_batch_size

    def _init(self):
        """ Initialize the LM model.

        We should delay the LM model initialization because we need to
        initialize the LM model in the worker process instead of creating it
        in the master process and passing it to the worker process.
        """
        if th.cuda.is_available():
            gpu = int(os.environ['CUDA_VISIBLE_DEVICES']) \
                    if 'CUDA_VISIBLE_DEVICES' in os.environ else 0
            self.device = f"cuda:{gpu}"
        else:
            self.device = "cpu"

        if self.lm_model is None:
            config = AutoConfig.from_pretrained(self.model_name)
            lm_model = AutoModel.from_pretrained(self.model_name, config)
            lm_model.eval()

            # We use the local GPU to compute LM embeddings.
            if self.device is not None:
                lm_model = lm_model.to(self.device)
            self.lm_model = lm_model

    def call(self, feats):
        """ Compute LM embeddings of the strings..

        Parameters
        ----------
        strs : list of strings.
            The text data.

        Returns
        -------
        dict: LM embeddings.
        """
        self._init()
        strs = feats
        outputs = self.tokenizer(strs)
        if self.infer_batch_size is not None:
            tokens_list = th.split(th.tensor(outputs['input_ids']), self.infer_batch_size)
            att_masks_list = th.split(th.tensor(outputs['attention_mask']),
                                      self.infer_batch_size)
            token_types_list = th.split(th.tensor(outputs['token_type_ids']),
                                        self.infer_batch_size)
        else:
            tokens_list = [th.tensor(outputs['input_ids'])]
            att_masks_list = [th.tensor(outputs['attention_mask'])]
            token_types_list = [th.tensor(outputs['token_type_ids'])]
        with th.no_grad():
            out_embs = []
            for tokens, att_masks, token_types in zip(tokens_list, att_masks_list,
                                                      token_types_list):
                if self.device is not None:
                    outputs = self.lm_model(tokens.to(self.device),
                                            attention_mask=att_masks.to(self.device).long(),
                                            token_type_ids=token_types.to(self.device).long())
                else:
                    outputs = self.lm_model(tokens,
                                            attention_mask=att_masks.long(),
                                            token_type_ids=token_types.long())
                out_embs.append(outputs.pooler_output.cpu().numpy())
        if len(out_embs) > 1:
            feats = np.concatenate(out_embs)
        else:
            feats = out_embs[0]

        return {self.feat_name: feats}

class Noop(FeatTransform):
    """ Maintains original values but can apply format transformations.

    Parameters
    ----------
    col_name : str
        The name of the column that contains the feature.
    feat_name : str
        The feature name used in the constructed graph.
    out_dtype : str
        The dtype of the transformed feature.
        Default: None, we will not do data type casting.
    truncate_dim : int, optional
        When provided, will truncate the output float-vector feature to the specified dimension.
        This is useful when the feature is a multi-dimensional vector and we only need
        a subset of the dimensions, e.g. for Matryoshka Representation Learning embeddings.
    separator: str, optional
        When provided will split every string in the input array along this separator
        to create an array of vectors.

        .. versionadded:: 0.5.0
    """
    def __init__(self, col_name, feat_name, out_dtype=None,
                 truncate_dim: Optional[int]=None, separator: Optional[str]=None):
        # Ensure self.out_dtype has a value
        out_dtype = np.float32 if out_dtype is None else out_dtype
        super(Noop, self).__init__(col_name, feat_name, out_dtype)
        assert self.out_dtype is not None
        self.truncate_dim = truncate_dim
        self.separator = separator

    def call(self, feats):
        """ This transforms the features.

        Parameters
        ----------
        feats : Numpy array
            The feature data

        Returns
        -------
        dict : The key is the feature name, the value is the feature.
        """

        if self.separator is not None:
            if isinstance(feats, ExtMemArrayWrapper):
                feats = feats.to_numpy()

            # Ensure the array is string type
            feats = np.array(feats, dtype=str)

            # Split every string in the input array along the specified delimiter,
            # using vectorized numpy op
            feats = np.char.split(feats, sep=self.separator)

            # Convert array of str to lists of float, this is faster than using numpy
            feats = [[float(x) for x in sublist] for sublist in feats]

            # Convert back to numpy
            feats = np.array(feats, dtype=self.out_dtype)

        assert isinstance(feats, (np.ndarray, ExtMemArrayWrapper)), \
                f"The feature {self.feat_name} has to be NumPy array."
        assert np.issubdtype(feats.dtype, np.integer) \
                or np.issubdtype(feats.dtype, np.floating), \
                f"The feature {self.feat_name} has to be integers or floats, got '{feats.dtype}'."

        if validate_features():
            assert validate_numerical_feats(feats), \
                f"There are NaN, Inf or missing value in the {self.feat_name} feature."

        if self.truncate_dim is not None:
            if isinstance(feats, np.ndarray):
                feats = feats[:, :self.truncate_dim]
            else:
                assert isinstance(feats, ExtMemArrayWrapper)
                # Need to convert to in-memory array to make truncation possible
                feats = feats.to_numpy()[:, :self.truncate_dim]
<<<<<<< HEAD
        self.feat_dim = len(feats)
=======

>>>>>>> ea563dc2
        return {self.feat_name: feats}

class HardEdgeNegativeTransform(TwoPhaseFeatTransform):
    """ Translate input data into node ids for hard negative stored as edge features

    Parameters
    ----------
    col_name : str
        The name of the column that contains the feature.
    feat_name : str
        The feature name used in the constructed graph.
    separator : str
        The separator to split data into multiple node ids.
    """
    def __init__(self, col_name, feat_name, separator=None):
        self._target_ntype = None
        self._target_etype = None
        self._nid_map = None
        self._separator = separator
        super().__init__(col_name, feat_name, out_dtype=np.int64)

    def set_target_etype(self, etype):
        """ Set the etype of this hard edge negative transformation ops
            and associated hard negative information. For example,
            self._target_ntype.

        Parameters
        ----------
        etype : tuple of str
            The edge type the hard negatives belonging to.
        """
        raise NotImplementedError

    @property
    def target_etype(self):
        """ The the edge type of this hard negative transformation.
        """
        return self._target_etype

    @property
    def neg_ntype(self):
        """ Return the node type of hard negatives
        """
        return self._target_ntype

    def set_id_maps(self, id_maps):
        """ Set ID mapping for converting raw string ID to Graph ID
        """
        assert self._target_ntype is not None, \
            "The target node type should be set, it can be the source node type " \
            "or the destination node type depending on the hard negative case."
        assert self._target_ntype in id_maps, \
            f"The nid mapping should have the mapping for {self._target_ntype}. " \
            f"But only has {id_maps.keys()}"
        self._nid_map = id_maps

    def pre_process(self, feats):
        """ Pre-process input feats

            Not all the edges have the same number of hard negatives.
            Thus we need to know the maxmun number of hard negatives first.

        Parameters
        ----------
        feats:
            feats to be processed

        Return:
            dict: {feature_name: feats_statistics}
        """
        assert isinstance(feats, (np.ndarray, ExtMemArrayWrapper)), \
            f"Feature {self.feat_name} of HardEdgeNegativeTransform " \
            "must be numpy array or ExtMemArray"

        if self._separator is None:
            # It is possible that the input is a
            # np.array(np.array(), np.array(), ...)
            # when the input is a array of variable length list.
            if len(feats.shape) == 1:
                max_dim = max(len(feat) for feat in feats)
            else:
                max_dim = feats.shape[1]
        else:
            assert len(feats.shape) == 1 or feats.shape[1] == 1, \
                "When a separator is given, the input feats " \
                f"of {self.feat_name} must be a list of strings."

            feats = feats.astype(str)
            max_dim = 0
            for feat in feats:
                dim_size = len(feat.split(self._separator))
                max_dim = dim_size if dim_size > max_dim else max_dim
        return {self.feat_name: max_dim}

    def update_info(self, info):
        max_dim = max(info)
        self._max_dim = max_dim

    def call(self, feats):
        """ Parse hard negatives as features

        Hard negatives can be stored as string arrays where
        each string is a node id. For example:

        .. code::

            src | dst | hard_negs
            s_0 | d_0 | ["h_0", "h_1"]
            s_1 | d_1 | ["h_2", "h_3"]
            s_2 | d_2 | ["h_4", ""]
            s_3 | d_3 | ["h_5", "h_3"]
            ...

        Or strings with a delimeter to separate node ids.
        For example:

        .. code::

            src | dst | hard_negs
            s_0 | d_0 | "h_0;h_1"
            s_1 | d_1 | "h_2;h_3"
            s_2 | d_2 | "h_4"
            s_3 | d_3 | "h_5;h_3"
            ...

        Parameters
        ----------
        feats : np array
            Data with hard negatives.

        Returns
        -------
        np.array
        """
        assert self._target_ntype is not None, \
            "The target node type should be set, it can be the source node type " \
            "or the destination node type depending on the hard negative case."
        nid_map = self._nid_map[self._target_ntype]

        # It is possible that some edges do not
        # have enough pre-defined hard negatives.
        # In certain cases, GraphStorm will fill the
        # un-provided hard negatives with -1s.
        neg_ids = np.full((len(feats), self._max_dim), -1, dtype=np.int64)
        for i, feat in enumerate(feats):
            if feat is None:
                continue

            if self._separator is None:
                raw_ids = feat
            else:
                raw_ids = np.array(feat.split(self._separator))
            nids, _ = nid_map.map_id(raw_ids.astype(
                nid_map.map_key_dtype))

            # Write hard negative node ids into the hard
            # negative features.
            # When len(raw_ids) < self._max_dim (max negatives
            # per edge), GraphStorm fills the rest with -1.
            neg_ids[i][:nids.shape[0]] = nids

        return {self.feat_name: neg_ids}

class HardEdgeDstNegativeTransform(HardEdgeNegativeTransform):
    """ Translate input data (destination node raw id) into GraphStorm node ids
        for hard negative stored as edge features.
    """

    def set_target_etype(self, etype):
        self._target_etype = tuple(etype)
        # target node type is destination node type.
        self._target_ntype = etype[2]

def parse_feat_ops(confs, input_data_format=None):
    """ Parse the configurations for processing the features

    The feature transformation:
    {
        "feature_col":  ["<column name>", ...],
        "feature_name": "<feature name>",
        "transform":    {"name": "<operator name>", ...}
    }

    Parameters
    ----------
    confs : list
        A list of feature transformations.
    input_data_format: str
        Input data format, it can be parquet, csv, hdf5.

    Returns
    -------
    list of FeatTransform : The operations that transform features.
    """
    ops = []
    assert isinstance(confs, list), \
            "The feature configurations need to be in a list."
    for feat in confs:
        assert 'feature_col' in feat, \
                "'feature_col' must be defined in a feature field."
        assert (isinstance(feat['feature_col'], str) and feat['feature_col'] != "") \
               or (isinstance(feat['feature_col'], list) and len(feat['feature_col']) >= 1), \
            "feature column should not be empty"
        feat_name = feat['feature_name'] if 'feature_name' in feat else feat['feature_col']

        out_dtype = _get_output_dtype(feat['out_dtype']) if 'out_dtype' in feat else None
        if 'transform' not in feat:
            transform = Noop(
                feat['feature_col'],
                feat_name,
                out_dtype=out_dtype,
                truncate_dim=feat.get('truncate_dim', None),
                separator=feat.get('separator', None),
            )
        else:
            conf = feat['transform']
            assert 'name' in conf, "'name' must be defined in the transformation field."
            if conf['name'] == 'tokenize_hf':
                assert 'bert_model' in conf, \
                        "'tokenize_hf' needs to have the 'bert_model' field."
                assert 'max_seq_length' in conf, \
                        "'tokenize_hf' needs to have the 'max_seq_length' field."
                if isinstance(feat['feature_col'], list) and len(feat['feature_col']) > 1:
                    raise RuntimeError("Not support multiple column for tokenize_hf transformation")
                transform = Tokenizer(feat['feature_col'], feat_name, conf['bert_model'],
                                      int(conf['max_seq_length']))
            elif conf['name'] == 'bert_hf':
                assert 'bert_model' in conf, \
                        "'bert_hf' needs to have the 'bert_model' field."
                assert 'max_seq_length' in conf, \
                        "'bert_hf' needs to have the 'max_seq_length' field."
                infer_batch_size = int(conf['infer_batch_size']) \
                        if 'infer_batch_size' in conf else 1024
                transform = Text2BERT(feat['feature_col'], feat_name,
                                      Tokenizer(feat['feature_col'], feat_name,
                                                conf['bert_model'],
                                                int(conf['max_seq_length'])),
                                      conf['bert_model'],
                                      infer_batch_size=infer_batch_size,
                                      out_dtype=out_dtype)
            elif conf['name'] == 'max_min_norm':
                # TODO: Not support max_min_norm feature transformation on multiple columns
                # without explicitly defining max_val and min_val.
                # Otherwise, the definition of max_val and min_val for each column is unclear.
                # define max_val and min_val for each column.
                if isinstance(feat['feature_col'], list) and len(feat['feature_col']) > 1:
                    assert 'max_val' in conf and 'min_val' in conf, \
                        "max_val and min_val for max_min_norm feature transformation is needed"
                    warnings.warn("The same max_val and min_val will apply to all columns")
                max_bound = conf['max_bound'] if 'max_bound' in conf else sys.float_info.max
                min_bound = conf['min_bound'] if 'min_bound' in conf else -sys.float_info.max
                max_val = conf['max_val'] if 'max_val' in conf else None
                min_val = conf['min_val'] if 'min_val' in conf else None
                transform = NumericalMinMaxTransform(feat['feature_col'],
                                                     feat_name,
                                                     max_bound,
                                                     min_bound,
                                                     max_val,
                                                     min_val,
                                                     out_dtype=out_dtype, transform_conf=conf)
            elif conf['name'] == 'standard':
                summation = conf['sum'] if 'sum' in conf else None
                transform = NumericalStandardTransform(feat['feature_col'],
                                                       feat_name,
                                                       summation=summation,
                                                       out_dtype=out_dtype,
                                                       transform_conf=conf)
            elif conf['name'] == 'rank_gauss':
                epsilon = conf['epsilon'] if 'epsilon' in conf else None
                uniquify = conf['uniquify'] if 'uniquify' in conf else False
                transform = RankGaussTransform(feat['feature_col'],
                                               feat_name,
                                               out_dtype=out_dtype,
                                               epsilon=epsilon,
                                               uniquify=uniquify)
            elif conf['name'] == 'to_categorical':
                separator = conf['separator'] if 'separator' in conf else None
                # TODO: Not support categorical feature transformation on multiple columns.
                # It is not clear to define category mapping for each column
                if isinstance(feat['feature_col'], list) and len(feat['feature_col']) > 1:
                    raise RuntimeError("Do not support categorical "
                                       "feature transformation on multiple columns")
                transform = CategoricalTransform(feat['feature_col'], feat_name,
                                                 separator=separator, transform_conf=conf)
            elif conf['name'] == 'bucket_numerical':
                assert 'bucket_cnt' in conf, \
                    "It is required to count of bucket information for bucket feature transform"
                assert 'range' in conf, \
                    "It is required to provide range information for bucket feature transform"
                if isinstance(feat['feature_col'], list) and len(feat['feature_col']) > 1:
                    warnings.warn("The same bucket range and count will be applied to all columns")
                bucket_cnt = conf['bucket_cnt']
                bucket_range = conf['range']
                if 'slide_window_size' in conf:
                    slide_window_size = conf['slide_window_size']
                else:
                    slide_window_size = 0
                transform = BucketTransform(feat['feature_col'],
                                               feat_name,
                                               bucket_cnt=bucket_cnt,
                                               bucket_range=bucket_range,
                                               slide_window_size=slide_window_size,
                                               out_dtype=out_dtype)
            elif conf['name'] == 'edge_dst_hard_negative':
                assert input_data_format not in ["hdf5"], \
                    "Edge_dst_hard_negative transformation does not work with hdf5 inputs."
                separator = conf['separator'] if 'separator' in conf else None
                transform = HardEdgeDstNegativeTransform(feat['feature_col'],
                                                         feat_name,
                                                         separator=separator)
            elif conf['name'] == 'no-op':
                if 'separator' in conf:
                    assert isinstance(conf['separator'], str), \
                        f"no-op 'separator' needs to be a string got {type(conf['separator'])}"
                if 'truncate_dim' in conf:
                    assert isinstance(conf['truncate_dim'], Integral), (
                        f"no-op 'truncate_dim' needs to be an integer, "
                        f"got {type(conf['truncate_dim'])}"
                    )
                transform = Noop(
                    feat['feature_col'],
                    feat_name,
                    out_dtype=out_dtype,
                    truncate_dim=conf.get('truncate_dim', None),
                    separator=conf.get('separator', None),
                )
            else:
                raise ValueError('Unknown operation: {}'.format(conf['name']))
        ops.append(transform)

    two_phase_feat_ops = []
    after_merge_feat_ops = {}
    hard_edge_neg_ops = []
    for op in ops:
        if isinstance(op, TwoPhaseFeatTransform):
            two_phase_feat_ops.append(op)
        if isinstance(op, GlobalProcessFeatTransform):
            after_merge_feat_ops[op.feat_name] = op
        if isinstance(op, HardEdgeNegativeTransform):
            hard_edge_neg_ops.append(op)

    return ops, two_phase_feat_ops, after_merge_feat_ops, hard_edge_neg_ops

def preprocess_features(data, ops: List[TwoPhaseFeatTransform]):
    """ Pre-process the data with the specified operations.

    This function runs the input pre-process operations on the corresponding data
    and returns the pre-process results. An example of preprocessing is getting
    the cardinality of a categorical feature.

    Parameters
    ----------
    data : dict
        The data stored as a dict.
    ops : list of TwoPhaseFeatTransform
        The operations that transform features that require pre-processing

    Returns
    -------
    dict : the key is the data name, the value is the pre-processed data.
    """
    pre_data = {}
    for op in ops:
        if isinstance(op.col_name, str):
            col_name = [op.col_name]
        else:
            col_name = op.col_name
        for col in col_name:
            res = op.pre_process(data[col])
            # Do not expect multiple keys for multiple columns, the expected output will only
            # have 1 key/val pair. But for single column, some feature transformations like
            # Tokenizer will return multiple key-val pairs, so do not check for single column
            if len(col_name) > 1:
                assert isinstance(res, dict) and len(res) == 1, \
                    f"It is expected only have one feature name after preprocessing features " \
                    f"for multiple column feature transformation, but get {len(res)}"
            for key, val in res.items():
                if key in pre_data:
                    assert pre_data[key] == val, f"It is expected same preprocessed value " \
                                                 f"for each column but get {pre_data[key]} " \
                                                 f"and {val}"
                pre_data[key] = val

    return pre_data

def process_features(data, ops: List[FeatTransform], ext_mem_path=None, feat_conf_list=None):
    """ Process the data with the specified operations.

    This function runs the input operations on the corresponding data
    and returns the processed results.

    Parameters
    ----------
    data : dict
        The data stored as a dict.
    ops : list of FeatTransform
        The operations that transform features.
    ext_mem_path: str or None
        The path of external memory
    feat_conf_list: dict
        Processed feat config list for one node type.

    Returns
    -------
    dict : the key is the data name, the value is the processed data.
    """
    new_data = {}
    for i, op in enumerate(ops):
        if isinstance(op.col_name, str):
            col_name = [op.col_name]
        else:
            col_name = op.col_name
        tmp_key, wrapper = "", ""
        # Create ExtFeatureWrapper for multiple columns on external memory
        if ext_mem_path is not None:
            hash_hex_feature_path = generate_hash()
            feature_path = 'feature_{}_{}'.format(op.feat_name, hash_hex_feature_path)
            feature_path = ext_mem_path + feature_path
            os.makedirs(feature_path)
            wrapper = ExtFeatureWrapper(feature_path)
        else:
            wrapper = None
        for col in col_name:
            res = op(data[col])
            # Do not expect multiple keys for multiple columns, the expected output will only
            # have 1 key/val pair. But for single column, some feature transformations like
            # Tokenizer will return multiple key-val pairs, so do not check for single column
            if len(col_name) > 1:
                assert isinstance(res, dict) and len(res) == 1, \
                    f"It is expected only have one feature name after the process_features " \
                    f"for multiple column feature transformation, but get {len(res)}"
            for key, val in res.items():
                # Check if it has 1D features. If yes, convert to 2D features
                if len(val.shape) == 1:
                    if isinstance(val, ExtMemArrayWrapper):
                        val = val.to_numpy().reshape(-1, 1)
                    else:
                        val = val.reshape(-1, 1)
                if len(col_name) == 1:
                    new_data[key] = val
                    continue
                tmp_key = key
                # Use external memory if it is required
                if ext_mem_path is not None:
                    wrapper.append(val)
                else:
                    val = np.column_stack((new_data[key], val)) \
                        if key in new_data else val
                    new_data[key] = val

        # Write feature dimension back to the feature config
        if not feat_conf_list:
            feat_conf = feat_conf_list[i]
            feat_conf["feature_dim"] = op.feat_dim

        if len(col_name) > 1 and ext_mem_path is not None:
            new_data[tmp_key] = wrapper.merge()

    return new_data

def get_valid_label_index(label):
    """ Get the index of the samples with valid labels.

    Some of the samples may not have labels. We require users to use
    NaN to indicate the invalid labels.

    Parameters
    ----------
    label : Numpy array
        The labels of the samples.

    Returns
    -------
    Numpy array : the index of the samples with valid labels in the list.
    """
    if np.issubdtype(label.dtype, np.floating):
        if label.ndim == 1:
            return np.logical_not(np.isnan(label)).nonzero()[0]
        else:
            return np.nonzero(np.sum(np.isnan(label), axis=1) == 0)[0]
    elif np.issubdtype(label.dtype, np.integer):
        return np.arange(len(label))
    else:
        raise ValueError("GraphStorm only supports label data of integers and float." + \
                         f"This label data has data type of {label.dtype}.")

class CustomLabelProcessor:
    """ Process labels with custom data split.

    This allows users to define custom data split for training/validation/test.

    Parameters
    ----------
    col_name : str
        The column name for labels.
    label_name : str
        The label name.
    id_col : str or tuple
        The name of the ID column.
    task_type : str
        The task type.
    train_idx : Numpy array
        The array that contains the index of training data points.
    val_idx : Numpy array
        The array that contains the index of validation data points.
    test_idx : Numpy array
        The array that contains the index of test data points.
    stats_type: str
        Speicfy how to summarize label statistics
    mask_field_names: tuple of str
        Field name of train, validation and test masks
        Default: ("train_mask", "val_mask", "test_mask")
    """
    def __init__(self, col_name, label_name, id_col, task_type,
                 train_idx=None, val_idx=None, test_idx=None,
                 stats_type=None, mask_field_names=("train_mask", "val_mask", "test_mask")):
        self._id_col = id_col
        self._col_name = col_name
        self._label_name = label_name
        self._train_idx = set(train_idx) if train_idx is not None else None
        self._val_idx = set(val_idx) if val_idx is not None else None
        self._test_idx = set(test_idx) if test_idx is not None else None
        self._task_type = task_type
        self._stats_type = stats_type

        assert isinstance(mask_field_names, tuple) and len(mask_field_names) == 3, \
            "mask_field_names must be a tuple with three strings " \
            "for training mask, validation mask and test mask, respectively." \
            "For example ('tmask', 'vmask', 'tmask')."
        self._mask_field_names = mask_field_names

    @property
    def col_name(self):
        """ The column name that contains the label.
        """
        return self._col_name

    @property
    def label_name(self):
        """ The label name.
        """
        return self._label_name

    @property
    def train_mask_name(self):
        """ The field name of the train mask
        """
        return self._mask_field_names[0]

    @property
    def val_mask_name(self):
        """ The field name of the validation mask
        """
        return self._mask_field_names[1]

    @property
    def test_mask_name(self):
        """ The field name of the test mask
        """
        return self._mask_field_names[2]

    def data_split(self, ids):
        """ Split the data for training/validation/test.

        Parameters
        ----------
        ids : numpy array
            The array of IDs.

        Returns
        -------
        dict of Numpy array
            The arrays for training/validation/test masks.
        """
        num_samples = len(ids)
        train_mask = np.zeros((num_samples,), dtype=np.int8)
        val_mask = np.zeros((num_samples,), dtype=np.int8)
        test_mask = np.zeros((num_samples,), dtype=np.int8)
        for i, idx in enumerate(ids):
            if self._train_idx is not None and idx in self._train_idx:
                train_mask[i] = 1
            elif self._val_idx is not None and idx in self._val_idx:
                val_mask[i] = 1
            elif self._test_idx is not None and idx in self._test_idx:
                test_mask[i] = 1
        train_mask_name = self.train_mask_name # default: 'train_mask'
        val_mask_name = self.val_mask_name # default: 'val_mask'
        test_mask_name = self.test_mask_name # default: 'test_mask'
        return {train_mask_name: train_mask,
                val_mask_name: val_mask,
                test_mask_name: test_mask}

    def __call__(self, data):
        """ Process the label for classification.

        This performs data split on the nodes/edges and generates training/validation/test masks.

        Parameters
        ----------
        data : dict of Tensors
            All data associated with nodes/edges of a node/edge type.

        Returns
        -------
        dict of Tensors : it contains the labels as well as training/val/test splits.
        """
        label = data[self.col_name] if self.col_name in data else None
        if isinstance(self._id_col, str):
            # For node label, the id_col is expected to be one single column
            assert self._id_col in data, \
                    f"The input data does not have ID column {self._id_col}."
        else:
            # For edge label, the id_col is expected a be a pair of (src_id_col, dest_id_col)
            assert self._id_col[0] and self._id_col[1] in data,\
                f"The input data does not have ID column {self._id_col[0]} and {self._id_col[1]}"

        if isinstance(self._id_col, str):
            res = self.data_split(data[self._id_col])
        else:
            res = self.data_split(list(zip(data[self._id_col[0]], data[self._id_col[1]])))
        if label is not None and self._task_type == "classification":
            res[self.label_name] = np.int32(label)
            if self._stats_type is not None:
                if self._stats_type == LABEL_STATS_FREQUENCY_COUNT:
                    # get train labels
                    train_labels = res[self.label_name][ \
                        res[self.train_mask_name].astype(np.bool_)]
                    vals, counts = np.unique(train_labels, return_counts=True)
                    res[LABEL_STATS_FIELD+self.label_name] = \
                        (LABEL_STATS_FREQUENCY_COUNT, vals, counts)
        elif label is not None:
            res[self.label_name] = label
        return res

class LabelProcessor:
    """ Process labels

    Parameters
    ----------
    col_name : str
        The column name that contains the labels.
    label_name : str
        The label name.
    split_pct : list of int
        The percentage of training, validation and test.
    stats_type: str
        Speicfy how to summarize label statistics
        Default: None
    mask_field_names: tuple of str
        Specify the field name of train, validation and test masks
        Default: ["train_mask", "val_mask", "test_mask"]
    """
    def __init__(self, col_name, label_name, split_pct,
                 stats_type=None, mask_field_names=("train_mask", "val_mask", "test_mask")):
        self._col_name = col_name
        self._label_name = label_name
        self._split_pct = split_pct
        self._stats_type = stats_type
        assert isinstance(mask_field_names, tuple) and len(mask_field_names) == 3, \
            "mask_field_names must be a tuple with three strings " \
            "for training mask, validation mask and test mask, respectively." \
            "For example ('tmask', 'vmask', 'tmask')."
        self._mask_field_names = mask_field_names

    @property
    def col_name(self):
        """ The column name that contains the label.
        """
        return self._col_name

    @property
    def label_name(self):
        """ The label name.
        """
        return self._label_name

    @property
    def mask_field_names(self):
        """ The field names of train, validation and test masks
        """
        return self._mask_field_names

    @property
    def train_mask_name(self):
        """ The field name of the train mask
        """
        return self._mask_field_names[0]

    @property
    def val_mask_name(self):
        """ The field name of the validation mask
        """
        return self._mask_field_names[1]

    @property
    def test_mask_name(self):
        """ The field name of the test mask
        """
        return self._mask_field_names[2]

    def data_split(self, get_valid_idx, num_samples):
        """ Split the data

        Parameters
        ----------
        get_valid_idx : callable
            The function that returns the index of samples with valid labels.
        num_samples : int
            The total number of samples.

        Returns
        -------
        a dict of tensors : the training, validation, test masks.
        """
        train_split, val_split, test_split = self._split_pct
        assert train_split + val_split + test_split <= 1, \
                "The data split of training/val/test cannot be more than the entire dataset."
        if train_split == 0 and val_split == 0 and test_split == 0:
            # Train, val and test are all zero
            # Ignore the split
            return {}
        rand_idx = get_valid_idx()
        num_labels = len(rand_idx)
        num_train = int(num_labels * train_split)
        num_val = int(num_labels * val_split)
        num_test = int(num_labels * test_split)
        val_start = num_train
        val_end = num_train + num_val
        test_end = num_train + num_val + num_test
        train_idx = rand_idx[0:num_train]
        val_idx = rand_idx[val_start:val_end]
        test_idx = rand_idx[val_end:test_end]
        train_mask = np.zeros((num_samples,), dtype=np.int8)
        val_mask = np.zeros((num_samples,), dtype=np.int8)
        test_mask = np.zeros((num_samples,), dtype=np.int8)
        train_mask[train_idx] = 1
        val_mask[val_idx] = 1
        test_mask[test_idx] = 1
        train_mask_name = self.train_mask_name # default: 'train_mask'
        val_mask_name = self.val_mask_name # default: 'val_mask'
        test_mask_name = self.test_mask_name # default: 'test_mask'
        return {train_mask_name: train_mask,
                val_mask_name: val_mask,
                test_mask_name: test_mask}

class ClassificationProcessor(LabelProcessor):
    """ Process the label for the classification task.
    """

    def __call__(self, data):
        """ Process the label for classification.

        This performs data split on the nodes/edges and generates training/validation/test masks.

        Parameters
        ----------
        data : dict of Tensors
            All data associated with nodes/edges of a node/edge type.

        Returns
        -------
        dict of Tensors : it contains the labels as well as training/val/test splits.
        """
        assert self.col_name in data, f"The label column {self.col_name} does not exist."
        label = data[self.col_name]
        assert np.issubdtype(label.dtype, np.integer) \
                or np.issubdtype(label.dtype, np.floating), \
                "The labels for classification have to be integers or floating points."
        valid_label_idx = get_valid_label_index(label)
        def permute_idx():
            return np.random.permutation(valid_label_idx)
        res = self.data_split(permute_idx, len(label))
        res[self.label_name] = np.int32(label)

        if self._stats_type is not None:
            if self._stats_type == LABEL_STATS_FREQUENCY_COUNT:
                # get train labels
                train_labels = res[self.label_name][ \
                    res[self.train_mask_name].astype(np.bool_)]
                vals, counts = np.unique(train_labels, return_counts=True)
                res[LABEL_STATS_FIELD+self.label_name] = \
                    (LABEL_STATS_FREQUENCY_COUNT, vals, counts)
        return res

class RegressionProcessor(LabelProcessor):
    """ Process the label for the regression task.
    """

    def __call__(self, data):
        """ Process the label for regression.

        This performs data split on the nodes/edges and generates training/validation/test masks.

        Parameters
        ----------
        data : dict of Tensors
            All data associated with nodes/edges of a node/edge type.

        Returns
        -------
        dict of Tensors : it contains the labels as well as training/val/test splits.
        """
        assert self.col_name in data, f"The label column {self.col_name} does not exist."
        label = data[self.col_name]
        valid_label_idx = get_valid_label_index(label)
        def permute_idx():
            return np.random.permutation(valid_label_idx)
        res = self.data_split(permute_idx, len(label))
        res[self.label_name] = label
        return res

class LinkPredictionProcessor(LabelProcessor):
    """ Process the label for the link prediction task.
    """

    def __call__(self, data):
        """ Process the label for link prediction.

        This performs data split on the edges and generates training/validation/test masks.

        Parameters
        ----------
        data : dict of Tensors
            All data associated with nodes/edges of a node/edge type.

        Returns
        -------
        dict of Tensors : it contains training/val/test splits for link prediction.
        """
        # Any column in the data can define the number of samples in the data.
        assert len(data) > 0, "The edge data is empty."
        for val in data.values():
            num_samples = len(val)
            break
        def permute_idx():
            return np.random.permutation(num_samples)
        return self.data_split(permute_idx, num_samples)

def parse_label_ops(confs, is_node):
    """ Parse the configurations to generate the label processor.

    Parameters
    ----------
    confs : dict
        Contain the configuration for labels.
    is_node : bool
        Whether the configurations are defined for nodes.

    Returns
    -------
    A tuple of
        list of LabelProcessor : the label processors generated from the configurations.
    """
    label_confs = confs['labels']
    assert len(label_confs) >= 1, \
        "If a 'labels' field is defined for a node type or an edge type in the " \
        "configuration file, it should not be empty."

    def parse_label_conf(label_conf):
        assert 'task_type' in label_conf, "'task_type' must be defined in the label field."
        task_type = label_conf['task_type']
        label_stats_type = label_conf['label_stats_type'] \
            if 'label_stats_type' in label_conf else None
        label_stats_type = _check_label_stats_type(task_type, label_stats_type)

        # default mask names
        mask_field_names = ("train_mask", "val_mask", "test_mask")
        if 'mask_field_names' in label_conf:
            # User defined mask names
            assert isinstance(label_conf['mask_field_names'], list) and \
                len(label_conf['mask_field_names']) == 3, \
                "User defined mask_field_names must be a list of three strings." \
                f"But get {label_conf['mask_field_names']}"
            mask_field_names = tuple(label_conf['mask_field_names'])

        if 'custom_split_filenames' in label_conf:
            custom_split = label_conf['custom_split_filenames']
            assert isinstance(custom_split, dict), \
                    "Custom data split needs to provide train/val/test index."
            if "column" not in custom_split:
                custom_split["column"] = []
            # Treat all input as an input of list[str]
            if isinstance(custom_split['column'], str):
                custom_split["column"] = [custom_split["column"]]
            train_idx, val_idx, test_idx = read_index(custom_split)
            label_col = label_conf['label_col'] if 'label_col' in label_conf else None
            if "node_id_col" in confs:
                return CustomLabelProcessor(col_name=label_col, label_name=label_col,
                                            id_col=confs["node_id_col"],
                                            task_type=task_type,
                                            train_idx=train_idx,
                                            val_idx=val_idx,
                                            test_idx=test_idx,
                                            stats_type=label_stats_type,
                                            mask_field_names=mask_field_names)
            elif "source_id_col" in confs and "dest_id_col" in confs:
                return CustomLabelProcessor(col_name=label_col, label_name=label_col,
                                            id_col=(confs["source_id_col"],
                                                    confs["dest_id_col"]),
                                            task_type=task_type,
                                            train_idx=train_idx,
                                            val_idx=val_idx,
                                            test_idx=test_idx,
                                            stats_type=label_stats_type,
                                            mask_field_names=mask_field_names)
            else:
                raise AttributeError("Custom data segmentation should be "
                                    "applied to either node or edge tasks.")

        if 'split_pct' in label_conf:
            split_pct = label_conf['split_pct']
        else:
            logging.info("'split_pct' is not found. " + \
                    "Use the default data split: train(80%), valid(10%), test(10%).")
            split_pct = [0.8, 0.1, 0.1]

        if task_type == 'classification':
            assert 'label_col' in label_conf, \
                    "'label_col' must be defined in the label field."
            label_col = label_conf['label_col']
            return ClassificationProcessor(label_col, label_col, split_pct,
                                            label_stats_type, mask_field_names)
        elif task_type == 'regression':
            assert 'label_col' in label_conf, \
                    "'label_col' must be defined in the label field."
            label_col = label_conf['label_col']
            return RegressionProcessor(label_col, label_col, split_pct,
                                        label_stats_type, mask_field_names)
        else:
            assert task_type == 'link_prediction', \
                    "The task type must be classification, regression or link_prediction."
            assert not is_node, "link_prediction task must be defined on edges."
            return LinkPredictionProcessor(None, None, split_pct,
                                            label_stats_type, mask_field_names)
    label_ops = []
    for label_conf in label_confs:
        label_ops.append(parse_label_conf(label_conf))

    if len(label_ops) > 1:
        # check whether train/val/test mask names are
        # different for different labels
        mask_names = []
        for ops in label_ops:
            mask_names.append(ops.train_mask_name)
            mask_names.append(ops.val_mask_name)
            mask_names.append(ops.test_mask_name)
        if len(mask_names) == len(set(mask_names)):
            # In multi-task learning, we expect each task has
            # its own train, validation and test mask fields.
            # But there can be exceptions as users want to
            # provide masks through node features or
            # some tasks are sharing the same mask.
            logging.warning("Some train/val/test mask field "
                            "names are duplicated, please check: %s."
                            "If you provide masks as node/edge features,"
                            "please ignore this warning."
                            "If you share train/val/test mask fields "
                            "across different tasks, please ignore this warning.",
                            mask_names)

    return label_ops

def process_labels(data, label_processors):
    """ Process labels

    Parameters
    ----------
    data : dict
        The data stored as a dict.
    label_processors : list of LabelProcessor
        The list of operations to construct labels.

    Returns
    -------
    dict of tensors : labels (optional) and train/validation/test masks.
    """
    assert len(label_processors) >= 1, \
        "Number of label_processors must be one or more."
    ret = {}
    for label_processor in label_processors:
        label_feats = label_processor(data)
        logging.debug("Label information: %s", label_feats)
        ret.update(label_feats)
    return ret

def do_multiprocess_transform(conf, feat_ops, label_ops, in_files):
    """ Test whether the input data requires multiprocessing.

    If the input data is stored in HDF5 and we don't need to read
    the data in processing, we don't need to use multiprocessing to
    read data. It needs to meet two conditions to test if the data
    requires processing: 1) we don't need to transform the features
    and 2) there are no labels (finding the data split
    needs to read the labels in memory).

    Parameters
    ----------
    conf : dict
        The configuration of the input data.
    feat_ops : dict of FeatTransform
        The operations run on the input features.
    label_ops : list of LabelProcessor
        The operations run on the labels.
    in_files : list of strings
        The input files.

    Returns
    -------
    bool : whether we need to read the data with multiprocessing.
    """
    # If there is only one input file.
    if len(in_files) == 1:
        return False

    # If the input data are stored in HDF5, we need additional checks.
    if conf['format']['name'] == "hdf5" and label_ops is None:
        # If it doesn't have features.
        if feat_ops is None:
            return False

        for op in feat_ops:
            # If we need to transform the feature.
            if not isinstance(op, Noop):
                return True
        # If none of the features require processing.
        return False
    else:
        return True<|MERGE_RESOLUTION|>--- conflicted
+++ resolved
@@ -1140,11 +1140,8 @@
                 assert isinstance(feats, ExtMemArrayWrapper)
                 # Need to convert to in-memory array to make truncation possible
                 feats = feats.to_numpy()[:, :self.truncate_dim]
-<<<<<<< HEAD
+                
         self.feat_dim = len(feats)
-=======
-
->>>>>>> ea563dc2
         return {self.feat_name: feats}
 
 class HardEdgeNegativeTransform(TwoPhaseFeatTransform):
