"""
    Copyright 2023 Contributors

    Licensed under the Apache License, Version 2.0 (the "License");
    you may not use this file except in compliance with the License.
    You may obtain a copy of the License at

       http://www.apache.org/licenses/LICENSE-2.0

    Unless required by applicable law or agreed to in writing, software
    distributed under the License is distributed on an "AS IS" BASIS,
    WITHOUT WARRANTIES OR CONDITIONS OF ANY KIND, either express or implied.
    See the License for the specific language governing permissions and
    limitations under the License.

    Generate example graph data using built-in datasets for node classifcation,
    node regression, edge classification and edge regression.
"""

import logging
import os
import sys

import numpy as np
import torch as th

from scipy.special import erfinv # pylint: disable=no-name-in-module
from transformers import BertTokenizer
from transformers import BertModel, BertConfig

from .file_io import HDF5Array, read_index_json

def _get_output_dtype(dtype_str):
    if dtype_str == 'float16':
        return np.float16
    elif dtype_str == 'float32':
        return np.float32
    else:
        assert False, f"Unknown dtype {dtype_str}, only support float16 and float32"

def _feat_astype(feats, dtype):
    return feats.astype(dtype) if dtype is not None else feats

class FeatTransform:
    """ The base class for feature transformation.

    Parameters
    ----------
    col_name : str
        The name of the column that contains the feature.
    feat_name : str
        The feature name used in the constructed graph.
    out_dtype:
        The dtype of the transformed feature.
        Default: None, we will not do data type casting.
    """
    def __init__(self, col_name, feat_name, out_dtype=None):
        self._col_name = col_name
        self._feat_name = feat_name
        self._out_dtype = out_dtype

    @property
    def col_name(self):
        """ The name of the column that contains the feature.
        """
        return self._col_name

    @property
    def feat_name(self):
        """ The feature name.
        """
        return self._feat_name

class GlobalProcessFeatTransform(FeatTransform):
    """ The base class for transformations that can only be done using a single process.

        Some transformations need to do complex operations on the entire feature set,
        such as ranking. GlobalProcessFeatTransform loads features from files first,
        which can be done with multi-processing, and then do feature transformation
        after features are merged.
    """

    def after_merge_transform(self, feats):
        """ Do feature transformation after features are merged into a single
            array.

        Parameters
        ----------
        feats:
            feats to be processed
        """

class TwoPhaseFeatTransform(FeatTransform):
    """ The base class for two phasefeature transformation.

        The first phase is going to collect global information
        for data processing, e.g., collecting max and min value of floating
        point data or collecting the cardinality of categorical data.
        The second phase is to transform data using
        the global
        information collected in the first phase
    """

    def pre_process(self, feats):
        """ Pre-process data

        Parameters
        ----------
        feats:
            feats to be processed
        """

    def collect_info(self, info):
        """ Store global information for the second phase data processing

        Parameters
        ----------
        info:
            Information to be collected
        """

class CategoricalTransform(TwoPhaseFeatTransform):
    """ Convert the data into categorical values.

    The categorical values are stored as integers.

    Parameters
    ----------
    col_name : str
        The name of the column.
    feat_name : str
        The name of the feature.
    separator : str
        The separator to split data into multiple categorical values.
    transform_conf : dict
        The configuration for the feature transformation.
    """
    def __init__(self, col_name, feat_name, separator=None, transform_conf=None):
        self._val_dict = {}
        if transform_conf is not None and 'mapping' in transform_conf:
            self._val_dict = transform_conf['mapping']
            self._conf = transform_conf
        else:
            self._conf = transform_conf
        self._separator = separator
        super(CategoricalTransform, self).__init__(col_name, feat_name)

    def pre_process(self, feats):
        """ Pre-process data

        Parameters
        ----------
        feats: np.array
            Data to be processed
        """
        # If the mapping already exists, we don't need to do anything.
        if len(self._val_dict) > 0:
            return {}

        assert isinstance(feats, (np.ndarray, HDF5Array)), \
            "Feature of CategoricalTransform must be numpy array or HDF5Array"
        if isinstance(feats, HDF5Array):
            # TODO(xiangsx): This is not memory efficient.
            # It will load all data into main memory.
            feats = feats.to_numpy()

        if self._separator is None:
            return {self.feat_name: np.unique(feats)}
        else:
            assert feats.dtype.type is np.str_, \
                    "We can only convert strings to multiple categorical values with separaters."
            vals = []
            for feat in feats:
                vals.extend(feat.split(self._separator))
            return {self.feat_name: np.unique(vals)}

    def update_info(self, info):
        """ Store global information for the second phase data processing

        Parameters
        ----------
        info: list
            Information to be collected
        """
        # We already have the mapping.
        if len(self._val_dict) > 0:
            assert len(info) == 0
            return

        self._val_dict = {key: i for i, key in enumerate(np.unique(np.concatenate(info)))}
        # We need to save the mapping in the config object.
        if self._conf is not None:
            self._conf['mapping'] = self._val_dict

    def __call__(self, feats):
        """ Assign IDs to categorical values.

        Parameters
        ----------
        feats : np array
            Data with categorical values.

        Returns
        -------
        np.array
        """
        encoding = np.zeros((len(feats), len(self._val_dict)), dtype=np.int8)
        if self._separator is None:
            for i, feat in enumerate(feats):
                encoding[i, self._val_dict[feat]] = 1
        else:
            for i, feat in enumerate(feats):
                idx = [self._val_dict[val] for val in feat.split(self._separator)]
                encoding[i, idx] = 1
        return {self.feat_name: encoding}

class NumericalMinMaxTransform(TwoPhaseFeatTransform):
    """ Numerical value with Min-Max normalization.
        $val = (val-min) / (max-min)$

    Parameters
    ----------
    col_name : str
        The name of the column that contains the feature.
    feat_name : str
        The feature name used in the constructed graph.
    max_bound : float
        The maximum float value.
    min_bound : float
        The minimum float value
    out_dtype:
        The dtype of the transformed feature.
        Default: None, we will not do data type casting.
    """
    def __init__(self, col_name, feat_name,
                 max_bound=sys.float_info.max,
                 min_bound=-sys.float_info.max,
                 out_dtype=None):
        self._max_bound = max_bound
        self._min_bound = min_bound
        super(NumericalMinMaxTransform, self).__init__(col_name, feat_name, out_dtype)

    def pre_process(self, feats):
        """ Pre-process data

        Parameters
        ----------
        feats: np.array
            Data to be processed
        """
        assert isinstance(feats, (np.ndarray, HDF5Array)), \
            "Feature of NumericalMinMaxTransform must be numpy array or HDF5Array"
        if isinstance(feats, HDF5Array):
            # TODO(xiangsx): This is not memory efficient.
            # It will load all data into main memory.
            feats = feats.to_numpy()

        assert feats.dtype in [np.float64, np.float32, np.float16, np.int64, \
                              np.int32, np.int16, np.int8], \
            "Feature of NumericalMinMaxTransform must be floating points" \
            "or integers"
        assert len(feats.shape) <= 2, "Only support 1D fp feature or 2D fp feature"
        max_val = np.amax(feats, axis=0) if len(feats.shape) == 2 \
            else np.array([np.amax(feats, axis=0)])
        min_val = np.amin(feats, axis=0) if len(feats.shape) == 2 \
            else np.array([np.amin(feats, axis=0)])

        max_val[max_val > self._max_bound] = self._max_bound
        min_val[min_val < self._min_bound] = self._min_bound
        return {self.feat_name: (max_val, min_val)}

    def update_info(self, info):
        """ Store global information for the second phase data processing

        Parameters
        ----------
        info: list
            Information to be collected
        """
        max_vals = []
        min_vals = []
        for (max_val, min_val) in info:
            max_vals.append(max_val)
            min_vals.append(min_val)
        max_vals = np.stack(max_vals)
        min_vals = np.stack(min_vals)

        max_val = np.amax(max_vals, axis=0) if len(max_vals.shape) == 2 \
            else np.array([np.amax(max_vals, axis=0)])
        min_val = np.amin(min_vals, axis=0) if len(min_vals.shape) == 2 \
            else np.array([np.amin(min_vals, axis=0)])

        self._max_val = max_val
        self._min_val = min_val

    def __call__(self, feats):
        """ Do normalization for feats

        Parameters
        ----------
        feats : np array
            Data to be normalized

        Returns
        -------
        np.array
        """
        assert isinstance(feats, (np.ndarray, HDF5Array)), \
            "Feature of NumericalMinMaxTransform must be numpy array or HDF5Array"

        assert not np.any(self._max_val == self._min_val), \
            f"At least one element of Max Val {self._max_val} " \
            f"and Min Val {self._min_val} is equal. This will cause divide by zero error"

        if isinstance(feats, HDF5Array):
            # TODO(xiangsx): This is not memory efficient.
            # It will load all data into main memory.
            feats = feats.to_numpy()

        feats = (feats - self._min_val) / (self._max_val - self._min_val)
        feats[feats > 1] = 1 # any value > self._max_val is set to self._max_val
        feats[feats < 0] = 0 # any value < self._min_val is set to self._min_val
        feats = _feat_astype(feats, self._out_dtype)

        return {self.feat_name: feats}

class RankGaussTransform(GlobalProcessFeatTransform):
    """ Use Gauss rank transformation to transform input data

        The idea is from
        http://fastml.com/preparing-continuous-features-for-neural-networks-with-rankgauss/

    Parameters
    ----------
    col_name : str
        The name of the column that contains the feature.
    feat_name : str
        The feature name used in the constructed graph.
    out_dtype:
        The dtype of the transformed feature.
        Default: None, we will not do data type casting.
    epsilon: float
        Epsilon for normalization.
    """
    def __init__(self, col_name, feat_name, out_dtype=None, epsilon=None):
        self._epsilon = epsilon if epsilon is not None else 1e-6
        super(RankGaussTransform, self).__init__(col_name, feat_name, out_dtype)

    def __call__(self, feats):
        # do nothing. Rank Gauss is done after merging all arrays together.
        assert isinstance(feats, (np.ndarray, HDF5Array)), \
                f"The feature {self.feat_name} has to be NumPy array."
        assert np.issubdtype(feats.dtype, np.integer) \
                or np.issubdtype(feats.dtype, np.floating), \
                f"The feature {self.feat_name} has to be integers or floats."

        return {self.feat_name: feats}

    def after_merge_transform(self, feats):
        # The feats can be a numpy array or a numpy memmaped object
        # Get ranking information.
        feats = feats.argsort(axis=0).argsort(axis=0)
        feat_range = len(feats) - 1
        # norm to [-1, 1]
        feats = (feats / feat_range - 0.5) * 2
        feats = np.clip(feats, -1 + self._epsilon, 1 - self._epsilon)
        feats = erfinv(feats)

        feats = _feat_astype(feats, self._out_dtype)
        return feats

class Tokenizer(FeatTransform):
    """ A wrapper to a tokenizer.

    It is defined to process multiple strings.

    Parameters
    ----------
    col_name : str
        The name of the column that contains the text features
    feat_name : str
        The prefix of the tokenized data
    bert_model : str
        The name of the BERT model.
    max_seq_length : int
        The maximal length of the tokenization results.
    """
    def __init__(self, col_name, feat_name, bert_model, max_seq_length):
        super(Tokenizer, self).__init__(col_name, feat_name)
        self.tokenizer = BertTokenizer.from_pretrained(bert_model)
        self.max_seq_length = max_seq_length

    def __call__(self, strs):
        """ Tokenization function.

        Parameters
        ----------
        strs : list of strings.
            The text data to be tokenized.

        Returns
        -------
        a dict of tokenization results.
        """
        tokens = []
        att_masks = []
        type_ids = []
        for s in strs:
            assert isinstance(s, str), "The input of the tokenizer has to be a string."
            t = self.tokenizer(s, max_length=self.max_seq_length,
                               truncation=True, padding='max_length', return_tensors='pt')
            tokens.append(t['input_ids'])
            # The masks are small integers. We can use int4 or int8 to store them.
            # This can signficantly reduce memory consumption.
            att_masks.append(t['attention_mask'].to(th.int8))
            type_ids.append(t['token_type_ids'].to(th.int8))
        token_id_name = 'input_ids'
        atten_mask_name = 'attention_mask'
        token_type_id_name = 'token_type_ids'
        return {token_id_name: th.cat(tokens, dim=0).numpy(),
                atten_mask_name: th.cat(att_masks, dim=0).numpy(),
                token_type_id_name: th.cat(type_ids, dim=0).numpy()}

class Text2BERT(FeatTransform):
    """ Compute BERT embeddings.

    It computes BERT embeddings.

    Parameters
    ----------
    col_name : str
        The name of the column that contains the text features
    feat_name : str
        The prefix of the tokenized data
    tokenizer : Tokenizer
        A tokenizer
    model_name : str
        The BERT model name.
    infer_batch_size : int
        The inference batch size.
    out_dtype:
        The dtype of the transformed feature.
        Default: None, we will not do data type casting.
    """
    def __init__(self, col_name, feat_name, tokenizer, model_name,
                 infer_batch_size=None, out_dtype=None):
        super(Text2BERT, self).__init__(col_name, feat_name, out_dtype)
        self.model_name = model_name
        self.lm_model = None
        self.tokenizer = tokenizer
        self.device = None
        self.infer_batch_size = infer_batch_size

    def _init(self):
        """ Initialize the BERT model.

        We should delay the BERT model initialization because we need to
        initialize the BERT model in the worker process instead of creating it
        in the master process and passing it to the worker process.
        """
        if th.cuda.is_available():
            gpu = int(os.environ['CUDA_VISIBLE_DEVICES']) \
                    if 'CUDA_VISIBLE_DEVICES' in os.environ else 0
            self.device = f"cuda:{gpu}"
        else:
            self.device = None

        if self.lm_model is None:
            config = BertConfig.from_pretrained(self.model_name)
            lm_model = BertModel.from_pretrained(self.model_name,
                                                 config=config)
            lm_model.eval()

            # We use the local GPU to compute BERT embeddings.
            if self.device is not None:
                lm_model = lm_model.to(self.device)
            self.lm_model = lm_model

    def __call__(self, strs):
        """ Compute BERT embeddings of the strings..

        Parameters
        ----------
        strs : list of strings.
            The text data.

        Returns
        -------
        dict: BERT embeddings.
        """
        self._init()
        outputs = self.tokenizer(strs)
        if self.infer_batch_size is not None:
            tokens_list = th.split(th.tensor(outputs['input_ids']), self.infer_batch_size)
            att_masks_list = th.split(th.tensor(outputs['attention_mask']),
                                      self.infer_batch_size)
            token_types_list = th.split(th.tensor(outputs['token_type_ids']),
                                        self.infer_batch_size)
        else:
            tokens_list = [th.tensor(outputs['input_ids'])]
            att_masks_list = [th.tensor(outputs['attention_mask'])]
            token_types_list = [th.tensor(outputs['token_type_ids'])]
        with th.no_grad():
            out_embs = []
            for tokens, att_masks, token_types in zip(tokens_list, att_masks_list,
                                                      token_types_list):
                if self.device is not None:
                    outputs = self.lm_model(tokens.to(self.device),
                                            attention_mask=att_masks.to(self.device).long(),
                                            token_type_ids=token_types.to(self.device).long())
                else:
                    outputs = self.lm_model(tokens,
                                            attention_mask=att_masks.long(),
                                            token_type_ids=token_types.long())
                out_embs.append(outputs.pooler_output.cpu().numpy())
        if len(out_embs) > 1:
            feats = np.concatenate(out_embs)
        else:
            feats = out_embs[0]

        feats = _feat_astype(feats, self._out_dtype)
        return {self.feat_name: feats}

class Noop(FeatTransform):
    """ This doesn't transform the feature.
    """

    def __call__(self, feats):
        """ This transforms the features.

        Parameters
        ----------
        feats : Numpy array
            The feature data

        Returns
        -------
        dict : The key is the feature name, the value is the feature.
        """
        assert isinstance(feats, (np.ndarray, HDF5Array)), \
                f"The feature {self.feat_name} has to be NumPy array."
        assert np.issubdtype(feats.dtype, np.integer) \
                or np.issubdtype(feats.dtype, np.floating), \
                f"The feature {self.feat_name} has to be integers or floats."
        feats = _feat_astype(feats, self._out_dtype)
        return {self.feat_name: feats}

def parse_feat_ops(confs):
    """ Parse the configurations for processing the features

    The feature transformation:
    {
        "feature_col":  ["<column name>", ...],
        "feature_name": "<feature name>",
        "transform":    {"name": "<operator name>", ...}
    }

    Parameters
    ----------
    confs : list
        A list of feature transformations.

    Returns
    -------
    list of FeatTransform : The operations that transform features.
    """
    ops = []
    assert isinstance(confs, list), \
            "The feature configurations need to be in a list."
    for feat in confs:
        assert 'feature_col' in feat, \
                "'feature_col' must be defined in a feature field."
        feat_name = feat['feature_name'] if 'feature_name' in feat else feat['feature_col']
        out_dtype = _get_output_dtype(feat['out_dtype']) if 'out_dtype' in feat else None
        if 'transform' not in feat:
            transform = Noop(feat['feature_col'], feat_name, out_dtype=out_dtype)
        else:
            conf = feat['transform']
            assert 'name' in conf, "'name' must be defined in the transformation field."
            if conf['name'] == 'tokenize_hf':
                assert 'bert_model' in conf, \
                        "'tokenize_hf' needs to have the 'bert_model' field."
                assert 'max_seq_length' in conf, \
                        "'tokenize_hf' needs to have the 'max_seq_length' field."
                transform = Tokenizer(feat['feature_col'], feat_name, conf['bert_model'],
                                      int(conf['max_seq_length']))
            elif conf['name'] == 'bert_hf':
                assert 'bert_model' in conf, \
                        "'bert_hf' needs to have the 'bert_model' field."
                assert 'max_seq_length' in conf, \
                        "'bert_hf' needs to have the 'max_seq_length' field."
                infer_batch_size = int(conf['infer_batch_size']) \
                        if 'infer_batch_size' in conf else 1024
                transform = Text2BERT(feat['feature_col'], feat_name,
                                      Tokenizer(feat['feature_col'], feat_name,
                                                conf['bert_model'],
                                                int(conf['max_seq_length'])),
                                      conf['bert_model'],
                                      infer_batch_size=infer_batch_size,
                                      out_dtype=out_dtype)
            elif conf['name'] == 'max_min_norm':
                max_bound = conf['max_bound'] if 'max_bound' in conf else sys.float_info.max
                min_bound = conf['min_bound'] if 'min_bound' in conf else -sys.float_info.max
                transform = NumericalMinMaxTransform(feat['feature_col'],
                                                     feat_name,
                                                     max_bound,
                                                     min_bound,
                                                     out_dtype=out_dtype)
<<<<<<< HEAD
            elif conf['name'] == 'rank_gauss':
                epsilon = conf['epsilon'] if 'epsilon' in conf else None
                transform = RankGaussTransform(feat['feature_col'],
                                               feat_name,
                                               out_dtype=out_dtype,
                                               epsilon=epsilon)
=======
            elif conf['name'] == 'to_categorical':
                separator = conf['separator'] if 'separator' in conf else None
                transform = CategoricalTransform(feat['feature_col'], feat_name,
                                                 separator=separator, transform_conf=conf)
>>>>>>> 462bab9a
            else:
                raise ValueError('Unknown operation: {}'.format(conf['name']))
        ops.append(transform)
    return ops

def preprocess_features(data, ops):
    """ Pre-process the data with the specified operations.

    This function runs the input pre-process operations on the corresponding data
    and returns the pre-process results. An example of preprocessing is getting
    the cardinality of a categorical feature.

    Parameters
    ----------
    data : dict
        The data stored as a dict.
    ops : list of FeatTransform
        The operations that transform features.

    Returns
    -------
    dict : the key is the data name, the value is the pre-processed data.
    """
    pre_data = {}
    for op in ops:
        res = op.pre_process(data[op.col_name])
        assert isinstance(res, dict)
        for key, val in res.items():
            pre_data[key] = val

    return pre_data

def process_features(data, ops):
    """ Process the data with the specified operations.

    This function runs the input operations on the corresponding data
    and returns the processed results.

    Parameters
    ----------
    data : dict
        The data stored as a dict.
    ops : list of FeatTransform
        The operations that transform features.

    Returns
    -------
    dict : the key is the data name, the value is the processed data.
    """
    new_data = {}
    for op in ops:
        res = op(data[op.col_name])
        assert isinstance(res, dict)
        for key, val in res.items():
            # Check if has 1D features. If yes, convert to 2D features
            if len(val.shape) == 1:
                if isinstance(val, HDF5Array):
                    val = val.to_numpy().reshape(-1, 1)
                else:
                    val = val.reshape(-1, 1)
            new_data[key] = val
    return new_data

def get_valid_label_index(label):
    """ Get the index of the samples with valid labels.

    Some of the samples may not have labels. We require users to use
    NaN to indicate the invalid labels.

    Parameters
    ----------
    label : Numpy array
        The labels of the samples.

    Returns
    -------
    Numpy array : the index of the samples with valid labels in the list.
    """
    if np.issubdtype(label.dtype, np.floating):
        if label.ndim == 1:
            return np.logical_not(np.isnan(label)).nonzero()[0]
        else:
            return np.nonzero(np.sum(np.isnan(label), axis=1) == 0)[0]
    elif np.issubdtype(label.dtype, np.integer):
        return np.arange(len(label))
    else:
        raise ValueError("GraphStorm only supports label data of integers and float." + \
                         f"This label data has data type of {label.dtype}.")

class CustomLabelProcessor:
    """ Process labels with custom data split.

    This allows users to define custom data split for training/validation/test.

    Parameters
    ----------
    col_name : str
        The column name for labels.
    label_name : str
        The label name.
    task_type : str
        The task type.
    train_idx : Numpy array
        The array that contains the index of training data points.
    val_idx : Numpy array
        The array that contains the index of validation data points.
    test_idx : Numpy array
        The array that contains the index of test data points.
    """
    def __init__(self, col_name, label_name, task_type,
                 train_idx=None, val_idx=None, test_idx=None):
        self._col_name = col_name
        self._label_name = label_name
        self._train_idx = train_idx
        self._val_idx = val_idx
        self._test_idx = test_idx
        self._task_type = task_type

    @property
    def col_name(self):
        """ The column name that contains the label.
        """
        return self._col_name

    @property
    def label_name(self):
        """ The label name.
        """
        return self._label_name

    def data_split(self, num_samples):
        """ Split the data for training/validation/test.

        Parameters
        ----------
        num_samples : int
            The total number of data points.

        Returns
        -------
        dict of Numpy array
            The arrays for training/validation/test masks.
        """
        train_mask = np.zeros((num_samples,), dtype=np.int8)
        val_mask = np.zeros((num_samples,), dtype=np.int8)
        test_mask = np.zeros((num_samples,), dtype=np.int8)
        if self._train_idx is not None:
            train_mask[self._train_idx] = 1
        if self._val_idx is not None:
            val_mask[self._val_idx] = 1
        if self._test_idx is not None:
            test_mask[self._test_idx] = 1
        train_mask_name = 'train_mask'
        val_mask_name = 'val_mask'
        test_mask_name = 'test_mask'
        return {train_mask_name: train_mask,
                val_mask_name: val_mask,
                test_mask_name: test_mask}

    def __call__(self, data):
        """ Process the label for classification.

        This performs data split on the nodes/edges and generates training/validation/test masks.

        Parameters
        ----------
        data : dict of Tensors
            All data associated with nodes/edges of a node/edge type.

        Returns
        -------
        dict of Tensors : it contains the labels as well as training/val/test splits.
        """
        if self.col_name in data:
            label = data[self.col_name]
            num_samples = len(label)
        else:
            assert len(data) > 0, "The edge data is empty."
            label = None
            for val in data.values():
                num_samples = len(val)
                break
        res = self.data_split(num_samples)
        if label is not None and self._task_type == "classification":
            res[self.label_name] = np.int32(label)
        elif label is not None:
            res[self.label_name] = label
        return res

class LabelProcessor:
    """ Process labels

    Parameters
    ----------
    col_name : str
        The column name that contains the labels.
    label_name : str
        The label name.
    split_pct : list of int
        The percentage of training, validation and test.
    """
    def __init__(self, col_name, label_name, split_pct):
        self._col_name = col_name
        self._label_name = label_name
        self._split_pct = split_pct

    @property
    def col_name(self):
        """ The column name that contains the label.
        """
        return self._col_name

    @property
    def label_name(self):
        """ The label name.
        """
        return self._label_name

    def data_split(self, get_valid_idx, num_samples):
        """ Split the data

        Parameters
        ----------
        get_valid_idx : callable
            The function that returns the index of samples with valid labels.
        num_samples : int
            The total number of samples.

        Returns
        -------
        a dict of tensors : the training, validation, test masks.
        """
        train_split, val_split, test_split = self._split_pct
        assert train_split + val_split + test_split <= 1, \
                "The data split of training/val/test cannot be more than the entire dataset."
        rand_idx = get_valid_idx()
        num_labels = len(rand_idx)
        num_train = int(num_labels * train_split)
        num_val = int(num_labels * val_split)
        num_test = int(num_labels * test_split)
        val_start = num_train
        val_end = num_train + num_val
        test_end = num_train + num_val + num_test
        train_idx = rand_idx[0:num_train]
        val_idx = rand_idx[val_start:val_end]
        test_idx = rand_idx[val_end:test_end]
        train_mask = np.zeros((num_samples,), dtype=np.int8)
        val_mask = np.zeros((num_samples,), dtype=np.int8)
        test_mask = np.zeros((num_samples,), dtype=np.int8)
        train_mask[train_idx] = 1
        val_mask[val_idx] = 1
        test_mask[test_idx] = 1
        train_mask_name = 'train_mask'
        val_mask_name = 'val_mask'
        test_mask_name = 'test_mask'
        return {train_mask_name: train_mask,
                val_mask_name: val_mask,
                test_mask_name: test_mask}

class ClassificationProcessor(LabelProcessor):
    """ Process the label for the classification task.
    """

    def __call__(self, data):
        """ Process the label for classification.

        This performs data split on the nodes/edges and generates training/validation/test masks.

        Parameters
        ----------
        data : dict of Tensors
            All data associated with nodes/edges of a node/edge type.

        Returns
        -------
        dict of Tensors : it contains the labels as well as training/val/test splits.
        """
        assert self.col_name in data, f"The label column {self.col_name} does not exist."
        label = data[self.col_name]
        assert np.issubdtype(label.dtype, np.integer) \
                or np.issubdtype(label.dtype, np.floating), \
                "The labels for classification have to be integers or floating points."
        valid_label_idx = get_valid_label_index(label)
        def permute_idx():
            return np.random.permutation(valid_label_idx)
        res = self.data_split(permute_idx, len(label))
        res[self.label_name] = np.int32(label)
        return res

class RegressionProcessor(LabelProcessor):
    """ Process the label for the regression task.
    """

    def __call__(self, data):
        """ Process the label for regression.

        This performs data split on the nodes/edges and generates training/validation/test masks.

        Parameters
        ----------
        data : dict of Tensors
            All data associated with nodes/edges of a node/edge type.

        Returns
        -------
        dict of Tensors : it contains the labels as well as training/val/test splits.
        """
        assert self.col_name in data, f"The label column {self.col_name} does not exist."
        label = data[self.col_name]
        valid_label_idx = get_valid_label_index(label)
        def permute_idx():
            return np.random.permutation(valid_label_idx)
        res = self.data_split(permute_idx, len(label))
        res[self.label_name] = label
        return res

class LinkPredictionProcessor(LabelProcessor):
    """ Process the label for the link prediction task.
    """

    def __call__(self, data):
        """ Process the label for link prediction.

        This performs data split on the edges and generates training/validation/test masks.

        Parameters
        ----------
        data : dict of Tensors
            All data associated with nodes/edges of a node/edge type.

        Returns
        -------
        dict of Tensors : it contains training/val/test splits for link prediction.
        """
        # Any column in the data can define the number of samples in the data.
        assert len(data) > 0, "The edge data is empty."
        for val in data.values():
            num_samples = len(val)
            break
        def permute_idx():
            return np.random.permutation(num_samples)
        return self.data_split(permute_idx, num_samples)

def parse_label_ops(confs, is_node):
    """ Parse the configurations to generate the label processor.

    Parameters
    ----------
    confs : dict
        Contain the configuration for labels.
    is_node : bool
        Whether the configurations are defined for nodes.

    Returns
    -------
    list of LabelProcessor : the label processors generated from the configurations.
    """
    assert len(confs) == 1, "We only support one label per node/edge type."
    label_conf = confs[0]
    assert 'task_type' in label_conf, "'task_type' must be defined in the label field."
    task_type = label_conf['task_type']
    if 'custom_split_filenames' in label_conf:
        custom_split = label_conf['custom_split_filenames']
        assert isinstance(custom_split, dict), \
                "Custom data split needs to provide train/val/test index."
        train_idx = read_index_json(custom_split['train']) if 'train' in custom_split else None
        val_idx = read_index_json(custom_split['valid']) if 'valid' in custom_split else None
        test_idx = read_index_json(custom_split['test']) if 'test' in custom_split else None
        label_col = label_conf['label_col'] if 'label_col' in label_conf else None
        return [CustomLabelProcessor(label_col, label_col, task_type,
                                     train_idx, val_idx, test_idx)]

    if 'split_pct' in label_conf:
        split_pct = label_conf['split_pct']
    else:
        logging.info("'split_pct' is not found. " + \
                "Use the default data split: train(80%), valid(10%), test(10%).")
        split_pct = [0.8, 0.1, 0.1]

    if task_type == 'classification':
        assert 'label_col' in label_conf, \
                "'label_col' must be defined in the label field."
        label_col = label_conf['label_col']
        return [ClassificationProcessor(label_col, label_col, split_pct)]
    elif task_type == 'regression':
        assert 'label_col' in label_conf, \
                "'label_col' must be defined in the label field."
        label_col = label_conf['label_col']
        return [RegressionProcessor(label_col, label_col, split_pct)]
    else:
        assert task_type == 'link_prediction', \
                "The task type must be classification, regression or link_prediction."
        assert not is_node, "link_prediction task must be defined on edges."
        return [LinkPredictionProcessor(None, None, split_pct)]

def process_labels(data, label_processors):
    """ Process labels

    Parameters
    ----------
    data : dict
        The data stored as a dict.
    label_processors : list of LabelProcessor
        The list of operations to construct labels.

    Returns
    -------
    dict of tensors : labels (optional) and train/validation/test masks.
    """
    assert len(label_processors) == 1, "We only support one label per node/edge type."
    return label_processors[0](data)

def do_multiprocess_transform(conf, feat_ops, label_ops, in_files):
    """ Test whether the input data requires multiprocessing.

    If the input data is stored in HDF5 and we don't need to read
    the data in processing, we don't need to use multiprocessing to
    read data. It needs to meet two conditions to test if the data
    requires processing: 1) we don't need to transform the features
    and 2) there are no labels (finding the data split
    needs to read the labels in memory).

    Parameters
    ----------
    conf : dict
        The configuration of the input data.
    feat_ops : dict of FeatTransform
        The operations run on the input features.
    label_ops : list of LabelProcessor
        The operations run on the labels.
    in_files : list of strings
        The input files.

    Returns
    -------
    bool : whether we need to read the data with multiprocessing.
    """
    # If there is only one input file.
    if len(in_files) == 1:
        return False

    # If the input data are stored in HDF5, we need additional checks.
    if conf['format']['name'] == "hdf5" and label_ops is None:
        # If it doesn't have features.
        if feat_ops is None:
            return False

        for op in feat_ops:
            # If we need to transform the feature.
            if not isinstance(op, Noop):
                return True
        # If none of the features require processing.
        return False
    else:
        return True<|MERGE_RESOLUTION|>--- conflicted
+++ resolved
@@ -606,19 +606,16 @@
                                                      max_bound,
                                                      min_bound,
                                                      out_dtype=out_dtype)
-<<<<<<< HEAD
             elif conf['name'] == 'rank_gauss':
                 epsilon = conf['epsilon'] if 'epsilon' in conf else None
                 transform = RankGaussTransform(feat['feature_col'],
                                                feat_name,
                                                out_dtype=out_dtype,
                                                epsilon=epsilon)
-=======
             elif conf['name'] == 'to_categorical':
                 separator = conf['separator'] if 'separator' in conf else None
                 transform = CategoricalTransform(feat['feature_col'], feat_name,
                                                  separator=separator, transform_conf=conf)
->>>>>>> 462bab9a
             else:
                 raise ValueError('Unknown operation: {}'.format(conf['name']))
         ops.append(transform)
