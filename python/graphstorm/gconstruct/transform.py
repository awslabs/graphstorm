--- conflicted
+++ resolved
@@ -17,11 +17,6 @@
     node regression, edge classification and edge regression.
 """
 
-<<<<<<< HEAD
-import numpy as np
-import torch as th
-from transformers import BertTokenizer
-=======
 import os
 import numpy as np
 import torch as th
@@ -29,7 +24,6 @@
 from transformers import BertModel, BertConfig
 
 from .file_io import HDF5Array
->>>>>>> 91003feb
 
 class FeatTransform:
     """ The base class for feature transformation.
@@ -68,16 +62,6 @@
         The name of the column that contains the text features
     feat_name : str
         The prefix of the tokenized data
-<<<<<<< HEAD
-    tokenizer : HuggingFace Tokenizer
-        a tokenizer
-    max_seq_length : int
-        The maximal length of the tokenization results.
-    """
-    def __init__(self, col_name, feat_name, tokenizer, max_seq_length):
-        super(Tokenizer, self).__init__(col_name, feat_name)
-        self.tokenizer = tokenizer
-=======
     bert_model : str
         The name of the BERT model.
     max_seq_length : int
@@ -86,7 +70,6 @@
     def __init__(self, col_name, feat_name, bert_model, max_seq_length):
         super(Tokenizer, self).__init__(col_name, feat_name)
         self.tokenizer = BertTokenizer.from_pretrained(bert_model)
->>>>>>> 91003feb
         self.max_seq_length = max_seq_length
 
     def __call__(self, strs):
@@ -113,38 +96,13 @@
             # This can signficantly reduce memory consumption.
             att_masks.append(t['attention_mask'].to(th.int8))
             type_ids.append(t['token_type_ids'].to(th.int8))
-<<<<<<< HEAD
-        if self.feat_name is not None:
-            token_id_name = self.feat_name + '_token_ids'
-            atten_mask_name = self.feat_name + '_attention_mask'
-            token_type_id_name = self.feat_name + '_token_type_ids'
-        else:
-            token_id_name = 'token_ids'
-            atten_mask_name = 'atten_mask_name'
-            token_type_id_name = 'token_type_ids'
-=======
         token_id_name = 'input_ids'
         atten_mask_name = 'attention_mask'
         token_type_id_name = 'token_type_ids'
->>>>>>> 91003feb
         return {token_id_name: th.cat(tokens, dim=0).numpy(),
                 atten_mask_name: th.cat(att_masks, dim=0).numpy(),
                 token_type_id_name: th.cat(type_ids, dim=0).numpy()}
 
-<<<<<<< HEAD
-class Noop(FeatTransform):
-    """ This doesn't transform the feature.
-    """
-
-    def __call__(self, feats):
-        """ This transforms the features.
-
-        Parameters
-        ----------
-        feats : Numpy array
-            The feature data
-
-=======
 class Text2BERT(FeatTransform):
     """ Compute BERT embeddings.
 
@@ -251,16 +209,11 @@
         feats : Numpy array
             The feature data
 
->>>>>>> 91003feb
         Returns
         -------
         dict : The key is the feature name, the value is the feature.
         """
-<<<<<<< HEAD
-        assert isinstance(feats, np.ndarray), \
-=======
         assert isinstance(feats, (np.ndarray, HDF5Array)), \
->>>>>>> 91003feb
                 f"The feature {self.feat_name} has to be NumPy array."
         assert np.issubdtype(feats.dtype, np.integer) \
                 or np.issubdtype(feats.dtype, np.floating), \
@@ -301,13 +254,6 @@
             if conf['name'] == 'tokenize_hf':
                 assert 'bert_model' in conf, \
                         "'tokenize_hf' needs to have the 'bert_model' field."
-<<<<<<< HEAD
-                tokenizer = BertTokenizer.from_pretrained(conf['bert_model'])
-                assert 'max_seq_length' in conf, \
-                        "'tokenize_hf' needs to have the 'max_seq_length' field."
-                max_seq_length = int(conf['max_seq_length'])
-                transform = Tokenizer(feat['feature_col'], feat_name, tokenizer, max_seq_length)
-=======
                 assert 'max_seq_length' in conf, \
                         "'tokenize_hf' needs to have the 'max_seq_length' field."
                 transform = Tokenizer(feat['feature_col'], feat_name, conf['bert_model'],
@@ -325,7 +271,6 @@
                                                 int(conf['max_seq_length'])),
                                       conf['bert_model'],
                                       infer_batch_size=infer_batch_size)
->>>>>>> 91003feb
             else:
                 raise ValueError('Unknown operation: {}'.format(conf['name']))
         ops.append(transform)
@@ -353,8 +298,6 @@
         res = op(data[op.col_name])
         assert isinstance(res, dict)
         for key, val in res.items():
-<<<<<<< HEAD
-=======
             # Check if has 1D features. If yes, convert to 2D features
             if len(val.shape) == 1:
                 if isinstance(val, HDF5Array):
@@ -362,7 +305,6 @@
                 else:
                     val = val.reshape(-1, 1)
 
->>>>>>> 91003feb
             new_data[key] = val
     return new_data
 
@@ -417,11 +359,7 @@
     def col_name(self):
         """ The column name that contains the label.
         """
-<<<<<<< HEAD
-        return self._label_name
-=======
         return self._col_name
->>>>>>> 91003feb
 
     @property
     def label_name(self):
@@ -463,20 +401,9 @@
         train_mask[train_idx] = 1
         val_mask[val_idx] = 1
         test_mask[test_idx] = 1
-<<<<<<< HEAD
-        if self.label_name is not None:
-            train_mask_name = self.label_name + '_train_mask'
-            val_mask_name = self.label_name + '_val_mask'
-            test_mask_name = self.label_name + '_test_mask'
-        else:
-            train_mask_name = 'train_mask'
-            val_mask_name = 'val_mask'
-            test_mask_name = 'test_mask'
-=======
         train_mask_name = 'train_mask'
         val_mask_name = 'val_mask'
         test_mask_name = 'test_mask'
->>>>>>> 91003feb
         return {train_mask_name: train_mask,
                 val_mask_name: val_mask,
                 test_mask_name: test_mask}
@@ -503,11 +430,7 @@
         label = data[self.col_name]
         assert np.issubdtype(label.dtype, np.integer) \
                 or np.issubdtype(label.dtype, np.floating), \
-<<<<<<< HEAD
-                "The labels for classification have to be integers."
-=======
                 "The labels for classification have to be integers or floating points."
->>>>>>> 91003feb
         valid_label_idx = get_valid_label_index(label)
         def permute_idx():
             return np.random.permutation(valid_label_idx)
@@ -583,14 +506,18 @@
     -------
     list of LabelProcessor : the label processors generated from the configurations.
     """
-<<<<<<< HEAD
     ops = []
     for label_conf in confs:
         label_conf = confs[0]
         assert 'task_type' in label_conf, "'task_type' must be defined in the label field."
         task_type = label_conf['task_type']
         # By default, we use all labels for training.
-        split_pct = label_conf['split_pct'] if 'split_pct' in label_conf else [1, 0, 0]
+        if 'split_pct' in label_conf:
+            split_pct = label_conf['split_pct']
+        else:
+            print("'split_pct' is not found. " + \
+                    "Use the default data split: train(80%), valid(10%), test(10%).")
+            split_pct = [0.8, 0.1, 0.1]
 
         if task_type == 'classification':
             assert 'label_col' in label_conf, \
@@ -609,35 +536,6 @@
             raise ValueError("The task type must be classification, " \
                     + "regression or link_prediction.")
     return ops
-=======
-    assert len(confs) == 1, "We only support one label per node/edge type."
-    label_conf = confs[0]
-    assert 'task_type' in label_conf, "'task_type' must be defined in the label field."
-    task_type = label_conf['task_type']
-    # By default, we use all labels for training.
-    if 'split_pct' in label_conf:
-        split_pct = label_conf['split_pct']
-    else:
-        print("'split_pct' is not found. " + \
-                "Use the default data split: train(80%), valid(10%), test(10%).")
-        split_pct = [0.8, 0.1, 0.1]
-
-    if task_type == 'classification':
-        assert 'label_col' in label_conf, \
-                "'label_col' must be defined in the label field."
-        label_col = label_conf['label_col']
-        return [ClassificationProcessor(label_col, label_col, split_pct)]
-    elif task_type == 'regression':
-        assert 'label_col' in label_conf, \
-                "'label_col' must be defined in the label field."
-        label_col = label_conf['label_col']
-        return [RegressionProcessor(label_col, label_col, split_pct)]
-    else:
-        assert task_type == 'link_prediction', \
-                "The task type must be classification, regression or link_prediction."
-        assert not is_node, "link_prediction task must be defined on edges."
-        return [LinkPredictionProcessor(None, None, split_pct)]
->>>>>>> 91003feb
 
 def process_labels(data, label_processors):
     """ Process labels
@@ -653,7 +551,6 @@
     -------
     dict of tensors : labels (optional) and train/validation/test masks.
     """
-<<<<<<< HEAD
     res = {}
     for op in label_processors:
         res1 = op(data)
@@ -661,9 +558,6 @@
             assert key not in res, f"The label name {key} already exists."
             res[key] = val
     return res
-=======
-    assert len(label_processors) == 1, "We only support one label per node/edge type."
-    return label_processors[0](data)
 
 def do_multiprocess_transform(conf, feat_ops, label_ops, in_files):
     """ Test whether the input data requires multiprocessing.
@@ -707,5 +601,4 @@
         # If none of the features require processing.
         return False
     else:
-        return True
->>>>>>> 91003feb
+        return True