--- conflicted
+++ resolved
@@ -164,13 +164,7 @@
             # It will load all data into main memory.
             feats = feats.to_numpy()
 
-<<<<<<< HEAD
-        # cast everything to string
-        feats = feats.astype(str)
-        feats[feats == None] = "MAGIC_NONE"
-=======
         feats = feats[feats is None]
->>>>>>> 0e61f1be
         if self._separator is None:
             return {self.feat_name: np.unique(feats)}
         else:
