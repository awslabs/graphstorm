"""
    Copyright 2023 Contributors

    Licensed under the Apache License, Version 2.0 (the "License");
    you may not use this file except in compliance with the License.
    You may obtain a copy of the License at

       http://www.apache.org/licenses/LICENSE-2.0

    Unless required by applicable law or agreed to in writing, software
    distributed under the License is distributed on an "AS IS" BASIS,
    WITHOUT WARRANTIES OR CONDITIONS OF ANY KIND, either express or implied.
    See the License for the specific language governing permissions and
    limitations under the License.

    Generate example graph data using built-in datasets for node classifcation,
    node regression, edge classification and edge regression.
"""

import logging
import os
import sys

import pandas as pd
import pyarrow as pa
import pyarrow.parquet as pq
import numpy as np
import torch as th
from transformers import BertTokenizer
from transformers import BertModel, BertConfig

from .file_io import HDF5Array, read_index_json

def _get_output_dtype(dtype_str):
    if dtype_str == 'float16':
        return np.float16
    elif dtype_str == 'float32':
        return np.float32
    else:
        assert False, f"Unknown dtype {dtype_str}, only support float16 and float32"

def _feat_astype(feats, dtype):
    return feats.astype(dtype) if dtype is not None else feats

class FeatTransform:
    """ The base class for feature transformation.

    Parameters
    ----------
    col_name : str
        The name of the column that contains the feature.
    feat_name : str
        The feature name used in the constructed graph.
    out_dtype:
        The dtype of the transformed feature.
        Default: None, we will not do data type casting.
    """
    def __init__(self, col_name, feat_name, out_dtype=None):
        self._col_name = col_name
        self._feat_name = feat_name
        self._out_dtype = out_dtype

    @property
    def col_name(self):
        """ The name of the column that contains the feature.
        """
        return self._col_name

    @property
    def feat_name(self):
        """ The feature name.
        """
        return self._feat_name

class TwoPhaseFeatTransform(FeatTransform):
    """ The base class for two phasefeature transformation.

        The first phase is going to collect global information
        for data processing, e.g., collecting max and min value of floating
        point data or collecting the cardinality of categorical data.
        The second phase is to transform data using
        the global
        information collected in the first phase
    """

    def pre_process(self, feats):
        """ Pre-process data

        Parameters
        ----------
        feats:
            feats to be processed
        """

    def collect_info(self, info):
        """ Store global information for the second phase data processing

        Parameters
        ----------
        info:
            Information to be collected
        """

class CategoricalTransform(TwoPhaseFeatTransform):
    """ Convert the data into categorical values.

    The categorical values are stored as integers.

    Parameters
    ----------
    col_name : str
        The name of the column.
    feat_name : str
        The name of the feature.
    """
    def __init__(self, col_name, feat_name):
        self._val_dict = {}
        super(CategoricalTransform, self).__init__(col_name, feat_name)

    def pre_process(self, feats):
        """ Pre-process data

        Parameters
        ----------
        feats: np.array
            Data to be processed
        """
        return {self.feat_name: np.unique(feats)}

    def update_info(self, info):
        """ Store global information for the second phase data processing

        Parameters
        ----------
        info: list
            Information to be collected
        """
        self._val_dict = {key: i for i, key in enumerate(np.unique(np.concatenate(info)))}

    def __call__(self, feats):
        """ Assign IDs to categorical values.

        Parameters
        ----------
        feats : np array
            Data with categorical values.

        Returns
        -------
        np.array
        """
        return {self.feat_name: np.array([self._val_dict[val] for val in feats])}

    def save(self, file_path):
        """ Save the ID map to a parquet file.

        Parameters
        ----------
        file_path : str
            The file where the ID map will be saved to.

        Returns
        -------
        bool : whether the ID map is saved to a file.
        """
        keys = list(self._val_dict.keys())
        vals = list(self._val_dict.values())
        table = pa.Table.from_pandas(pd.DataFrame({'orig': keys, 'new': vals}))
        pq.write_table(table, file_path)
        return True

class NumericalMinMaxTransform(TwoPhaseFeatTransform):
    """ Numerical value with Min-Max normalization.
        $val = (val-min) / (max-min)$

    Parameters
    ----------
    col_name : str
        The name of the column that contains the feature.
    feat_name : str
        The feature name used in the constructed graph.
    max_bound : float
        The maximum float value.
    min_bound : float
        The minimum float value
    out_dtype:
        The dtype of the transformed feature.
        Default: None, we will not do data type casting.
    """
    def __init__(self, col_name, feat_name,
                 max_bound=sys.float_info.max,
                 min_bound=-sys.float_info.max,
                 out_dtype=None):
        self._max_bound = max_bound
        self._min_bound = min_bound
        super(NumericalMinMaxTransform, self).__init__(col_name, feat_name, out_dtype)

    def pre_process(self, feats):
        """ Pre-process data

        Parameters
        ----------
        feats: np.array
            Data to be processed
        """
        assert isinstance(feats, (np.ndarray, HDF5Array)), \
            "Feature of NumericalMinMaxTransform must be numpy array or HDF5Array"
        if isinstance(feats, HDF5Array):
            # TODO(xiangsx): This is not memory efficient.
            # It will load all data into main memory.
            feats = feats.to_numpy()

        assert feats.dtype in [np.float64, np.float32, np.float16, np.int64, \
                              np.int32, np.int16, np.int8], \
            "Feature of NumericalMinMaxTransform must be floating points" \
            "or integers"
        assert len(feats.shape) <= 2, "Only support 1D fp feature or 2D fp feature"
        max_val = np.amax(feats, axis=0) if len(feats.shape) == 2 \
            else np.array([np.amax(feats, axis=0)])
        min_val = np.amin(feats, axis=0) if len(feats.shape) == 2 \
            else np.array([np.amin(feats, axis=0)])

        max_val[max_val > self._max_bound] = self._max_bound
        min_val[min_val < self._min_bound] = self._min_bound
        return {self.feat_name: (max_val, min_val)}

    def update_info(self, info):
        """ Store global information for the second phase data processing

        Parameters
        ----------
        info: list
            Information to be collected
        """
        max_vals = []
        min_vals = []
        for (max_val, min_val) in info:
            max_vals.append(max_val)
            min_vals.append(min_val)
        max_vals = np.stack(max_vals)
        min_vals = np.stack(min_vals)

        max_val = np.amax(max_vals, axis=0) if len(max_vals.shape) == 2 \
            else np.array([np.amax(max_vals, axis=0)])
        min_val = np.amin(min_vals, axis=0) if len(min_vals.shape) == 2 \
            else np.array([np.amin(min_vals, axis=0)])

        self._max_val = max_val
        self._min_val = min_val

    def __call__(self, feats):
        """ Do normalization for feats

        Parameters
        ----------
        feats : np array
            Data to be normalized

        Returns
        -------
        np.array
        """
        assert isinstance(feats, (np.ndarray, HDF5Array)), \
            "Feature of NumericalMinMaxTransform must be numpy array or HDF5Array"

        assert not np.any(self._max_val == self._min_val), \
            f"At least one element of Max Val {self._max_val} " \
            f"and Min Val {self._min_val} is equal. This will cause divide by zero error"

        if isinstance(feats, HDF5Array):
            # TODO(xiangsx): This is not memory efficient.
            # It will load all data into main memory.
            feats = feats.to_numpy()

        feats = (feats - self._min_val) / (self._max_val - self._min_val)
        feats[feats > 1] = 1 # any value > self._max_val is set to self._max_val
        feats[feats < 0] = 0 # any value < self._min_val is set to self._min_val
        feats = _feat_astype(feats, self._out_dtype)

        return {self.feat_name: feats}

class Tokenizer(FeatTransform):
    """ A wrapper to a tokenizer.

    It is defined to process multiple strings.

    Parameters
    ----------
    col_name : str
        The name of the column that contains the text features
    feat_name : str
        The prefix of the tokenized data
    bert_model : str
        The name of the BERT model.
    max_seq_length : int
        The maximal length of the tokenization results.
    """
    def __init__(self, col_name, feat_name, bert_model, max_seq_length):
        super(Tokenizer, self).__init__(col_name, feat_name)
        self.tokenizer = BertTokenizer.from_pretrained(bert_model)
        self.max_seq_length = max_seq_length

    def __call__(self, strs):
        """ Tokenization function.

        Parameters
        ----------
        strs : list of strings.
            The text data to be tokenized.

        Returns
        -------
        a dict of tokenization results.
        """
        tokens = []
        att_masks = []
        type_ids = []
        for s in strs:
            assert isinstance(s, str), "The input of the tokenizer has to be a string."
            t = self.tokenizer(s, max_length=self.max_seq_length,
                               truncation=True, padding='max_length', return_tensors='pt')
            tokens.append(t['input_ids'])
            # The masks are small integers. We can use int4 or int8 to store them.
            # This can signficantly reduce memory consumption.
            att_masks.append(t['attention_mask'].to(th.int8))
            type_ids.append(t['token_type_ids'].to(th.int8))
        token_id_name = 'input_ids'
        atten_mask_name = 'attention_mask'
        token_type_id_name = 'token_type_ids'
        return {token_id_name: th.cat(tokens, dim=0).numpy(),
                atten_mask_name: th.cat(att_masks, dim=0).numpy(),
                token_type_id_name: th.cat(type_ids, dim=0).numpy()}

class Text2BERT(FeatTransform):
    """ Compute BERT embeddings.

    It computes BERT embeddings.

    Parameters
    ----------
    col_name : str
        The name of the column that contains the text features
    feat_name : str
        The prefix of the tokenized data
    tokenizer : Tokenizer
        A tokenizer
    model_name : str
        The BERT model name.
    infer_batch_size : int
        The inference batch size.
    out_dtype:
        The dtype of the transformed feature.
        Default: None, we will not do data type casting.
    """
    def __init__(self, col_name, feat_name, tokenizer, model_name,
                 infer_batch_size=None, out_dtype=None):
        super(Text2BERT, self).__init__(col_name, feat_name, out_dtype)
        self.model_name = model_name
        self.lm_model = None
        self.tokenizer = tokenizer
        self.device = None
        self.infer_batch_size = infer_batch_size

    def _init(self):
        """ Initialize the BERT model.

        We should delay the BERT model initialization because we need to
        initialize the BERT model in the worker process instead of creating it
        in the master process and passing it to the worker process.
        """
        if th.cuda.is_available():
            gpu = int(os.environ['CUDA_VISIBLE_DEVICES']) \
                    if 'CUDA_VISIBLE_DEVICES' in os.environ else 0
            self.device = f"cuda:{gpu}"
        else:
            self.device = None

        if self.lm_model is None:
            config = BertConfig.from_pretrained(self.model_name)
            lm_model = BertModel.from_pretrained(self.model_name,
                                                 config=config)
            lm_model.eval()

            # We use the local GPU to compute BERT embeddings.
            if self.device is not None:
                lm_model = lm_model.to(self.device)
            self.lm_model = lm_model

    def __call__(self, strs):
        """ Compute BERT embeddings of the strings..

        Parameters
        ----------
        strs : list of strings.
            The text data.

        Returns
        -------
        dict: BERT embeddings.
        """
        self._init()
        outputs = self.tokenizer(strs)
        if self.infer_batch_size is not None:
            tokens_list = th.split(th.tensor(outputs['input_ids']), self.infer_batch_size)
            att_masks_list = th.split(th.tensor(outputs['attention_mask']),
                                      self.infer_batch_size)
            token_types_list = th.split(th.tensor(outputs['token_type_ids']),
                                        self.infer_batch_size)
        else:
            tokens_list = [th.tensor(outputs['input_ids'])]
            att_masks_list = [th.tensor(outputs['attention_mask'])]
            token_types_list = [th.tensor(outputs['token_type_ids'])]
        with th.no_grad():
            out_embs = []
            for tokens, att_masks, token_types in zip(tokens_list, att_masks_list,
                                                      token_types_list):
                if self.device is not None:
                    outputs = self.lm_model(tokens.to(self.device),
                                            attention_mask=att_masks.to(self.device).long(),
                                            token_type_ids=token_types.to(self.device).long())
                else:
                    outputs = self.lm_model(tokens,
                                            attention_mask=att_masks.long(),
                                            token_type_ids=token_types.long())
                out_embs.append(outputs.pooler_output.cpu().numpy())
        if len(out_embs) > 1:
            feats = np.concatenate(out_embs)
        else:
            feats = out_embs[0]

        feats = _feat_astype(feats, self._out_dtype)
        return {self.feat_name: feats}

class Noop(FeatTransform):
    """ This doesn't transform the feature.
    """

    def __call__(self, feats):
        """ This transforms the features.

        Parameters
        ----------
        feats : Numpy array
            The feature data

        Returns
        -------
        dict : The key is the feature name, the value is the feature.
        """
        assert isinstance(feats, (np.ndarray, HDF5Array)), \
                f"The feature {self.feat_name} has to be NumPy array."
        assert np.issubdtype(feats.dtype, np.integer) \
                or np.issubdtype(feats.dtype, np.floating), \
                f"The feature {self.feat_name} has to be integers or floats."
        feats = _feat_astype(feats, self._out_dtype)
        return {self.feat_name: feats}

def parse_feat_ops(confs):
    """ Parse the configurations for processing the features

    The feature transformation:
    {
        "feature_col":  ["<column name>", ...],
        "feature_name": "<feature name>",
        "transform":    {"name": "<operator name>", ...}
    }

    Parameters
    ----------
    confs : list
        A list of feature transformations.

    Returns
    -------
    list of FeatTransform : The operations that transform features.
    """
    ops = []
    assert isinstance(confs, list), \
            "The feature configurations need to be in a list."
    for feat in confs:
        assert 'feature_col' in feat, \
                "'feature_col' must be defined in a feature field."
        feat_name = feat['feature_name'] if 'feature_name' in feat else feat['feature_col']
        out_dtype = _get_output_dtype(feat['out_dtype']) if 'out_dtype' in feat else None
        if 'transform' not in feat:
            transform = Noop(feat['feature_col'], feat_name, out_dtype=out_dtype)
        else:
            conf = feat['transform']
            assert 'name' in conf, "'name' must be defined in the transformation field."
            if conf['name'] == 'tokenize_hf':
                assert 'bert_model' in conf, \
                        "'tokenize_hf' needs to have the 'bert_model' field."
                assert 'max_seq_length' in conf, \
                        "'tokenize_hf' needs to have the 'max_seq_length' field."
                transform = Tokenizer(feat['feature_col'], feat_name, conf['bert_model'],
                                      int(conf['max_seq_length']))
            elif conf['name'] == 'bert_hf':
                assert 'bert_model' in conf, \
                        "'bert_hf' needs to have the 'bert_model' field."
                assert 'max_seq_length' in conf, \
                        "'bert_hf' needs to have the 'max_seq_length' field."
                infer_batch_size = int(conf['infer_batch_size']) \
                        if 'infer_batch_size' in conf else 1024
                transform = Text2BERT(feat['feature_col'], feat_name,
                                      Tokenizer(feat['feature_col'], feat_name,
                                                conf['bert_model'],
                                                int(conf['max_seq_length'])),
                                      conf['bert_model'],
                                      infer_batch_size=infer_batch_size,
                                      out_dtype=out_dtype)
            elif conf['name'] == 'max_min_norm':
                max_bound = conf['max_bound'] if 'max_bound' in conf else sys.float_info.max
                min_bound = conf['min_bound'] if 'min_bound' in conf else -sys.float_info.max
                transform = NumericalMinMaxTransform(feat['feature_col'],
                                                     feat_name,
                                                     max_bound,
<<<<<<< HEAD
                                                     min_bound)
            elif conf['name'] == 'categorize':
                transform = CategoricalTransform(feat['feature_col'], feat_name)
=======
                                                     min_bound,
                                                     out_dtype=out_dtype)
>>>>>>> fc8b8dd4
            else:
                raise ValueError('Unknown operation: {}'.format(conf['name']))
        ops.append(transform)
    return ops

def preprocess_features(data, ops):
    """ Pre-process the data with the specified operations.

    This function runs the input pre-process operations on the corresponding data
    and returns the pre-process results. An example of preprocessing is getting
    the cardinality of a categorical feature.

    Parameters
    ----------
    data : dict
        The data stored as a dict.
    ops : list of FeatTransform
        The operations that transform features.

    Returns
    -------
    dict : the key is the data name, the value is the pre-processed data.
    """
    pre_data = {}
    for op in ops:
        res = op.pre_process(data[op.col_name])
        assert isinstance(res, dict)
        for key, val in res.items():
            pre_data[key] = val

    return pre_data

def process_features(data, ops):
    """ Process the data with the specified operations.

    This function runs the input operations on the corresponding data
    and returns the processed results.

    Parameters
    ----------
    data : dict
        The data stored as a dict.
    ops : list of FeatTransform
        The operations that transform features.

    Returns
    -------
    dict : the key is the data name, the value is the processed data.
    """
    new_data = {}
    for op in ops:
        res = op(data[op.col_name])
        assert isinstance(res, dict)
        for key, val in res.items():
            # Check if has 1D features. If yes, convert to 2D features
            if len(val.shape) == 1:
                if isinstance(val, HDF5Array):
                    val = val.to_numpy().reshape(-1, 1)
                else:
                    val = val.reshape(-1, 1)
            new_data[key] = val
    return new_data

def get_valid_label_index(label):
    """ Get the index of the samples with valid labels.

    Some of the samples may not have labels. We require users to use
    NaN to indicate the invalid labels.

    Parameters
    ----------
    label : Numpy array
        The labels of the samples.

    Returns
    -------
    Numpy array : the index of the samples with valid labels in the list.
    """
    if np.issubdtype(label.dtype, np.floating):
        if label.ndim == 1:
            return np.logical_not(np.isnan(label)).nonzero()[0]
        else:
            return np.nonzero(np.sum(np.isnan(label), axis=1) == 0)[0]
    elif np.issubdtype(label.dtype, np.integer):
        return np.arange(len(label))
    else:
        raise ValueError("GraphStorm only supports label data of integers and float." + \
                         f"This label data has data type of {label.dtype}.")

class CustomLabelProcessor:
    """ Process labels with custom data split.

    This allows users to define custom data split for training/validation/test.

    Parameters
    ----------
    col_name : str
        The column name for labels.
    label_name : str
        The label name.
    task_type : str
        The task type.
    train_idx : Numpy array
        The array that contains the index of training data points.
    val_idx : Numpy array
        The array that contains the index of validation data points.
    test_idx : Numpy array
        The array that contains the index of test data points.
    """
    def __init__(self, col_name, label_name, task_type,
                 train_idx=None, val_idx=None, test_idx=None):
        self._col_name = col_name
        self._label_name = label_name
        self._train_idx = train_idx
        self._val_idx = val_idx
        self._test_idx = test_idx
        self._task_type = task_type

    @property
    def col_name(self):
        """ The column name that contains the label.
        """
        return self._col_name

    @property
    def label_name(self):
        """ The label name.
        """
        return self._label_name

    def data_split(self, num_samples):
        """ Split the data for training/validation/test.

        Parameters
        ----------
        num_samples : int
            The total number of data points.

        Returns
        -------
        dict of Numpy array
            The arrays for training/validation/test masks.
        """
        train_mask = np.zeros((num_samples,), dtype=np.int8)
        val_mask = np.zeros((num_samples,), dtype=np.int8)
        test_mask = np.zeros((num_samples,), dtype=np.int8)
        if self._train_idx is not None:
            train_mask[self._train_idx] = 1
        if self._val_idx is not None:
            val_mask[self._val_idx] = 1
        if self._test_idx is not None:
            test_mask[self._test_idx] = 1
        train_mask_name = 'train_mask'
        val_mask_name = 'val_mask'
        test_mask_name = 'test_mask'
        return {train_mask_name: train_mask,
                val_mask_name: val_mask,
                test_mask_name: test_mask}

    def __call__(self, data):
        """ Process the label for classification.

        This performs data split on the nodes/edges and generates training/validation/test masks.

        Parameters
        ----------
        data : dict of Tensors
            All data associated with nodes/edges of a node/edge type.

        Returns
        -------
        dict of Tensors : it contains the labels as well as training/val/test splits.
        """
        if self.col_name in data:
            label = data[self.col_name]
            num_samples = len(label)
        else:
            assert len(data) > 0, "The edge data is empty."
            label = None
            for val in data.values():
                num_samples = len(val)
                break
        res = self.data_split(num_samples)
        if label is not None and self._task_type == "classification":
            res[self.label_name] = np.int32(label)
        elif label is not None:
            res[self.label_name] = label
        return res

class LabelProcessor:
    """ Process labels

    Parameters
    ----------
    col_name : str
        The column name that contains the labels.
    label_name : str
        The label name.
    split_pct : list of int
        The percentage of training, validation and test.
    """
    def __init__(self, col_name, label_name, split_pct):
        self._col_name = col_name
        self._label_name = label_name
        self._split_pct = split_pct

    @property
    def col_name(self):
        """ The column name that contains the label.
        """
        return self._col_name

    @property
    def label_name(self):
        """ The label name.
        """
        return self._label_name

    def data_split(self, get_valid_idx, num_samples):
        """ Split the data

        Parameters
        ----------
        get_valid_idx : callable
            The function that returns the index of samples with valid labels.
        num_samples : int
            The total number of samples.

        Returns
        -------
        a dict of tensors : the training, validation, test masks.
        """
        train_split, val_split, test_split = self._split_pct
        assert train_split + val_split + test_split <= 1, \
                "The data split of training/val/test cannot be more than the entire dataset."
        rand_idx = get_valid_idx()
        num_labels = len(rand_idx)
        num_train = int(num_labels * train_split)
        num_val = int(num_labels * val_split)
        num_test = int(num_labels * test_split)
        val_start = num_train
        val_end = num_train + num_val
        test_end = num_train + num_val + num_test
        train_idx = rand_idx[0:num_train]
        val_idx = rand_idx[val_start:val_end]
        test_idx = rand_idx[val_end:test_end]
        train_mask = np.zeros((num_samples,), dtype=np.int8)
        val_mask = np.zeros((num_samples,), dtype=np.int8)
        test_mask = np.zeros((num_samples,), dtype=np.int8)
        train_mask[train_idx] = 1
        val_mask[val_idx] = 1
        test_mask[test_idx] = 1
        train_mask_name = 'train_mask'
        val_mask_name = 'val_mask'
        test_mask_name = 'test_mask'
        return {train_mask_name: train_mask,
                val_mask_name: val_mask,
                test_mask_name: test_mask}

class ClassificationProcessor(LabelProcessor):
    """ Process the label for the classification task.
    """

    def __call__(self, data):
        """ Process the label for classification.

        This performs data split on the nodes/edges and generates training/validation/test masks.

        Parameters
        ----------
        data : dict of Tensors
            All data associated with nodes/edges of a node/edge type.

        Returns
        -------
        dict of Tensors : it contains the labels as well as training/val/test splits.
        """
        assert self.col_name in data, f"The label column {self.col_name} does not exist."
        label = data[self.col_name]
        assert np.issubdtype(label.dtype, np.integer) \
                or np.issubdtype(label.dtype, np.floating), \
                "The labels for classification have to be integers or floating points."
        valid_label_idx = get_valid_label_index(label)
        def permute_idx():
            return np.random.permutation(valid_label_idx)
        res = self.data_split(permute_idx, len(label))
        res[self.label_name] = np.int32(label)
        return res

class RegressionProcessor(LabelProcessor):
    """ Process the label for the regression task.
    """

    def __call__(self, data):
        """ Process the label for regression.

        This performs data split on the nodes/edges and generates training/validation/test masks.

        Parameters
        ----------
        data : dict of Tensors
            All data associated with nodes/edges of a node/edge type.

        Returns
        -------
        dict of Tensors : it contains the labels as well as training/val/test splits.
        """
        assert self.col_name in data, f"The label column {self.col_name} does not exist."
        label = data[self.col_name]
        valid_label_idx = get_valid_label_index(label)
        def permute_idx():
            return np.random.permutation(valid_label_idx)
        res = self.data_split(permute_idx, len(label))
        res[self.label_name] = label
        return res

class LinkPredictionProcessor(LabelProcessor):
    """ Process the label for the link prediction task.
    """

    def __call__(self, data):
        """ Process the label for link prediction.

        This performs data split on the edges and generates training/validation/test masks.

        Parameters
        ----------
        data : dict of Tensors
            All data associated with nodes/edges of a node/edge type.

        Returns
        -------
        dict of Tensors : it contains training/val/test splits for link prediction.
        """
        # Any column in the data can define the number of samples in the data.
        assert len(data) > 0, "The edge data is empty."
        for val in data.values():
            num_samples = len(val)
            break
        def permute_idx():
            return np.random.permutation(num_samples)
        return self.data_split(permute_idx, num_samples)

def parse_label_ops(confs, is_node):
    """ Parse the configurations to generate the label processor.

    Parameters
    ----------
    confs : dict
        Contain the configuration for labels.
    is_node : bool
        Whether the configurations are defined for nodes.

    Returns
    -------
    list of LabelProcessor : the label processors generated from the configurations.
    """
    assert len(confs) == 1, "We only support one label per node/edge type."
    label_conf = confs[0]
    assert 'task_type' in label_conf, "'task_type' must be defined in the label field."
    task_type = label_conf['task_type']
    if 'custom_split_filenames' in label_conf:
        custom_split = label_conf['custom_split_filenames']
        assert isinstance(custom_split, dict), \
                "Custom data split needs to provide train/val/test index."
        train_idx = read_index_json(custom_split['train']) if 'train' in custom_split else None
        val_idx = read_index_json(custom_split['valid']) if 'valid' in custom_split else None
        test_idx = read_index_json(custom_split['test']) if 'test' in custom_split else None
        label_col = label_conf['label_col'] if 'label_col' in label_conf else None
        return [CustomLabelProcessor(label_col, label_col, task_type,
                                     train_idx, val_idx, test_idx)]

    if 'split_pct' in label_conf:
        split_pct = label_conf['split_pct']
    else:
        logging.info("'split_pct' is not found. " + \
                "Use the default data split: train(80%), valid(10%), test(10%).")
        split_pct = [0.8, 0.1, 0.1]

    if task_type == 'classification':
        assert 'label_col' in label_conf, \
                "'label_col' must be defined in the label field."
        label_col = label_conf['label_col']
        return [ClassificationProcessor(label_col, label_col, split_pct)]
    elif task_type == 'regression':
        assert 'label_col' in label_conf, \
                "'label_col' must be defined in the label field."
        label_col = label_conf['label_col']
        return [RegressionProcessor(label_col, label_col, split_pct)]
    else:
        assert task_type == 'link_prediction', \
                "The task type must be classification, regression or link_prediction."
        assert not is_node, "link_prediction task must be defined on edges."
        return [LinkPredictionProcessor(None, None, split_pct)]

def process_labels(data, label_processors):
    """ Process labels

    Parameters
    ----------
    data : dict
        The data stored as a dict.
    label_processors : list of LabelProcessor
        The list of operations to construct labels.

    Returns
    -------
    dict of tensors : labels (optional) and train/validation/test masks.
    """
    assert len(label_processors) == 1, "We only support one label per node/edge type."
    return label_processors[0](data)

def do_multiprocess_transform(conf, feat_ops, label_ops, in_files):
    """ Test whether the input data requires multiprocessing.

    If the input data is stored in HDF5 and we don't need to read
    the data in processing, we don't need to use multiprocessing to
    read data. It needs to meet two conditions to test if the data
    requires processing: 1) we don't need to transform the features
    and 2) there are no labels (finding the data split
    needs to read the labels in memory).

    Parameters
    ----------
    conf : dict
        The configuration of the input data.
    feat_ops : dict of FeatTransform
        The operations run on the input features.
    label_ops : list of LabelProcessor
        The operations run on the labels.
    in_files : list of strings
        The input files.

    Returns
    -------
    bool : whether we need to read the data with multiprocessing.
    """
    # If there is only one input file.
    if len(in_files) == 1:
        return False

    # If the input data are stored in HDF5, we need additional checks.
    if conf['format']['name'] == "hdf5" and label_ops is None:
        # If it doesn't have features.
        if feat_ops is None:
            return False

        for op in feat_ops:
            # If we need to transform the feature.
            if not isinstance(op, Noop):
                return True
        # If none of the features require processing.
        return False
    else:
        return True<|MERGE_RESOLUTION|>--- conflicted
+++ resolved
@@ -514,14 +514,10 @@
                 transform = NumericalMinMaxTransform(feat['feature_col'],
                                                      feat_name,
                                                      max_bound,
-<<<<<<< HEAD
-                                                     min_bound)
+                                                     min_bound,
+                                                     out_dtype=out_dtype)
             elif conf['name'] == 'categorize':
                 transform = CategoricalTransform(feat['feature_col'], feat_name)
-=======
-                                                     min_bound,
-                                                     out_dtype=out_dtype)
->>>>>>> fc8b8dd4
             else:
                 raise ValueError('Unknown operation: {}'.format(conf['name']))
         ops.append(transform)
