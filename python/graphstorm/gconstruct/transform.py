--- conflicted
+++ resolved
@@ -164,28 +164,16 @@
             # It will load all data into main memory.
             feats = feats.to_numpy()
 
-<<<<<<< HEAD
-        # cast everything to string
-        feats = feats.astype(str)
-        feats[feats == None] = "MAGIC_NONE"
-=======
         feats = feats[feats is None]
->>>>>>> 0e61f1be
         if self._separator is None:
-            category_keys = np.unique(feats)
+            return {self.feat_name: np.unique(feats)}
         else:
             assert feats.dtype.type is np.str_, \
                     "We can only convert strings to multiple categorical values with separaters."
             vals = []
             for feat in feats:
                 vals.extend(feat.split(self._separator))
-            category_keys = np.unique(vals)
-
-        category_keys = set(category_keys.flatten())
-        if "MAGIC_NONE" in category_keys:
-            category_keys.remove("MAGIC_NONE")
-        return {self.feat_name: np.array(list(category_keys))}
-
+            return {self.feat_name: np.unique(vals)}
 
     def update_info(self, info):
         """ Store global information for the second phase data processing
