--- conflicted
+++ resolved
@@ -1003,15 +1003,10 @@
     stats_type: str
         Speicfy how to summarize label statistics
     """
-<<<<<<< HEAD
-    def __init__(self, col_name, label_name, task_type,
+    def __init__(self, col_name, label_name, id_col, task_type,
                  train_idx=None, val_idx=None, test_idx=None,
                  stats_type=None):
-=======
-    def __init__(self, col_name, label_name, id_col, task_type,
-                 train_idx=None, val_idx=None, test_idx=None):
         self._id_col = id_col
->>>>>>> 96a2a0ed
         self._col_name = col_name
         self._label_name = label_name
         self._train_idx = set(train_idx.tolist()) if train_idx is not None else None
@@ -1049,20 +1044,6 @@
         train_mask = np.zeros((num_samples,), dtype=np.int8)
         val_mask = np.zeros((num_samples,), dtype=np.int8)
         test_mask = np.zeros((num_samples,), dtype=np.int8)
-<<<<<<< HEAD
-        if self._train_idx is not None:
-            assert np.amax(self._train_idx) < num_samples, \
-                f"train_idx {np.amax(self._train_idx)} larger than num_samples {num_samples}"
-            train_mask[self._train_idx] = 1
-        if self._val_idx is not None:
-            assert np.amax(self._val_idx) < num_samples, \
-                f"val_idx {np.amax(self._val_idx)} larger than num_samples {num_samples}"
-            val_mask[self._val_idx] = 1
-        if self._test_idx is not None:
-            assert np.amax(self._test_idx) < num_samples, \
-                f"test_idx {np.amax(self._test_idx)} larger than num_samples {num_samples}"
-            test_mask[self._test_idx] = 1
-=======
         for i, idx in enumerate(ids):
             if self._train_idx is not None and idx in self._train_idx:
                 train_mask[i] = 1
@@ -1070,7 +1051,6 @@
                 val_mask[i] = 1
             elif self._test_idx is not None and idx in self._test_idx:
                 test_mask[i] = 1
->>>>>>> 96a2a0ed
         train_mask_name = 'train_mask'
         val_mask_name = 'val_mask'
         test_mask_name = 'test_mask'
@@ -1306,15 +1286,10 @@
         val_idx = read_index_json(custom_split['valid']) if 'valid' in custom_split else None
         test_idx = read_index_json(custom_split['test']) if 'test' in custom_split else None
         label_col = label_conf['label_col'] if 'label_col' in label_conf else None
-<<<<<<< HEAD
-        return [CustomLabelProcessor(label_col, label_col, task_type,
-                                     train_idx, val_idx, test_idx,
-                                     label_stats_type)]
-=======
         assert "node_id_col" in confs, "Custom data split only works for nodes."
         return [CustomLabelProcessor(label_col, label_col, confs["node_id_col"],
-                                     task_type, train_idx, val_idx, test_idx)]
->>>>>>> 96a2a0ed
+                                     task_type, train_idx, val_idx, test_idx,
+                                     label_stats_type)]
 
     if 'split_pct' in label_conf:
         split_pct = label_conf['split_pct']
