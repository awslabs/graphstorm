--- conflicted
+++ resolved
@@ -1397,13 +1397,9 @@
         self._stats_type = stats_type
 
         assert isinstance(mask_field_names, tuple) and len(mask_field_names) == 3, \
-<<<<<<< HEAD
-            "mask_field_names must be a tuple with three strings."
-=======
             "mask_field_names must be a tuple with three strings " \
             "for training mask, validation mask and test mask, respectively." \
             "For example ('tmask', 'vmask', 'tmask')."
->>>>>>> b4318f32
         self._mask_field_names = mask_field_names
 
     @property
@@ -1534,13 +1530,9 @@
         self._split_pct = split_pct
         self._stats_type = stats_type
         assert isinstance(mask_field_names, tuple) and len(mask_field_names) == 3, \
-<<<<<<< HEAD
-            "mask_field_names must be a tuple with three strings."
-=======
             "mask_field_names must be a tuple with three strings " \
             "for training mask, validation mask and test mask, respectively." \
             "For example ('tmask', 'vmask', 'tmask')."
->>>>>>> b4318f32
         self._mask_field_names = mask_field_names
 
     @property
@@ -1733,7 +1725,6 @@
         list of LabelProcessor : the label processors generated from the configurations.
     """
     label_confs = confs['labels']
-<<<<<<< HEAD
     assert len(label_confs) >= 1, \
         "There must be at least one label configuration under the 'labels' config block."
     def parse_label_conf(label_conf):
@@ -1822,78 +1813,6 @@
             "Some train/val/test mask field names are duplicated, please check."
 
     return label_ops
-=======
-    assert len(label_confs) == 1, "We only support one label per node/edge type."
-    label_conf = label_confs[0]
-    assert 'task_type' in label_conf, "'task_type' must be defined in the label field."
-    task_type = label_conf['task_type']
-    label_stats_type = label_conf['label_stats_type'] \
-        if 'label_stats_type' in label_conf else None
-    label_stats_type = _check_label_stats_type(task_type, label_stats_type)
-
-    # default mask names
-    mask_field_names = ("train_mask", "val_mask", "test_mask")
-    if 'mask_field_names' in label_conf:
-        # User defined mask names
-        assert isinstance(label_conf['mask_field_names'], list) and \
-            len(label_conf['mask_field_names']) == 3, \
-            "User defined mask_field_names must be a list of three strings." \
-            f"But get {label_conf['mask_field_names']}"
-        mask_field_names = tuple(label_conf['mask_field_names'])
-
-    if 'custom_split_filenames' in label_conf:
-        custom_split = label_conf['custom_split_filenames']
-        assert isinstance(custom_split, dict), \
-                "Custom data split needs to provide train/val/test index."
-        if "column" not in custom_split:
-            custom_split["column"] = []
-        # Treat all input as an input of list[str]
-        if isinstance(custom_split['column'], str):
-            custom_split["column"] = [custom_split["column"]]
-        train_idx, val_idx, test_idx = read_index(custom_split)
-        label_col = label_conf['label_col'] if 'label_col' in label_conf else None
-        if "node_id_col" in confs:
-            return [CustomLabelProcessor(col_name=label_col, label_name=label_col,
-                                         id_col=confs["node_id_col"],
-                                         task_type=task_type, train_idx=train_idx, val_idx=val_idx,
-                                         test_idx=test_idx, stats_type=label_stats_type,
-                                         mask_field_names=mask_field_names)]
-        elif "source_id_col" in confs and "dest_id_col" in confs:
-            return [CustomLabelProcessor(col_name=label_col, label_name=label_col,
-                                         id_col=(confs["source_id_col"], confs["dest_id_col"]),
-                                         task_type=task_type, train_idx=train_idx, val_idx=val_idx,
-                                         test_idx=test_idx, stats_type=label_stats_type,
-                                         mask_field_names=mask_field_names)]
-        else:
-            raise AttributeError("Custom data segmentation should be "
-                                 "applied to either node or edge tasks.")
-
-    if 'split_pct' in label_conf:
-        split_pct = label_conf['split_pct']
-    else:
-        logging.info("'split_pct' is not found. " + \
-                "Use the default data split: train(80%), valid(10%), test(10%).")
-        split_pct = [0.8, 0.1, 0.1]
-
-    if task_type == 'classification':
-        assert 'label_col' in label_conf, \
-                "'label_col' must be defined in the label field."
-        label_col = label_conf['label_col']
-        return [ClassificationProcessor(label_col, label_col, split_pct,
-                                        label_stats_type, mask_field_names)]
-    elif task_type == 'regression':
-        assert 'label_col' in label_conf, \
-                "'label_col' must be defined in the label field."
-        label_col = label_conf['label_col']
-        return [RegressionProcessor(label_col, label_col, split_pct,
-                                    label_stats_type, mask_field_names)]
-    else:
-        assert task_type == 'link_prediction', \
-                "The task type must be classification, regression or link_prediction."
-        assert not is_node, "link_prediction task must be defined on edges."
-        return [LinkPredictionProcessor(None, None, split_pct,
-                                        label_stats_type, mask_field_names)]
->>>>>>> b4318f32
 
 def process_labels(data, label_processors):
     """ Process labels
