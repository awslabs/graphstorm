--- conflicted
+++ resolved
@@ -1154,10 +1154,7 @@
                 # Need to convert to in-memory array to make truncation possible
                 feats = feats.to_numpy()[:, :self.truncate_dim]
 
-<<<<<<< HEAD
-=======
         self.feat_dim = feats.shape[1:] if len(feats.shape) > 1 else (1,)
->>>>>>> 08717dfd
         return {self.feat_name: feats}
 
 class HardEdgeNegativeTransform(TwoPhaseFeatTransform):
