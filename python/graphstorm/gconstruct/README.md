To load a user-defined graph to GraphStorm, a user needs to provide a JSON file to describe
their data. Users need to store the node/edge data of different types in separate files.
The data associated
with a node/edge type can be stored in multiple files. Below shows an example of the graph
data with two node types and two edge types. In this example, the node/edge data are stored
in the parquet format.

The JSON file that describes the graph data defines where to get node data
and edge data to construct a graph. Below shows an example of such a JSON file.
In the highest level, it contains two fields: `nodes` and `edges`.

`nodes` contains a list of node types and the information of a node type
is stored in a dictionary. A node dictionary contains multiple fields and
most fields are optional:
* `node_type` specifies the node type. This field is mandatory.
* `files` specifies the input files for the node data. This field is mandatory.
There are multiple options to specify the input files.
For a single input file, it contains the path of a single file.
For multiple files, it contains the paths of files with a wildcard,
or a list of file paths.
* `format` specifies the input file format. This field is mandatory.
Currently, the pipeline supports two formats: parquet and JSON.
The detailed format information is specified in the format section.
* `node_id_col` specifies the column that contains the node IDs. This field is optional.
If a node type contains multiple blocks to specify the node data, only
one of the blocks require to specify the node ID column.
* `features` is a list of dictionaries that define how to get features
and transform features. This is optional. The format of a feature directionary
is defined below.
* `labels` is a list of dictionaries that define where to get labels
and how to split the data into training/validation/test set. This is optional.
The format of a label directionary is defined below.

Similarly, `edges` contains a list of edge types and the information of
an edge type is stored in a dictionary. An edge dictionary also contains
the same fields of `files`, `format`, `features` and `labels` as nodes.
In addition, it contains the following fields:
* `source_id_col` specifies the column name of the source node IDs.
* `dest_id_col` specifies the column name of the destination node IDs.
* `relation` is a list of three elements that contains the node type of
the source nodes, the relation type of the edges and the node type of
the destination nodes.

A feature dictionary is defined:
* `feature_col` specifies the column name in the input file that contains the feature.
* `feature_name` specifies the prefix of the column features. This is optional.
If `feature_name` is not provided, `feature_col` is used as the feature name.
If the feature transformation generates multiple tensors, `feature_name` becomes
the prefix of the names of the generated tensors.
* `out_dtype` specifies the data type of the transformed feature. `out_dtype` is
optional. If it is not set, no data type casting is applied to the transformed feature.
If it is set, the output feature will be cast into the corresponding data type.
Now only flaot16 and float32 are supported.
* `transform` specifies the actual feature transformation. This is a dictionary
and its `name` field indicates the feature transformation. Each transformation
has its own argument. The list of feature transformations supported by the pipeline
are listed in the section of Feature Transformation.

A label dictionary is defined:
* `task_type` specifies the task defined on the nodes or edges. The field is mandatory.
Currently, its value can be `classification`, `regression` and `link_prediction`.
* `label_col` specifies the column name in the input file that contains the label.
This has to be specified for classification and regression tasks.
`label_col` is used as the label name.
* `split_pct` specifies how to split the data into training/validation/test.
This is optional. If it's not specified, the data is split into 80% for training
10% for validation and 10% for testing.
The pipeline constructs three additional vectors indicating
the training/validation/test masks. For classification and regression tasks,
the names of the mask tensors are "train_mask", "val_mask"
and "test_mask".
* `custom_split_filenames` customizes the data split and specifies individual
<<<<<<< HEAD
nodes/edges are used in training/validation/test sets. It specifies a dict with
file names that contains training/validation/test node IDs or edge IDs. The keys
of the dict are "train", "valid" and "test". A node ID or edge ID in the files
is stored as a JSON object.
* `label_stats_type` specifies how to collect label statistics of the training set.
This is optional. If it's not specified, no label statistics are collected.
If specified, the label statistics will be saved as `node_label_stats.json` or
`edge_label_stats.json` under the output directory for node tasks or edge tasks,
respectively. Currently it supports following values: a) `frequency_cnt`, with which
the graph construction process will count the number of appearance of each label
value for classification tasks in the training set.
=======
nodes are used in training/validation/test sets. It specifies a dict with
file names that contains training/validation/test node IDs. The keys
of the dict are "train", "valid" and "test". A node ID in the files
is stored as a JSON object. Custom data split currently only works for
nodes.
>>>>>>> 96a2a0ed

Below shows an example that contains one node type and an edge type.
```
{
	nodes: [
		{
			"node_id_col":  "<column name>",
			"node_type":    "<node type>",
			"format":       {"name": "csv", "separator": ","},
			"files":        ["<paths to files>", ...],
			"features":     [
				{
					"feature_col":  ["<column name>", ...],
					"feature_name": "<feature name>",
					"transform":    {"name": "<operator name>", ...}
				},
			],
			"labels":       [
				{
					"label_col":    "<column name>",
					"task_type":    "<task type: e.g., classification>",
					"split_pct":   [0.8, 0.2, 0.0],
				},
			],
		}
	],
	edges: [
		{
			"source_id_col":    "<column name>",
			"dest_id_col":      "<column name>",
			"relation":         ["<src node type>", "<relation type>", "<dest node type>"],
			"format":           {"name": "csv", "separator": ","},
			"files":            ["<paths to files>", ...],
			"features":         [
				{
					"feature_col":  ["<column name>", ...],
					"feature_name": "<feature name>",
					"transform":    {"name": "<operator name>", ...}
				},
			],
			"labels":           [
				{
					"label_col":    "<column name>",
					"task_type":    "<task type: e.g., classification>",
					"split_pct":   [0.8, 0.2, 0.0],
				},
			],
		}
	]
}
```

GraphStorm contains a script `construct_graph.py` that constructs a graph
from the user's input data with the format described above. The script will save
the constructed graph in a file with the DGL or DistDGL graph format. If users' data have
string node IDs or the node IDs in the node files are not stored in an ascending order
starting from 0, `construct_graph.py` will remap the node IDs and save the ID map
into files. The node ID map of each node type is saved in separate files.

The command line below shows an example of how to use `construct_graph.py` to
construct a graph and save it in DistDGL graph format directly.
```
python3 -m graphstorm.gconstruct.construct_graph \
			--conf-file test_data/test_data.json \
			--num-processes 2 \
			--num-parts 2 \
			--output-dir /tmp/test_out \
			--graph-name test
```

## Input formats
Currently, the graph construction pipeline supports two input formats: Parquet and JSON.

For the Parquet format, each column defines a node/edge feature, label or node/edge IDs.
For multi-dimensional features, currently the pipeline requires the features to be stored
as a list of vectors. The pipeline will reconstruct multi-dimensional features and store
them in a matrix.

For JSON format, each line of the JSON file is a JSON object. The JSON object can only
have one level. The value of each field can only be primitive values, such as integers,
strings and floating points, or a list of integers or floating points.

## Feature transformation
Currently, the graph construction pipeline only supports the following feature transformation:
* tokenize the text string with a HuggingFace tokenizer.
* compute the BERT embeddings with HuggingFace.
* compute the min-max normalization.
* convert the data into categorial values.

To tokenize text data, the `name` field in the feature transformation dictionary
is `tokenize_hf`. The dict should contain two additional fields. `bert_model`
specifies the BERT model used for tokenization. `max_seq_length` specifies
the maximal sequence length.

To compute BERT embeddings, the `name` field is `bert_hf`. The dict should
contain the following fields: `bert_model` specifies the BERT model;
`max_seq_length` specifies the maximal sequence length; `infer_batch_size`
specifies the batch size for inference.

To compute min-max normalization, the `name` field is `max_min_norm`.
The dict should contain the following fields: `max_bound` and `min_bound`
defines the upper bound and lower bound.

To convert the data to categorial values, the `name` field is `to_categorical`.
This assumes that the input data are strings.
The dict should contain the following fields: `separator` specifies how to
split the string into multiple categorical values (this is only used to define
multiple categorical values). If `separator` is not specified, the entire
string is a categorical value. `mapping` specifies how to map a string to
an integer value that defines a categorical value.

## Output
Currently, the graph construction pipeline outputs two output formats: DistDGL and DGL.
By Specifying the `output_format` as "DGL", the output will be
an [DGLGraph] (https://docs.dgl.ai/en/1.0.x/generated/dgl.save_graphs.html).
By Specifying the `output_format` as "DistDGL", the output will be a partitioned
graph named DistDGL graph. (See https://doc.dgl.ai/guide/distributed-preprocessing.html#partitioning-api for more details.)
It contains the partitioned graph, a JSON config
describing the meta-information of the partitioned graph, and the mappings for the
edges and nodes after partition which maps each node and edge in the partitoined
graph into the original node and edge id space.
The node ID mapping is stored as a dictionary of 1D tensors whose key is
the node type and value is a 1D tensor mapping between shuffled node IDs and the original node IDs.
The edge ID mapping is stored as a dictionary of 1D tensors whose key is
the edge type and value is a 1D tensor mapping between shuffled edge IDs and the original edge IDs.<|MERGE_RESOLUTION|>--- conflicted
+++ resolved
@@ -70,11 +70,11 @@
 the names of the mask tensors are "train_mask", "val_mask"
 and "test_mask".
 * `custom_split_filenames` customizes the data split and specifies individual
-<<<<<<< HEAD
-nodes/edges are used in training/validation/test sets. It specifies a dict with
-file names that contains training/validation/test node IDs or edge IDs. The keys
-of the dict are "train", "valid" and "test". A node ID or edge ID in the files
-is stored as a JSON object.
+nodes are used in training/validation/test sets. It specifies a dict with
+file names that contains training/validation/test node IDs. The keys
+of the dict are "train", "valid" and "test". A node ID in the files
+is stored as a JSON object. Custom data split currently only works for
+nodes.
 * `label_stats_type` specifies how to collect label statistics of the training set.
 This is optional. If it's not specified, no label statistics are collected.
 If specified, the label statistics will be saved as `node_label_stats.json` or
@@ -82,13 +82,6 @@
 respectively. Currently it supports following values: a) `frequency_cnt`, with which
 the graph construction process will count the number of appearance of each label
 value for classification tasks in the training set.
-=======
-nodes are used in training/validation/test sets. It specifies a dict with
-file names that contains training/validation/test node IDs. The keys
-of the dict are "train", "valid" and "test". A node ID in the files
-is stored as a JSON object. Custom data split currently only works for
-nodes.
->>>>>>> 96a2a0ed
 
 Below shows an example that contains one node type and an edge type.
 ```
