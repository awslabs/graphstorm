--- conflicted
+++ resolved
@@ -16,21 +16,14 @@
 * `files` specifies the input files for the node data. This field is mandatory.
 There are multiple options to specify the input files.
 For a single input file, it contains the path of a single file.
-<<<<<<< HEAD
-For multiple files, it contains the path of files with a wildcard,
-=======
 For multiple files, it contains the paths of files with a wildcard,
->>>>>>> 91003feb
 or a list of file paths.
 * `format` specifies the input file format. This field is mandatory.
 Currently, the pipeline supports two formats: parquet and JSON.
 The detailed format information is specified in the format section.
 * `node_id_col` specifies the column that contains the node IDs. This field is optional.
-<<<<<<< HEAD
-=======
 If a node type contains multiple blocks to specify the node data, only
 one of the blocks require to specify the node ID column.
->>>>>>> 91003feb
 * `features` is a list of dictionaries that define how to get features
 and transform features. This is optional. The format of a feature directionary
 is defined below.
@@ -66,21 +59,12 @@
 This has to be specified for classification and regression tasks.
 `label_col` is used as the label name.
 * `split_pct` specifies how to split the data into training/validation/test.
-<<<<<<< HEAD
-This is optional. If it's not specified, all data will be used for training.
-The pipeline constructs three additional vectors indicating
-the training/validation/test masks. For classification and regression tasks,
-the names of the mask tensors are "`label_col`_train_mask", "`label_col`_val_mask"
-and "`label_col`_test_mask". For link prediction, the names of the mask tensors
-are "train_mask", "val_mask" and "test_mask".
-=======
 This is optional. If it's not specified, the data is split into 80% for training
 10% for validation and 10% for testing.
 The pipeline constructs three additional vectors indicating
 the training/validation/test masks. For classification and regression tasks,
 the names of the mask tensors are "train_mask", "val_mask"
 and "test_mask"
->>>>>>> 91003feb
 
 Below shows an example that contains one node type and an edge type.
 ```
@@ -144,18 +128,11 @@
 construct a graph and save it in DistDGL graph format directly.
 ```
 python3 -m graphstorm.gconstruct.construct_graph \
-<<<<<<< HEAD
-			--conf_file test_data/test_data.json \
-			--num_processes 2 \
-			--output_dir /tmp/test_out \
-			--graph_name test
-=======
 			--conf-file test_data/test_data.json \
 			--num-processes 2 \
 			--num-parts 2 \
 			--output-dir /tmp/test_out \
 			--graph-name test
->>>>>>> 91003feb
 ```
 
 ## Input formats
@@ -168,26 +145,15 @@
 
 For JSON format, each line of the JSON file is a JSON object. The JSON object can only
 have one level. The value of each field can only be primitive values, such as integers,
-<<<<<<< HEAD
-strings and floating points, or a list of primitive values.
-
-## Feature transformation
-Currently, the graph construction pipeline only supports one feature transformation:
-tokenize the text string with HuggingFace tokenizer.
-=======
 strings and floating points, or a list of integers or floating points.
 
 ## Feature transformation
 Currently, the graph construction pipeline only supports one feature transformation:
 tokenize the text string with a HuggingFace tokenizer.
->>>>>>> 91003feb
 
 For HuggingFace tokenizer, the `name` field in the feature transformation dictionary
 is `tokenize_hf`. The dict should contain two additional fields. `bert_model`
 specifies the BERT model used for tokenization. `max_seq_length` specifies
-<<<<<<< HEAD
-the maximal sequence length.
-=======
 the maximal sequence length.
 
 ## Output
@@ -202,5 +168,4 @@
 The node ID mapping is stored as a dictionary of 1D tensors whose key is
 the node type and value is a 1D tensor mapping between shuffled node IDs and the original node IDs.
 The edge ID mapping is stored as a dictionary of 1D tensors whose key is
-the edge type and value is a 1D tensor mapping between shuffled edge IDs and the original edge IDs.
->>>>>>> 91003feb
+the edge type and value is a 1D tensor mapping between shuffled edge IDs and the original edge IDs.