--- conflicted
+++ resolved
@@ -23,16 +23,8 @@
 from .eval_func import SUPPORTED_REGRESSION_METRICS
 from .eval_func import SUPPORTED_LINK_PREDICTION_METRICS
 
-<<<<<<< HEAD
-from .evaluator import GSgnnMrrLPEvaluator
-from .evaluator import GSgnnPerEtypeMrrLPEvaluator
-from .evaluator import GSgnnClassificationEvaluator
-from .evaluator import GSgnnRegressionEvaluator
-from .evaluator import GSgnnMultiTaskEvaluator
-=======
 from .evaluator import (GSgnnMrrLPEvaluator,
                         GSgnnPerEtypeMrrLPEvaluator,
                         GSgnnClassificationEvaluator,
                         GSgnnRegressionEvaluator,
-                        GSgnnMultiTaskEvaluator)
->>>>>>> 1d58beef
+                        GSgnnMultiTaskEvaluator)