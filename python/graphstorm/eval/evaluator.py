--- conflicted
+++ resolved
@@ -171,7 +171,7 @@
 
     The interface set the two abstract methods for Link Prediction classes that use ranking
     method to compute evaluation metrics, such as "mrr" (Mean Reciprocal Rank).
-    
+
     There are two methdos to be implemented if inherite this interface.
     1. ``evaluate()`` method, which will be called by Trainers to provide ranking-based evaluation
        results of validation and test sets during training process.
@@ -712,7 +712,7 @@
 
     GS built-in evaluator for Link Prediction tasks. It uses "mrr" as the default eval metric,
     which implements the `GSgnnLPRankingEvalInterface`.
-    
+
     To create a customized LP evaluator that use evaluation metric other than "mrr", users might
     need to 1) define a new evaluation interface if the evaluation method requires different input
     arguments; 2) inherite the new evaluation interface in a customized LP evaluator; 3) define
@@ -783,43 +783,8 @@
                 for metric in self.metric_list:
                     test_score = {metric: "N/A"} # Dummy
 
-<<<<<<< HEAD
-    Parameters
-    ----------
-    eval_frequency: int
-        The frequency (# of iterations) of doing evaluation.
-    data: GSgnnEdgeData
-        The processed dataset
-    num_negative_edges_eval: int
-        Number of negative edges sampled for each positive edge in evalation.
-    lp_decoder_type: str
-        Link prediction decoder type.
-    use_early_stop: bool
-        Set true to use early stop.
-    early_stop_burnin_rounds: int
-        Burn-in rounds before start checking for the early stop condition.
-    early_stop_rounds: int
-        The number of rounds for validation scores used to decide early stop.
-    early_stop_strategy: str
-        The early stop strategy. GraphStorm supports two strategies:
-        1) consecutive_increase and 2) average_increase.
-    """
-    def __init__(self, eval_frequency, data, # pylint: disable=unused-argument
-                 num_negative_edges_eval, lp_decoder_type,
-                 use_early_stop=False,
-                 early_stop_burnin_rounds=0,
-                 early_stop_rounds=3,
-                 early_stop_strategy=EARLY_STOP_AVERAGE_INCREASE_STRATEGY):
-        eval_metric = ["mrr"]
-        super(GSgnnMrrLPEvaluator, self).__init__(eval_frequency,
-            eval_metric, use_early_stop, early_stop_burnin_rounds,
-            early_stop_rounds, early_stop_strategy)
-        self.num_negative_edges_eval = num_negative_edges_eval
-        self.lp_decoder_type = lp_decoder_type
-=======
             if val_rankings is not None:
                 val_score = self.compute_score(val_rankings)
->>>>>>> 51c6a95c
 
                 if get_rank() == 0:
                     for metric in self.metric_list:
