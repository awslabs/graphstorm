"""
    Copyright 2023 Contributors

    Licensed under the Apache License, Version 2.0 (the "License");
    you may not use this file except in compliance with the License.
    You may obtain a copy of the License at

       http://www.apache.org/licenses/LICENSE-2.0

    Unless required by applicable law or agreed to in writing, software
    distributed under the License is distributed on an "AS IS" BASIS,
    WITHOUT WARRANTIES OR CONDITIONS OF ANY KIND, either express or implied.
    See the License for the specific language governing permissions and
    limitations under the License.

    Evaluator for different tasks.
"""

import abc
from statistics import mean
import torch as th

from .eval_func import SUPPORTED_HIT_AT_METRICS
from .eval_func import ClassificationMetrics, RegressionMetrics, LinkPredictionMetrics
from .utils import broadcast_data
from ..config.config import (EARLY_STOP_AVERAGE_INCREASE_STRATEGY,
                             EARLY_STOP_CONSECUTIVE_INCREASE_STRATEGY,
                             LINK_PREDICTION_MAJOR_EVAL_ETYPE_ALL)
from ..utils import get_rank, get_world_size, barrier


def early_stop_avg_increase_judge(val_score, val_perf_list, comparator):
    """
    Stop the training early if the val_score `decreases` for the last early stop round.

    Note: val_score < Average[val scores in last K steps]

    Parameters
    ----------
    val_score: float
        Target validation score.
    val_loss_list: list
        A list holding the history validation scores.
    comparator: operator op
        Comparator

    Returns
    -------
    early_stop : A boolean indicating the early stop
    """
    avg_score = mean(val_perf_list)
    return comparator(val_score, avg_score)

def early_stop_cons_increase_judge(val_score, val_perf_list, comparator):
    """
    Stop the training early if for the last K consecutive steps the validation
    scores are `decreasing`. See the third approach in the Prechelt, L., 1998.
    Early stopping-but when?.
    In Neural Networks: Tricks of the trade (pp. 55-69). Springer, Berlin, Heidelberg.

    Parameters
    ----------
    val_score: float
        Target validation score.
    val_loss_list: list
        A list holding the history validation scores.
    comparator: operator op
        Comparator.

    Returns
    -------
    early_stop : A boolean indicating the early stop.
    """
    early_stop = True
    for old_val_score in val_perf_list:
        early_stop = early_stop and comparator(val_score, old_val_score)

    return early_stop

def get_val_score_rank(val_score, val_perf_rank_list, comparator):
    """
    Compute the rank of the given validation score with the given comparator.

    Here use the most naive method, i.e., scan the entire list once to get the rank.
    For the same value, will treat the given validation score as the next rank. For example, in a
    list [1., 1., 2., 2., 3., 4.], the given value 2 will be ranked to the 5th highest score.

    Later on if need to increase the speed, could use more complex data structure, e.g. LinkedList

    Parameters
    ----------
    val_score: float
        Target validation score.
    val_perf_rank_list: list
        A list holding the history validation scores.
    comparator: operator op
        Comparator

    Returns
    -------
    rank : An integer indicating the rank of the given validation score in the
           existing validation performance rank list.
    """
    rank = 1
    for existing_score in val_perf_rank_list:
        if comparator(val_score, existing_score):
            rank += 1

    return rank


class GSgnnPredictionEvalInterface():
    """ Interface for Prediction evaluation functions.

    The interface set the two abstract methods for prediction tasks, i.e., **Classification**
    and **Regression**, which should be implemented if inherit this interface.

    1. ``evaluate()`` method, which will be called by different **Trainers** in their ``eval()``
    function to provide evaluation results of validation and test sets during training process.

    2. ``compute_score()`` method, which computes the scores for given predictions and labels.
    """

    @abc.abstractmethod
    def evaluate(self, val_pred, test_pred, val_labels, test_labels, total_iters):
        """Evaluate Prediction results on validation and test sets.

        **Classification** and **regression** evaluators should provide both predictions
        and labels of validation and test sets to this method.

        Parameters
        ----------
        val_pred : tensor
            The tensor stores the prediction results on the validation nodes or edges.
        test_pred : tensor
            The tensor stores the prediction results on the test nodes or edges.
        val_labels : tensor
            The tensor stores the labels of the validation nodes or edges.
        test_labels : tensor
            The tensor stores the labels of the test nodes or edges.
        total_iters: int
            The current iteration number.

        Returns
        -----------
        eval_score: dict
            Validation scores of differnet metrics in the format of {metric: val_score}.
        test_score: dict
            Test scores of different metrics in the format of {metric: test_score}.
        """

    @abc.abstractmethod
    def compute_score(self, pred, labels, train=True):
        """ Compute evaluation score of Prediciton results.

        **Classification** and **regression** evaluators should provide both predictions
        and labels to this method.

        Parameters
        ----------
        pred: tensor
            The tensor stores the prediction results.
        labels: tensor
            The tensor stores the labels.
        train: bool
            If in model training.

        Returns
        -------
        dict: Evaluation scores of different metrics in the format of {metric: score}.
        """


class GSgnnLPRankingEvalInterface():
    """ Interface for Link Prediction evaluation functions using ranking methods.

    The interface sets two abstract methods for Link Prediction evaluator classes that use
    ranking method to compute evaluation metrics, such as ``mrr`` (Mean Reciprocal Rank).

    There are two methdos to be implemented if inherite this interface.

    1. ``evaluate()`` method, which will be called by different **Trainer** in their ``eval()``
    function to provide ranking-based evaluation results of validation and test sets during
    training process.

    2. ``compute_score()`` method, which computes the scores for given rankings.
    """

    @abc.abstractmethod
    def evaluate(self, val_rankings, test_rankings, total_iters):
        """Evaluate Link Prediciton results on validation and test sets.

        **Link Prediction** evaluators should provide the ranking of validation and test sets as
        input to this method.

        Parameters
        ----------
        val_rankings: dict of tensors
            The rankings of validation edges for each edge type in the format of {etype: ranking}.
        test_rankings: dict of tensors
            The rankings of testing edges for each edge type in the format of {etype: ranking}.
        total_iters: int
            The current iteration number.

        Returns
        -----------
        eval_score: dict
            Validation score for each edge type in the format of {etype: score}.
        test_score: dict
            Test score for each edge type in the format of {etype: score}.
        """

    @abc.abstractmethod
    def compute_score(self, rankings, train=True):
        """ Compute Link Prediciton evaluation score.

        Ranking-based Link Prediction evaluators should provide ranking values as input
        to this method.

        Parameters
        ----------
        rankings: dict of tensors
            Rankings of positive scores in the format of {etype: ranking}
        train: boolean
            If in model training.

        Returns
        -------
        dict: Ranking-based evaluation scores for each edge type in the format of {etype: score}.
        """


class GSgnnBaseEvaluator():
    """ Base class for GraphStorm Evaluators.

    This class serves as the base for GraphStorm built-in evaluator classes, like
    ``GSgnnClassificationEvaluator``, ``GSgnnRegressionEvaluator``, ``GSgnnMrrLPEvaluator``,
    ``GSgnnPerEtypeMrrLPEvaluator``, and ``GSgnnRconstructFeatRegScoreEvaluator``.

    In order to create customized Evaluators, users can inherite this class and the corresponding
    EvalInteface class, and then implement their two abstract methods, i.e., ``evaluate()``
    and ``compute_score()`` accordingly.

    Parameters
    ----------
    eval_frequency: int
        The frequency (number of iterations) of doing evaluation.
    eval_metric_list: list of string
        Evaluation metrics used for evaluation.
    use_early_stop: bool
        Set true to use early stop.
    early_stop_burnin_rounds: int
        Burn-in rounds (number of evaluations) before starting to check for the early stop
        condition. Default: 0.
    early_stop_rounds: int
        The number of rounds (number of evaluations) for validation scores used to decide early
        stop. Default: 3.
    early_stop_strategy: str
        The early stop strategy. GraphStorm supports two strategies:
        1) ``consecutive_increase``, and 2) ``average_increase``.
        Default: ``average_increase``.
    """
    def __init__(self, eval_frequency, eval_metric_list,
                 use_early_stop=False,
                 early_stop_burnin_rounds=0,
                 early_stop_rounds=3,
                 early_stop_strategy=EARLY_STOP_AVERAGE_INCREASE_STRATEGY):
        # nodes whose embeddings are used during evaluation
        # if None all nodes are used.
        self._history = []
        self.tracker = None
        self._best_val_score = None
        self._best_test_score = None
        self._best_iter = None
        self.metrics_obj = None # Evaluation metrics obj

        self._metric_list = eval_metric_list
        assert len(self.metric_list) > 0, "At least one metric must be defined, but got 0."
        self._eval_frequency = eval_frequency
        self._do_early_stop = use_early_stop
        if self._do_early_stop:
            self._early_stop_burnin_rounds = early_stop_burnin_rounds
            self._num_early_stop_calls = 0
            self._early_stop_rounds = early_stop_rounds
            self._early_stop_strategy = early_stop_strategy
            self._val_perf_list = []
        # add this list to store all of the performance rank of validation scores for pick top k
        self._val_perf_rank_list = []

    def setup_task_tracker(self, task_tracker):
        """ Setup evaluation task tracker.

        Parameters
        ----------
        task_tracker: GSSageMakerAbc
            A GraphStorm task tracker.
        """
        self.tracker = task_tracker

    def do_eval(self, total_iters, epoch_end=False):
        """ Decide whether to do the evaluation in current iteration or epoch.
        
        Return `True`, if the current iteration is larger than 0 and is a mutiple of the given
        `eval_frequency`, or is the end of an epoch. Otherwise return `False`.

        Parameters
        ----------
        total_iters: int
            The total number of iterations has been taken.
        epoch_end: bool
            Whether it is the end of an epoch

        Returns
        -------
        bool: Whether to do evaluation.
        """
        if epoch_end:
            return True
        elif self._eval_frequency != 0 and total_iters % self._eval_frequency == 0:
            return True
        return False

    def do_early_stop(self, val_score):
        """ Decide whether to stop the training early.

        Parameters
        ----------
        val_score: dict of list
            Dict of evaluation scores for one metric.

        Returns
        -------
        bool: Whether to stop early.
        """
        if self._do_early_stop is False:
            return False

        assert len(val_score) == 1, \
            f"valudation score should be a signle key value pair but got {val_score}"
        self._num_early_stop_calls += 1
        # Not enough existing validation scores
        if self._num_early_stop_calls <= self._early_stop_burnin_rounds:
            return False

        val_score = list(val_score.values())[0]
        # Not enough validation scores to make early stop decision
        if len(self._val_perf_list) < self._early_stop_rounds:
            self._val_perf_list.append(val_score)
            return False

        # early stop criteria: if the average evaluation value
        # does not improve in the last N evaluation iterations
        if self._early_stop_strategy == EARLY_STOP_AVERAGE_INCREASE_STRATEGY:
            early_stop = early_stop_avg_increase_judge(val_score,
                                                       self._val_perf_list,
                                                       self.get_metric_comparator())
        elif self._early_stop_strategy == EARLY_STOP_CONSECUTIVE_INCREASE_STRATEGY:
            early_stop = early_stop_cons_increase_judge(val_score,
                                                        self._val_perf_list,
                                                        self.get_metric_comparator())
        else:
            return False

        self._val_perf_list.pop(0)
        self._val_perf_list.append(val_score)

        return early_stop

    def get_metric_comparator(self):
        """ Return the comparator of the major eval metric.

            We treat the first metric in all evaluation metrics as the major metric, and return
            its corresponding comparator.
            
            Internal use, and is not released as a public API.
        """
        assert self.metrics_obj is not None, "Evaluation metrics object should not be None."
        metric = self.metric_list[0]
        return self.metrics_obj.metric_comparator[metric]

    def get_val_score_rank(self, val_score):
        """ Get the rank of the given validation score by comparing its value to the
        historical values.

        Parameters
        ----------
        val_score: dict of list
            A dictionary whose key is the metric and the value is a score from evaluator's
            validation computation.
            
        Returns
        --------
        rank: int
            The rank of the given validation score.
        """
        val_score = list(val_score.values())[0]

        rank = get_val_score_rank(val_score,
                                  self._val_perf_rank_list,
                                  self.get_metric_comparator())
        # after compare, append the score into existing list
        self._val_perf_rank_list.append(val_score)
        return rank

    @property
    def metric_list(self):
        """ Return the evaluation metric list, which is given in class initialization.
        """
        return self._metric_list

    @property
    def best_val_score(self):
        """ Return the best validation score of metrics used in this evaluator in the format
        of {metric: best_val_score}.
        """
        return self._best_val_score

    @property
    def best_test_score(self):
        """ Return the best test score of metrics used in this evaluator in the format
        of {metric: best_test_score}.
        """
        return self._best_test_score

    @property
    def best_iter_num(self):
        """ Return the best iteration number when the best validation score was achieved
        for metrics used in this evaluator in the format of {metric: best_iter_num}.
        """
        return self._best_iter

    @property
    def history(self):
        """ Return a list of evaluation history of training.

        The detailed contents of the list rely on implementations of specific Evaluators.
        For example, ``GSgnnRegressionEvaluator`` and ``GSgnnClassificationEvaluator`` both
        use a tuple of validation and testing score as one list element.
        """
        return self._history

    @property
    def eval_frequency(self):
        """ Return the evaluation frequency, which is given in class initialization.
        """
        return self._eval_frequency

    @property
    def task_tracker(self):
        """ Return the task tracker set from the setup_task_tracker() method.
        """
        return self.tracker

    @property
    def val_perf_rank_list(self):
        """ Return the validation performance rank list.
        """
        return self._val_perf_rank_list


class GSgnnClassificationEvaluator(GSgnnBaseEvaluator, GSgnnPredictionEvalInterface):
    """ Evaluator for classification tasks.

    A built-in evaluator for classification tasks. It uses ``accuracy`` as the default evaluation
    metric.

    This class replaces the ``GSgnnAccEvaluator`` since v0.3.

    Parameters
    ----------
    eval_frequency: int
        The frequency (number of iterations) of doing evaluation.
    eval_metric_list: list of string
        Evaluation metrics used during evaluation. Default: ["accuracy"].
    multilabel: bool
        If set to true, the task is a multi-label classification task. Default: False.
    use_early_stop: bool
        Set true to use early stop. Default: False.
    early_stop_burnin_rounds: int
        Burn-in rounds (number of evaluations) before starting to check for the early stop
        condition. Default: 0.
    early_stop_rounds: int
        The number of rounds (number of evaluations) for validation scores used to decide early
        stop. Default: 3.
    early_stop_strategy: str
        The early stop strategy. GraphStorm supports two strategies:
        1) ``consecutive_increase``, and 2) ``average_increase``.
        Default: ``average_increase``.
    """
    def __init__(self, eval_frequency,
                 eval_metric_list=None,
                 multilabel=False,
                 use_early_stop=False,
                 early_stop_burnin_rounds=0,
                 early_stop_rounds=3,
                 early_stop_strategy=EARLY_STOP_AVERAGE_INCREASE_STRATEGY):
        # set default metric list
        if eval_metric_list is None:
            eval_metric_list = ["accuracy"]
        super(GSgnnClassificationEvaluator, self).__init__(eval_frequency,
                                                           eval_metric_list,
                                                           use_early_stop,
                                                           early_stop_burnin_rounds,
                                                           early_stop_rounds,
                                                           early_stop_strategy)
        self._multilabel = multilabel
        self._best_val_score = {}
        self._best_test_score = {}
        self._best_iter = {}
        self.metrics_obj = ClassificationMetrics(eval_metric_list,
                                                 multilabel=self._multilabel)

        for metric in self.metric_list:
            self.metrics_obj.assert_supported_metric(metric=metric)
            self._best_val_score[metric] = self.metrics_obj.init_best_metric(metric=metric)
            self._best_test_score[metric] = self.metrics_obj.init_best_metric(metric=metric)
            self._best_iter[metric] = 0

    def evaluate(self, val_pred, test_pred, val_labels, test_labels, total_iters):
        """ Compute classificaton metric scores on validation and test sets.

        Parameters
        ----------
        val_pred : tensor
            The tensor stores the prediction results on the validation nodes or edges.
        test_pred : tensor
            The tensor stores the prediction results on the test nodes or edges.
        val_labels : tensor
            The tensor stores the labels of the validation nodes or edges.
        test_labels : tensor
            The tensor stores the labels of the test nodes or edges.
        total_iters: int
            The current iteration number.

        Returns
        -----------
        eval_score: dict
            Validation scores of different classification metrics in the format of
            {metric: val_score}.
        test_score: dict
            Test scores of different classification metrics in the format of {metric: test_score}.
        """
        # exchange preds and labels between runners
        local_rank = get_rank()
        world_size = get_world_size()
        val_pred = broadcast_data(local_rank, world_size, val_pred)
        val_labels = broadcast_data(local_rank, world_size, val_labels)
        test_pred = broadcast_data(local_rank, world_size, test_pred) \
            if test_pred is not None else None
        test_labels = broadcast_data(local_rank, world_size, test_labels) \
            if test_labels is not None else None

        with th.no_grad():
            val_score = self.compute_score(val_pred, val_labels, train=False)
            test_score = self.compute_score(test_pred, test_labels, train=False)

        for metric in self.metric_list:
            # be careful whether > or < it might change per metric.
            if self.metrics_obj.metric_comparator[metric](
                    self._best_val_score[metric], val_score[metric]):
                self._best_val_score[metric] = val_score[metric]
                self._best_test_score[metric] = test_score[metric]
                self._best_iter[metric] = total_iters
        self._history.append((val_score, test_score))

        return val_score, test_score

    def compute_score(self, pred, labels, train=True):
<<<<<<< HEAD
        """ Compute evaluation score

            Parameters
            ----------
            pred:
                Prediction result
            labels:
                Label
            train: boolean
                If in model training.

            Returns
            -------
            Evaluation metric values: dict
=======
        """ Compute classification evaluation score.

        Parameters
        ----------
        pred: tensor
            The tensor stores the prediction results.
        labels: tensor
            The tensor stores the labels.
        train: bool
            If in model training.

        Returns
        -------
        results: dict
            Evaluation scores of different classification metrics in the format of {metric: score}.
            If either pred or labels are None, the score will be "N/A".
>>>>>>> 4925db6c
        """
        results = {}
        for metric in self.metric_list:
            if pred is not None and labels is not None:
                if train:
                    # training expects always a single number to be
                    # returned and has a different (potentially) evalution function
                    results[metric] = self.metrics_obj.metric_function[metric](pred, labels)
                else:
                    # validation or testing may have a different
                    # evaluation function, in our case the evaluation code
                    # may return a dictionary with the metric values for each metric
                    results[metric] = self.metrics_obj.metric_eval_function[metric](pred, labels)
            else:
                # if the pred is None or the labels is None the metric can not be computed
                results[metric] = "N/A"
        return results

    @property
    def multilabel(self):
        """ Return if this is a multi-label classification task, which is given in class
        initialization.
        """
        return self._multilabel

class GSgnnRegressionEvaluator(GSgnnBaseEvaluator, GSgnnPredictionEvalInterface):
    """ Evaluator for regression tasks.

    A built-in evaluator for regression tasks. It uses ``rmse`` as the default evaluation metric.

    Parameters
    ----------
    eval_frequency: int
        The frequency (number of iterations) of doing evaluation.
    eval_metric_list: list of string
        Evaluation metric used during evaluation. Default: ["rmse"].
    use_early_stop: bool
        Set true to use early stop. Default: False.
    early_stop_burnin_rounds: int
        Burn-in rounds (number of evaluations) before starting to check for the early stop
        condition. Default: 0.
    early_stop_rounds: int
        The number of rounds (number of evaluations) for validation scores used to decide early
        stop. Default: 3.
    early_stop_strategy: str
        The early stop strategy. GraphStorm supports two strategies:
        1) ``consecutive_increase``, and 2) ``average_increase``.
        Default: ``average_increase``.
    """
    def __init__(self, eval_frequency,
                 eval_metric_list=None,
                 use_early_stop=False,
                 early_stop_burnin_rounds=0,
                 early_stop_rounds=3,
                 early_stop_strategy=EARLY_STOP_AVERAGE_INCREASE_STRATEGY):
        # set default metric list
        if eval_metric_list is None:
            eval_metric_list = ["rmse"]
        super(GSgnnRegressionEvaluator, self).__init__(eval_frequency,
            eval_metric_list, use_early_stop, early_stop_burnin_rounds,
            early_stop_rounds, early_stop_strategy)
        self._best_val_score = {}
        self._best_test_score = {}
        self._best_iter = {}
        self.metrics_obj = RegressionMetrics()

        for metric in self.metric_list:
            self.metrics_obj.assert_supported_metric(metric=metric)
            self._best_val_score[metric] = self.metrics_obj.init_best_metric(metric=metric)
            self._best_test_score[metric] = self.metrics_obj.init_best_metric(metric=metric)
            self._best_iter[metric] = 0

    def evaluate(self, val_pred, test_pred, val_labels, test_labels, total_iters):
        """ Compute regression scores on validation and test sets.

        Parameters
        ----------
        val_pred : tensor
            The tensor stores the prediction results on the validation nodes or edges.
        test_pred : tensor
            The tensor stores the prediction results on the test nodes or edges.
        val_labels : tensor
            The tensor stores the labels of the validation nodes or edges.
        test_labels : tensor
            The tensor stores the labels of the test nodes or edges.
        total_iters: int
            The current iteration number.

        Returns
        -----------
        eval_score: dict
            Validation scores of differnet regression metrics in the format of
            {metric: val_score}.
        test_score: dict
            Test scores of different regression metrics in the format of {metric: test_score}.
        """
        # exchange preds and labels between runners
        local_rank = get_rank()
        world_size = get_world_size()
        val_pred = broadcast_data(local_rank, world_size, val_pred)
        val_labels = broadcast_data(local_rank, world_size, val_labels)
        test_pred = broadcast_data(local_rank, world_size, test_pred) \
            if test_pred is not None else None
        test_labels = broadcast_data(local_rank, world_size, test_labels) \
            if test_labels is not None else None

        with th.no_grad():
            val_score = self.compute_score(val_pred, val_labels)
            test_score = self.compute_score(test_pred, test_labels)

        for metric in self.metric_list:
            # be careful whether > or < it might change per metric.
            if self.metrics_obj.metric_comparator[metric](self._best_val_score[metric],
                                                          val_score[metric]):
                self._best_val_score[metric] = val_score[metric]
                self._best_test_score[metric] = test_score[metric]
                self._best_iter[metric] = total_iters
        self._history.append((val_score, test_score))

        return val_score, test_score

    def compute_score(self, pred, labels, train=True):
        """ Compute regression evaluation score.

        Parameters
        ----------
        pred: tensor
            The tensor stores the prediction results.
        labels: tensor
            The tensor stores the labels.
        train: bool
            If in model training.

        Returns
        -------
        scores: dict
            Evaluation scores of different regression metrics in the format of {metric: score}.
            If either pred or labels are None, the score will be "N/A".
        """
        scores = {}
        for metric in self.metric_list:
            if pred is not None and labels is not None:
                pred = th.squeeze(pred)
                labels = th.squeeze(labels)
                pred = pred.to(th.float32)
                labels = labels.to(th.float32)

                if train:
                    # training expects always a single number to be
                    # returned and has a different (potentially) evluation function
                    scores[metric] = self.metrics_obj.metric_function[metric](pred, labels)
                else:
                    # validation or testing may have a different
                    # evaluation function, in our case the evaluation code
                    # may return a dictionary with the metric values for each metric
                    scores[metric] = self.metrics_obj.metric_eval_function[metric](pred, labels)
            else:
                # if the pred is None or the labels is None the metric can not me computed
                scores[metric] = "N/A"

        return scores

class GSgnnRconstructFeatRegScoreEvaluator(GSgnnRegressionEvaluator):
    """ Evaluator for feature reconstruction tasks using regression scores.

    A built-in evalutor for feature reconstruction tasks. It uses ``mse`` or ``rmse`` as
    evaluation metrics.
    
    This evaluator requires the prediction results to be a 2D float tensor and
    the label also to be a 2D float tensor, which stores the original features.

    Parameters
    ----------
    eval_frequency: int
        The frequency (number of iterations) of doing evaluation.
    eval_metric_list: list of string
        Evaluation metrics used during evaluation. Default: ["mse"].
    use_early_stop: bool
        Set true to use early stop. Default: False.
    early_stop_burnin_rounds: int
        Burn-in rounds (number of evaluations) before starting to check for the early stop
        condition. Default: 0.
    early_stop_rounds: int
        The number of rounds (number of evaluations) for validation scores used to decide early
        stop. Default: 3.
    early_stop_strategy: str
        The early stop strategy. GraphStorm supports two strategies:
        1) ``consecutive_increase``, and 2) ``average_increase``.
        Default: ``average_increase``.
    """
    def __init__(self, eval_frequency,
                 eval_metric_list=None,
                 use_early_stop=False,
                 early_stop_burnin_rounds=0,
                 early_stop_rounds=3,
                 early_stop_strategy=EARLY_STOP_AVERAGE_INCREASE_STRATEGY):
        # set default metric list
        if eval_metric_list is None:
            eval_metric_list = ["mse"]

        super(GSgnnRconstructFeatRegScoreEvaluator, self).__init__(
            eval_frequency,
            eval_metric_list,
            use_early_stop,
            early_stop_burnin_rounds,
            early_stop_rounds,
            early_stop_strategy)

    def compute_score(self, pred, labels, train=True):
        """ Compute feature reconstruction evaluation scores.

        Parameters
        ----------
        pred: 2D tensor
            The 2D tensor stores the prediction results.
        labels: 2D tensor
            The 2D tensor stores the labels that are the original node features as this is
            a feature reconstruction task.
        train: bool
            If in model training.

        Returns
        -------
        scores: dict
            Evaluation scores of different feature reconstruction metrics in the format of
            {metric: score}. If either pred or labels are None, the score will be "N/A".
        """
        scores = {}
        for metric in self.metric_list:
            if pred is not None and labels is not None:
                pred = pred.to(th.float32)
                labels = labels.to(th.float32)

                if train:
                    # training expects always a single number to be
                    # returned and has a different (potentially) evluation function
                    scores[metric] = self.metrics_obj.metric_function[metric](pred, labels)
                else:
                    # validation or testing may have a different
                    # evaluation function, in our case the evaluation code
                    # may return a dictionary with the metric values for each metric
                    scores[metric] = self.metrics_obj.metric_eval_function[metric](pred, labels)
            else:
                # if the pred is None or the labels is None the metric can not me computed
                scores[metric] = "N/A"

        return scores

class GSgnnMrrLPEvaluator(GSgnnBaseEvaluator, GSgnnLPRankingEvalInterface):
    """ Evaluator for Link Prediction tasks using ``mrr`` as metric.

    A built-in evaluator for Link Prediction tasks. It uses ``mrr`` as the default eval metric,
    which implements the ``GSgnnLPRankingEvalInterface``.

    To create a customized Link Prediction evaluator that use an evaluation metric other than
    ``mrr``, users might need to 1) define a new evaluation interface if the evaluation method
    requires different input arguments; 2) inherite the new evaluation interface in a
    customized Link Prediction evaluator; 3) define a customized Link Prediction
    Trainer/Inferrer to call the customized Link Prediction evaluator.

    Parameters
    ----------
    eval_frequency: int
        The frequency (number of iterations) of doing evaluation.
    eval_metric_list: list of string
        Evaluation metrics used during evaluation. Default: ["mrr"].
    use_early_stop: bool
        Set true to use early stop. Default: False.
    early_stop_burnin_rounds: int
        Burn-in rounds (number of evaluations) before starting to check for the early stop
        condition. Default: 0.
    early_stop_rounds: int
        The number of rounds (number of evaluations) for validation scores used to decide early
        stop. Default: 3.
    early_stop_strategy: str
        The early stop strategy. GraphStorm supports two strategies:
        1) ``consecutive_increase``, and 2) ``average_increase``.
        Default: ``average_increase``.
    """
    def __init__(self, eval_frequency,
                 eval_metric_list=None,
                 use_early_stop=False,
                 early_stop_burnin_rounds=0,
                 early_stop_rounds=3,
                 early_stop_strategy=EARLY_STOP_AVERAGE_INCREASE_STRATEGY):
        # set default metric list
        if eval_metric_list is None:
            eval_metric_list = ["mrr"]
        super(GSgnnMrrLPEvaluator, self).__init__(eval_frequency,
            eval_metric_list, use_early_stop, early_stop_burnin_rounds,
            early_stop_rounds, early_stop_strategy)
        self.metrics_obj = LinkPredictionMetrics()

        self._best_val_score = {}
        self._best_test_score = {}
        self._best_iter = {}
        for metric in self.metric_list:
            self._best_val_score[metric] = self.metrics_obj.init_best_metric(metric=metric)
            self._best_test_score[metric] = self.metrics_obj.init_best_metric(metric=metric)
            self._best_iter[metric] = 0

    def evaluate(self, val_rankings, test_rankings, total_iters):
        """ ``GSgnnLinkPredictionTrainer`` and ``GSgnnLinkPredictionInferrer`` will call this
        function to compute validation and test ``mrr`` scores.

        Parameters
        ----------
        val_rankings: dict of tensors
            Rankings of positive scores of validation edges for each edge type in the format of
            {etype: ranking}.
        test_rankings: dict of tensors
            Rankings of positive scores of test edges for each edge type in the format of
            {etype: ranking}.
        total_iters: int
            The current iteration number.

        Returns
        -----------
        val_score: dict
            Validation ``mrr`` score in the format of  {"mrr": val_score}. If the ``val_ranking``
            is None, return {"mrr": "N/A"}.
        test_score: dict
            Test ``mrr`` score in the format of {"mrr": test_score}. If the ``test_ranking`` is
            None, return {"mrr": "N/A"}.
        """
        with th.no_grad():
            if test_rankings is not None:
                test_score = self.compute_score(test_rankings)
            else:
                for metric in self.metric_list:
                    test_score = {metric: "N/A"} # Dummy

            if val_rankings is not None:
                val_score = self.compute_score(val_rankings)

                if get_rank() == 0:
                    for metric in self.metric_list:
                        # be careful whether > or < it might change per metric.
                        if self.metrics_obj.metric_comparator[metric](
                            self._best_val_score[metric], val_score[metric]):
                            self._best_val_score[metric] = val_score[metric]
                            self._best_test_score[metric] = test_score[metric]
                            self._best_iter[metric] = total_iters
            else:
                for metric in self.metric_list:
                    val_score = {metric: "N/A"} # Dummy

        self._history.append((val_score, test_score))

        return val_score, test_score

    def compute_score(self, rankings, train=True):
        """ Compute ``mrr`` evaluation score.

        Parameters
        ----------
        rankings: dict of tensors
            Rankings of positive scores in the format of {etype: ranking}
        train: boolean
            If in model training.

        Returns
        -------
        return_metrics: dict
            Evaluation ``mrr`` score of in the format of {"mrr": score}.
        """
        # We calculate global mrr, etype is ignored.
        ranking = []
        for _, rank in rankings.items():
            ranking.append(rank)
        ranking = th.cat(ranking, dim=0)

        # compute ranking value for each metric
        metrics = {}
        for metric in self.metric_list:
            if train:
                # training expects always a single number to be
                # returned and has a different (potentially) evluation function
                metrics[metric] = self.metrics_obj.metric_function[metric](ranking)
            else:
                # validation or testing may have a different
                # evaluation function, in our case the evaluation code
                # may return a dictionary with the metric values for each metric
                metrics[metric] = self.metrics_obj.metric_eval_function[metric](ranking)

        # When world size == 1, we do not need the barrier
        if get_world_size() > 1:
            barrier()
            for _, metric_val in metrics.items():
                th.distributed.all_reduce(metric_val)

        return_metrics = {}
        for metric, metric_val in metrics.items():
            return_metric = metric_val / get_world_size()
            return_metrics[metric] = return_metric.item()

        return return_metrics

class GSgnnPerEtypeMrrLPEvaluator(GSgnnBaseEvaluator, GSgnnLPRankingEvalInterface):
    """ Evaluator for Link Prediction tasks using ``mrr`` as metric,  and
    return per edge type ``mrr`` scores.

    Parameters
    ----------
    eval_frequency: int
        The frequency (number of iterations) of doing evaluation.
    eval_metric_list: list of string
        Evaluation metrics used during evaluation. Default: ["mrr"].
    major_etype: tuple
        A canonical edge type used for selecting the best model. Default: will use the summation
        of ``mrr`` values of all edge types.
    use_early_stop: bool
        Set true to use early stop. Default: False.
    early_stop_burnin_rounds: int
        Burn-in rounds (number of evaluations) before starting to check for the early stop
        condition. Default: 0.
    early_stop_rounds: int
        The number of rounds (number of evaluations) for validation scores used to decide early
        stop. Default: 3.
    early_stop_strategy: str
        The early stop strategy. GraphStorm supports two strategies:
        1) ``consecutive_increase``, and 2) ``average_increase``.
        Default: ``average_increase``.
    """
    def __init__(self, eval_frequency,
                 eval_metric_list=None,
                 major_etype = LINK_PREDICTION_MAJOR_EVAL_ETYPE_ALL,
                 use_early_stop=False,
                 early_stop_burnin_rounds=0,
                 early_stop_rounds=3,
                 early_stop_strategy=EARLY_STOP_AVERAGE_INCREASE_STRATEGY):
        # set default metric list
        if eval_metric_list is None:
            eval_metric_list = ["mrr"]
        super(GSgnnPerEtypeMrrLPEvaluator, self).__init__(eval_frequency,
                                                          eval_metric_list,
                                                          use_early_stop,
                                                          early_stop_burnin_rounds,
                                                          early_stop_rounds,
                                                          early_stop_strategy)
        self.major_etype = major_etype
        self.metrics_obj = LinkPredictionMetrics()

        self._best_val_score = {}
        self._best_test_score = {}
        self._best_iter = {}
        for metric in self.metric_list:
            self._best_val_score[metric] = self.metrics_obj.init_best_metric(metric=metric)
            self._best_test_score[metric] = self.metrics_obj.init_best_metric(metric=metric)
            self._best_iter[metric] = 0

    def evaluate(self, val_rankings, test_rankings, total_iters):
        """ ``GSgnnLinkPredictionTrainer`` and ``GSgnnLinkPredictionInferrer`` will call this
        function to compute validation and test ``mrr`` scores.

        Parameters
        ----------
        val_rankings: dict of tensors
            Rankings of positive scores of validation edges for each edge type in the format of
            {etype: ranking}.
        test_rankings: dict of tensors
            Rankings of positive scores of test edges for each edge type in the format of
            {etype: ranking}.
        total_iters: int
            The current iteration number.

        Returns
        -----------
        val_score: dict of dict
            Validation ``mrr`` score in the format of  {"mrr": {etype: val_score}}. If the
            ``val_ranking`` is None, return {"mrr": "N/A"}.
        test_score: dict of dict
            Test ``mrr`` score in the format of {"mrr": {etype: test_score}}. If the
            ``test_ranking`` is None, return {"mrr": "N/A"}.

        """
        with th.no_grad():
            if test_rankings is not None:
                test_score = self.compute_score(test_rankings)
            else:
                for metric in self.metric_list:
                    test_score = {metric: "N/A"} # Dummy

            if val_rankings is not None:
                val_score = self.compute_score(val_rankings)

                if get_rank() == 0:
                    for metric in self.metric_list:
                        # be careful whether > or < it might change per metric.
                        major_val_score = self._get_major_score(val_score[metric])
                        major_test_score = self._get_major_score(test_score[metric])
                        if self.metrics_obj.metric_comparator[metric](
                            self._best_val_score[metric], major_val_score):
                            self._best_val_score[metric] = major_val_score
                            self._best_test_score[metric] = major_test_score
                            self._best_iter[metric] = total_iters
            else:
                for metric in self.metric_list:
                    val_score = {metric: "N/A"} # Dummy

        self._history.append((val_score, test_score))

        return val_score, test_score

    def compute_score(self, rankings, train=True):
        """ Compute per edge type ``mrr`` evaluation score.

        Parameters
        ----------
        rankings: dict of tensors
            Rankings of positive scores in the format of {etype: ranking}.
        train: boolean
            If in model training.

        Returns
        -------
        return_metrics: dict of dict
            Per edge type evaluation ``mrr`` score in the format of {"mrr": {etype: score}}.
        """
        # User can develop its own per etype MRR evaluator
        per_etype_metrics = {}
        for etype, ranking in rankings.items():
            # compute ranking value for each metric
            metrics = {}
            for metric in self.metric_list:
                if train:
                    # training expects always a single number to be
                    # returned and has a different (potentially) evluation function
                    metrics[metric] = self.metrics_obj.metric_function[metric](ranking)
                else:
                    # validation or testing may have a different
                    # evaluation function, in our case the evaluation code
                    # may return a dictionary with the metric values for each metric
                    metrics[metric] = self.metrics_obj.metric_eval_function[metric](ranking)
            per_etype_metrics[etype] = metrics

        # When world size == 1, we do not need the barrier
        if get_world_size() > 1:
            barrier()
            for _, metric in per_etype_metrics.items():
                for _, metric_val in metric.items():
                    th.distributed.all_reduce(metric_val)

        return_metrics = {}
        for etype, metric in per_etype_metrics.items():
            for metric_key, metric_val in metric.items():
                return_metric = metric_val / get_world_size()
                if metric_key not in return_metrics:
                    return_metrics[metric_key] = {}
                return_metrics[metric_key][etype] = return_metric.item()
        return return_metrics

    def _get_major_score(self, score):
        """ Get the score for save best model(s) and early stop
        """
        if isinstance(self.major_etype, str) and \
            self.major_etype == LINK_PREDICTION_MAJOR_EVAL_ETYPE_ALL:
            major_score = sum(score.values()) / len(score)
        else:
            major_score = score[self.major_etype]
        return major_score

    def get_val_score_rank(self, val_score):
        """ Get the rank of the validation score of the ``major_etype`` initialized in class
        initialization by comparing its value to the existing historical values. If use
        the default ``major_etype``, will use the summation of validation values of all
        edge types to get the rank.

        Parameters
        ----------
        val_score: dict of dict
            A dict in the format of {"mrr": {etype: score}}.

        Returns
        --------
        rank: int
            The rank of the validation score of the given ``major_etype`` initialized in
            class initialization. If using the default ``major_etype``, the rank will be
            computed based on the summation of validation scores for all edge types.
        """
        val_score = list(val_score.values())[0]
        val_score = self._get_major_score(val_score)

        rank = get_val_score_rank(val_score,
                                  self._val_perf_rank_list,
                                  self.get_metric_comparator())
        # after compare, append the score into existing list
        self._val_perf_rank_list.append(val_score)
        return rank

class GSgnnHitsLPEvaluator(GSgnnBaseEvaluator, GSgnnLPRankingEvalInterface):
    """ Evaluator for Link Prediction tasks using ``hit@k`` as metric.

    A built-in evaluator for Link Prediction tasks. It uses ``hit_at_100`` as the default
    eval metric, which implements the ``GSgnnLPRankingEvalInterface``.

    To create a customized Link Prediction evaluator that use an evaluation metric other than
    ``hit_at_k``, users might need to 1) define a new evaluation interface if the evaluation method
    requires different input arguments; 2) inherite the new evaluation interface in a
    customized Link Prediction evaluator; 3) define a customized Link Prediction
    Trainer/Inferrer to call the customized Link Prediction evaluator.

    Parameters
    ----------
    eval_frequency: int
        The frequency (number of iterations) of doing evaluation.
    eval_metric_list: list of string
        Evaluation metric(s) used during evaluation, for example ["hit_at_10", "hit_at_100"].
        Default: ["hit_at_100"]
    use_early_stop: bool
        Set true to use early stop. Default: False.
    early_stop_burnin_rounds: int
        Burn-in rounds (number of evaluations) before starting to check for the early stop
        condition. Default: 0.
    early_stop_rounds: int
        The number of rounds (number of evaluations) for validation scores used to decide early
        stop. Default: 3.
    early_stop_strategy: str
        The early stop strategy. GraphStorm supports two strategies:
        1) ``consecutive_increase``, and 2) ``average_increase``.
        Default: ``average_increase``.
    """
    def __init__(self, eval_frequency,
                 eval_metric_list=None,
                 use_early_stop=False,
                 early_stop_burnin_rounds=0,
                 early_stop_rounds=3,
                 early_stop_strategy=EARLY_STOP_AVERAGE_INCREASE_STRATEGY):
        # set default metric list
        if eval_metric_list is None:
            eval_metric_list = [f"{SUPPORTED_HIT_AT_METRICS}_100"]
        super(GSgnnHitsLPEvaluator, self).__init__(eval_frequency,
            eval_metric_list, use_early_stop, early_stop_burnin_rounds,
            early_stop_rounds, early_stop_strategy)
        self.metrics_obj = LinkPredictionMetrics(eval_metric_list)

        self._best_val_score = {}
        self._best_test_score = {}
        self._best_iter = {}
        for metric in self.metric_list:
            self._best_val_score[metric] = self.metrics_obj.init_best_metric(metric=metric)
            self._best_test_score[metric] = self.metrics_obj.init_best_metric(metric=metric)
            self._best_iter[metric] = 0

    def evaluate(self, val_rankings, test_rankings, total_iters):
        """ ``GSgnnLinkPredictionTrainer`` and ``GSgnnLinkPredictionInferrer`` will call this
        function to compute validation and test ``hit@k`` scores.

        Parameters
        ----------
        val_rankings: dict of tensors
            Rankings of positive scores of validation edges for each edge type in the format of
            {etype: ranking}.
        test_rankings: dict of tensors
            Rankings of positive scores of test edges for each edge type in the format of
            {etype: ranking}.
        total_iters: int
            The current iteration number.

        Returns
        -----------
        val_score: dict of float
            Validation ``hit@k`` score in the format of  {"hit_at_k": val_score}. If the
            ``val_ranking`` is None, return {"hit_at_k": "N/A"}.
        test_score: dict of float
            Test ``hit@k`` score in the format of {"hit_at_k": test_score}. If the
            ``test_ranking`` is None, return {"hit_at_k": "N/A"}.
        """
        with th.no_grad():
            if test_rankings is not None:
                test_score = self.compute_score(test_rankings)
            else:
                test_score = {}
                for metric in self.metric_list:
                    test_score[metric] = "N/A" # Dummy

            if val_rankings is not None:
                val_score = self.compute_score(val_rankings)

                if get_rank() == 0:
                    for metric in self.metric_list:
                        # be careful whether > or < it might change per metric.
                        if self.metrics_obj.metric_comparator[metric](
                            self._best_val_score[metric], val_score[metric]):
                            self._best_val_score[metric] = val_score[metric]
                            self._best_test_score[metric] = test_score[metric]
                            self._best_iter[metric] = total_iters
            else:
                val_score = {}
                for metric in self.metric_list:
                    val_score[metric] = "N/A" # Dummy

        self._history.append((val_score, test_score))

        return val_score, test_score

    def compute_score(self, rankings, train=True):
        """ Compute ``hit@k`` evaluation score.

        Parameters
        ----------
        rankings: dict of tensors
            Rankings of positive scores in the format of {etype: ranking}
        train: boolean
            If in model training.

        Returns
        -------
        return_metrics: dict of float
            Evaluation ``hit@k`` score of in the format of {"hit_at_k": score}.
        """
        # We calculate global hit@k, etype is ignored.
        ranking = []
        for _, rank in rankings.items():
            ranking.append(rank)
        ranking = th.cat(ranking, dim=0)

        # compute ranking value for each metric
        metrics = {}
        for metric in self.metric_list:
            if train:
                # training expects always a single number to be
                # returned and has a different (potentially) evaluation function
                metrics[metric] = self.metrics_obj.metric_function[metric](ranking)
            else:
                # validation or testing may have a different
                # evaluation function, in our case the evaluation code
                # may return a dictionary with the metric values for each metric
                metrics[metric] = self.metrics_obj.metric_eval_function[metric](ranking)

        # When world size == 1, we do not need the barrier
        if get_world_size() > 1:
            barrier()
            for _, metric_val in metrics.items():
                th.distributed.all_reduce(metric_val)

        return_metrics = {}
        for metric, metric_val in metrics.items():
            return_metric = metric_val / get_world_size()
            return_metrics[metric] = return_metric.item()

        return return_metrics

class GSgnnPerEtypeHitsLPEvaluator(GSgnnBaseEvaluator, GSgnnLPRankingEvalInterface):
    """ Evaluator for Link Prediction tasks using ``hit@k`` as metric,  and
        return per edge type ``hit@k`` scores.

    Parameters
    ----------
    eval_frequency: int
        The frequency (number of iterations) of doing evaluation.
    eval_metric_list: list of string
        Evaluation metric(s) used during evaluation, for example ["hit_at_10", "hit_at_100"].
        Default: ["hit_at_100"]
    major_etype: tuple
        A canonical edge type used for selecting the best model. Default: will use the summation
        of ``hit@k`` values of all edge types.
    use_early_stop: bool
        Set true to use early stop. Default: False.
    early_stop_burnin_rounds: int
        Burn-in rounds (number of evaluations) before starting to check for the early stop
        condition. Default: 0.
    early_stop_rounds: int
        The number of rounds (number of evaluations) for validation scores used to decide early
        stop. Default: 3.
    early_stop_strategy: str
        1) ``consecutive_increase``, and 2) ``average_increase``.
        Default: ``average_increase``.
    """
    def __init__(self, eval_frequency,
                 eval_metric_list=None,
                 major_etype=LINK_PREDICTION_MAJOR_EVAL_ETYPE_ALL,
                 use_early_stop=False,
                 early_stop_burnin_rounds=0,
                 early_stop_rounds=3,
                 early_stop_strategy=EARLY_STOP_AVERAGE_INCREASE_STRATEGY):
        # set default metric list
        if eval_metric_list is None:
            eval_metric_list = [f"{SUPPORTED_HIT_AT_METRICS}_100"]
        super(GSgnnPerEtypeHitsLPEvaluator, self).__init__(eval_frequency,
            eval_metric_list, use_early_stop, early_stop_burnin_rounds,
            early_stop_rounds, early_stop_strategy)

        self.major_etype = major_etype
        self.metrics_obj = LinkPredictionMetrics(eval_metric_list)

        self._best_val_score = {}
        self._best_test_score = {}
        self._best_iter = {}
        for metric in self.metric_list:
            self._best_val_score[metric] = self.metrics_obj.init_best_metric(metric=metric)
            self._best_test_score[metric] = self.metrics_obj.init_best_metric(metric=metric)
            self._best_iter[metric] = 0

    def evaluate(self, val_rankings, test_rankings, total_iters):
        """ ``GSgnnLinkPredictionTrainer`` and ``GSgnnLinkPredictionInferrer`` will call this
        function to compute validation and test ``hit@k`` scores.

        Parameters
        ----------
        val_rankings: dict of tensors
            Rankings of positive scores of validation edges for each edge type in the format of
            {etype: ranking}.
        test_rankings: dict of tensors
            Rankings of positive scores of test edges for each edge type in the format of
            {etype: ranking}.
        total_iters: int
            The current iteration number.

        Returns
        -----------
        val_score: dict of dict of float
            Validation ``hit@k`` score in the format of  {"hit_at_k": {etype: val_score}}. If the
            ``val_ranking`` is None, return {"hit_at_k": "N/A"}.
        test_score: dict of dict of float
            Test ``hit@k`` score in the format of {"hit_at_k": {etype: test_score}}. If the
            ``test_ranking`` is None, return {"hit_at_k": "N/A"}.

        """
        with th.no_grad():
            if test_rankings is not None:
                test_score = self.compute_score(test_rankings)
            else:
                test_score = {}
                for metric in self.metric_list:
                    test_score[metric] = "N/A" # Dummy

            if val_rankings is not None:
                val_score = self.compute_score(val_rankings)

                if get_rank() == 0:
                    for metric in self.metric_list:
                        # be careful whether > or < it might change per metric.
                        major_val_score = self._get_major_score(val_score[metric])
                        major_test_score = self._get_major_score(test_score[metric])
                        if self.metrics_obj.metric_comparator[metric](
                            self._best_val_score[metric], major_val_score):
                            self._best_val_score[metric] = major_val_score
                            self._best_test_score[metric] = major_test_score
                            self._best_iter[metric] = total_iters
            else:
                val_score = {}
                for metric in self.metric_list:
                    val_score[metric] = "N/A" # Dummy

        self._history.append((val_score, test_score))

        return val_score, test_score

    def _get_major_score(self, score):
        """ Get the score for save best model(s) and early stop
        """
        if isinstance(self.major_etype, str) and \
            self.major_etype == LINK_PREDICTION_MAJOR_EVAL_ETYPE_ALL:
            major_score = sum(score.values()) / len(score)
        else:
            major_score = score[self.major_etype]
        return major_score

    def get_val_score_rank(self, val_score):
        """ Get the rank of the validation score of the ``major_etype`` initialized in class
        initialization by comparing its value to the existing historical values. If using
        the default ``major_etype``, it will compute the rank as the summation of validation
        values of all edge types.

        Parameters
        ----------
        val_score: dict of dict
            A dict in the format of {"hit_at_k": {etype: score}}.

        Returns
        --------
        rank: int
            The rank of the validation score of the given ``major_etype`` initialized in
            class initialization. If using the default ``major_etype``, the rank will be
            computed based on the summation of validation scores for all edge types.
        """
        val_score = list(val_score.values())[0]
        val_score = self._get_major_score(val_score)

        rank = get_val_score_rank(val_score,
                                  self._val_perf_rank_list,
                                  self.get_metric_comparator())
        # after compare, append the score into existing list
        self._val_perf_rank_list.append(val_score)
        return rank

    def compute_score(self, rankings, train=True):
        """ Compute per edge type ``hit@k`` evaluation score.

        Parameters
        ----------
        rankings: dict of tensors
            Rankings of positive scores in the format of {etype: ranking}.
        train: boolean
            If in model training.

        Returns
        -------
        return_metrics: dict of dict of float
            Per edge type evaluation ``hit@k`` score in the format of {"hit_at_k": {etype: score}}.
        """
        # We calculate per etype hit@k
        per_etype_metrics = {}
        for etype, ranking in rankings.items():
            # compute ranking value for each metric
            metrics = {}
            for metric in self.metric_list:
                if train:
                    # training expects always a single number to be
                    # returned and has a different (potentially) evaluation function
                    metrics[metric] = self.metrics_obj.metric_function[metric](ranking)
                else:
                    # validation or testing may have a different
                    # evaluation function, in our case the evaluation code
                    # may return a dictionary with the metric values for each metric
                    metrics[metric] = self.metrics_obj.metric_eval_function[metric](ranking)
            per_etype_metrics[etype] = metrics

        # When world size == 1, we do not need the barrier
        if get_world_size() > 1:
            barrier()
            for _, metric in per_etype_metrics.items():
                for _, metric_val in metric.items():
                    th.distributed.all_reduce(metric_val)

        return_metrics = {}
        for etype, metric in per_etype_metrics.items():
            for metric_key, metric_val in metric.items():
                return_metric = metric_val / get_world_size()
                if metric_key not in return_metrics:
                    return_metrics[metric_key] = {}
                return_metrics[metric_key][etype] = return_metric.item()
        return return_metrics


class GSgnnMultiTaskEvalInterface():
    """ Interface for multi-task evaluation

    The interface set one abstract method
    """
    @abc.abstractmethod
    def evaluate(self, val_results, test_results, total_iters):
        """Evaluate validation and test sets for Prediciton tasks

            GSgnnTrainers will call this function to do evalution in their eval() fuction.

        Parameters
        ----------
        val_results: dict
            Validation results in a format of {task_id: validation results}
        test_results: dict
            Testing results in a format of {task_id: test results}
        total_iters: int
            The current interation number.

        Returns
        -----------
        val_scores: dict
            Validation scores in a format of {task_id: scores}
        test_scores: dict
            Test scores in a format of {task_id: scores}
        """

class GSgnnMultiTaskEvaluator(GSgnnBaseEvaluator, GSgnnMultiTaskEvalInterface):
    """ Multi-task evaluator

    Parameters
    ----------
    eval_frequency: int
        The frequency (number of iterations) of doing evaluation.
    task_evaluators: dict
        Specific evaluators for different tasks. In a format of {task_id:GSgnnBaseEvaluator}
    use_early_stop: bool
        Set true to use early stop.
        Note(xiang): Early stop not implemented. Reserved for future.
    early_stop_burnin_rounds: int
        Burn-in rounds before start checking for the early stop condition.
        Note(xiang): Early stop not implemented. Reserved for future.
    early_stop_rounds: int
        The number of rounds for validation scores used to decide early stop.
        Note(xiang): Early stop not implemented. Reserved for future.
    early_stop_strategy: str
        The early stop strategy. GraphStorm supports two strategies:
        1) consecutive_increase and 2) average_increase.
        Note(xiang): Early stop not implemented. Reserved for future.
    """
    # pylint: disable=unused-argument
    # pylint: disable=super-init-not-called
    def __init__(self, eval_frequency, task_evaluators,
                 use_early_stop=False,
                 early_stop_burnin_rounds=0,
                 early_stop_rounds=3,
                 early_stop_strategy=EARLY_STOP_AVERAGE_INCREASE_STRATEGY):
        # nodes whose embeddings are used during evaluation
        # if None all nodes are used.
        self._history = []
        self.tracker = None
        self._best_val_score = None
        self._best_test_score = None
        self._best_iter = None

        self._task_evaluators = task_evaluators
        assert len(self.task_evaluators) > 1, \
            "There must be multiple evaluators for different tasks." \
            f"But only get {len(self.task_evaluators)}"

        self._metric_list = {
            task_id: evaluator.metric_list for task_id, evaluator in self.task_evaluators.items()
        }

        self._eval_frequency = eval_frequency
        # TODO(xiang): Support early stop
        assert use_early_stop is False, \
            "GSgnnMultiTaskEvaluator does not support early stop now."
        self._do_early_stop = use_early_stop

        # add this list to store all of the performance rank of validation scores for pick top k
        self._val_perf_rank_list = []


    # pylint: disable=unused-argument
    def do_early_stop(self, val_score):
        """ Decide whether to stop the training

        Note: do not support early stop for multi-task learning.
        Will support it later.

        Parameters
        ----------
        val_score: float
            Evaluation score
        """
        raise RuntimeError("GSgnnMultiTaskEvaluator.do_early_stop is not implemented")

    def get_metric_comparator(self):
        """ Return the comparator of the major eval metric.

            Note: not support now.

        """
        raise RuntimeError("GSgnnMultiTaskEvaluator.get_metric_comparator is not implemented")

    # pylint: disable=unused-argument
    def get_val_score_rank(self, val_score):
        """
        Get the rank of the given validation score by comparing its values to the existing value
        list.

        Note: not support now.

        Parameters
        ----------
        val_score: dict
            A dictionary whose key is the metric and the value is a score from evaluator's
            validation computation.
        """
        raise RuntimeError("GSgnnMultiTaskEvaluator.get_val_score_rank is not implemented")

    @property
    def task_evaluators(self):
        """ Task evaluators
        """
        return self._task_evaluators

    @property
    def best_val_score(self):
        """ Best validation score
        """
        best_val_score = {
            task_id: evaluator.best_val_score \
                for task_id, evaluator in self.task_evaluators.items()
        }
        return best_val_score

    @property
    def best_test_score(self):
        """ Best test score
        """
        best_test_score = {
            task_id: evaluator.best_test_score \
                for task_id, evaluator in self.task_evaluators.items()
        }
        return best_test_score

    @property
    def best_iter_num(self):
        """ Best iteration number
        """
        best_iter_num = {
            task_id: evaluator.best_iter_num \
                for task_id, evaluator in self.task_evaluators.items()
        }
        return best_iter_num

    @property
    def val_perf_rank_list(self):
        raise RuntimeError("GSgnnMultiTaskEvaluator.val_perf_rank_list not supported")

    def evaluate(self, val_results, test_results, total_iters):
        eval_tasks = {}
        val_scores = {}
        test_scores = {}

        if val_results is not None:
            for task_id, val_result in val_results.items():
                eval_tasks[task_id] = [val_result]

        if test_results is not None:
            for task_id, test_result in test_results.items():
                if task_id in eval_tasks:
                    eval_tasks[task_id].append(test_result)
                else:
                    eval_tasks[task_id] = [None, test_result]

        for task_id, eval_task in eval_tasks.items():
            if len(eval_task) == 1:
                # only has validation result
                eval_task.append(None)
            assert len(eval_task) == 2, \
                "An evaluation task is composed of two parts: " \
                f"validation and test, but get {len(eval_task)} parts"
            assert task_id in self._task_evaluators, \
                f"The evaluator of {task_id} is not defined."
            task_evaluator = self._task_evaluators[task_id]

            if isinstance(task_evaluator, GSgnnPredictionEvalInterface):
                val_preds, val_labels = eval_task[0] \
                    if eval_task[0] is not None else (None, None)
                test_preds, test_labels = eval_task[1] \
                    if eval_task[0] is not None else (None, None)
                val_score, test_score = task_evaluator.evaluate(
                    val_preds, test_preds, val_labels, test_labels, total_iters)
            elif isinstance(task_evaluator, GSgnnLPRankingEvalInterface):
                val_rankings = eval_task[0]
                test_rankings = eval_task[1]
                val_score, test_score = task_evaluator.evaluate(
                    val_rankings, test_rankings, total_iters)
            else:
                raise TypeError("Unknown evaluator")

            val_scores[task_id] = val_score
            test_scores[task_id] = test_score

        self._history.append((val_scores, test_scores))

        return val_scores, test_scores<|MERGE_RESOLUTION|>--- conflicted
+++ resolved
@@ -299,7 +299,7 @@
 
     def do_eval(self, total_iters, epoch_end=False):
         """ Decide whether to do the evaluation in current iteration or epoch.
-        
+
         Return `True`, if the current iteration is larger than 0 and is a mutiple of the given
         `eval_frequency`, or is the end of an epoch. Otherwise return `False`.
 
@@ -371,7 +371,7 @@
 
             We treat the first metric in all evaluation metrics as the major metric, and return
             its corresponding comparator.
-            
+
             Internal use, and is not released as a public API.
         """
         assert self.metrics_obj is not None, "Evaluation metrics object should not be None."
@@ -387,7 +387,7 @@
         val_score: dict of list
             A dictionary whose key is the metric and the value is a score from evaluator's
             validation computation.
-            
+
         Returns
         --------
         rank: int
@@ -566,22 +566,6 @@
         return val_score, test_score
 
     def compute_score(self, pred, labels, train=True):
-<<<<<<< HEAD
-        """ Compute evaluation score
-
-            Parameters
-            ----------
-            pred:
-                Prediction result
-            labels:
-                Label
-            train: boolean
-                If in model training.
-
-            Returns
-            -------
-            Evaluation metric values: dict
-=======
         """ Compute classification evaluation score.
 
         Parameters
@@ -598,7 +582,6 @@
         results: dict
             Evaluation scores of different classification metrics in the format of {metric: score}.
             If either pred or labels are None, the score will be "N/A".
->>>>>>> 4925db6c
         """
         results = {}
         for metric in self.metric_list:
@@ -766,7 +749,7 @@
 
     A built-in evalutor for feature reconstruction tasks. It uses ``mse`` or ``rmse`` as
     evaluation metrics.
-    
+
     This evaluator requires the prediction results to be a 2D float tensor and
     the label also to be a 2D float tensor, which stores the original features.
 
