--- conflicted
+++ resolved
@@ -256,15 +256,6 @@
         The mask that indicates the edges used for computing GNN embeddings. By default,
         the dataloader uses the edges in the training graphs to compute GNN embeddings to
         avoid information leak for link prediction.
-<<<<<<< HEAD
-    """
-    def __init__(self, dataset, target_idx, fanout, batch_size, num_negative_edges, device='cpu',
-                 train_task=True, reverse_edge_types_map=None, exclude_training_targets=False,
-                 edge_mask_for_gnn_embeddings='train_mask'):
-=======
-    lp_edge_weight_for_loss: str or dict of [str]
-        The edge data fields that stores the edge weights used
-        in computing link prediction loss
     construct_feat_ntype : list of str
         The node types that requires to construct node features.
     construct_feat_fanout : int
@@ -272,9 +263,8 @@
     """
     def __init__(self, dataset, target_idx, fanout, batch_size, num_negative_edges, device='cpu',
                  train_task=True, reverse_edge_types_map=None, exclude_training_targets=False,
-                 edge_mask_for_gnn_embeddings='train_mask', lp_edge_weight_for_loss=None,
+                 edge_mask_for_gnn_embeddings='train_mask',
                  construct_feat_ntype=None, construct_feat_fanout=5):
->>>>>>> f6cafc55
         self._data = dataset
         self._fanout = fanout
         self._device = device
@@ -346,24 +336,7 @@
         return self
 
     def __next__(self):
-<<<<<<< HEAD
         return self.dataloader.__next__()
-=======
-        input_nodes, pos_graph, neg_graph, blocks = self.dataloader.__next__()
-        if self._construct_feat_sampler is not None and len(blocks) > 0:
-            block, input_nodes = self._construct_feat_sampler.sample(input_nodes)
-            blocks.insert(0, block)
-        if self._lp_edge_weight_for_loss is not None:
-            input_edges = {etype: pos_graph.edges[etype].data[dgl.EID] \
-                for etype in pos_graph.canonical_etypes}
-            edge_weight_feats = self._data.get_edge_feats(input_edges,
-                                                          self._lp_edge_weight_for_loss,
-                                                          pos_graph.device)
-            # store edge feature into graph
-            for etype, feat in edge_weight_feats.items():
-                pos_graph.edges[etype].data[LP_DECODER_EDGE_WEIGHT] = feat
-        return (input_nodes, pos_graph, neg_graph, blocks)
->>>>>>> f6cafc55
 
     @property
     def data(self):
