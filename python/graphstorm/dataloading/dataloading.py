"""
    Copyright 2023 Contributors

    Licensed under the Apache License, Version 2.0 (the "License");
    you may not use this file except in compliance with the License.
    You may obtain a copy of the License at

       http://www.apache.org/licenses/LICENSE-2.0

    Unless required by applicable law or agreed to in writing, software
    distributed under the License is distributed on an "AS IS" BASIS,
    WITHOUT WARRANTIES OR CONDITIONS OF ANY KIND, either express or implied.
    See the License for the specific language governing permissions and
    limitations under the License.

    Various dataloaders for the GSF
"""
import math
import inspect
import logging
import dgl
import torch as th
from torch.utils.data import DataLoader
import torch.distributed as dist

from dgl.dataloading import DistDataLoader
from dgl.dataloading import EdgeCollator
from dgl.dataloading.dist_dataloader import _remove_kwargs_dist

from ..utils import get_device, is_distributed, get_backend
from .utils import (verify_label_field,
                    verify_node_feat_fields,
                    verify_edge_feat_fields)

from .sampler import (LocalUniform,
                      JointUniform,
                      GlobalUniform,
                      JointLocalUniform,
                      InbatchJointUniform,
                      FastMultiLayerNeighborSampler,
                      DistributedFileSampler,
                      GSHardEdgeDstNegativeSampler,
                      GSFixedEdgeDstNegativeSampler)
from .utils import trim_data, modify_fanout_for_target_etype
from .dataset import GSDistillData

################ Minibatch DataLoader (Edge Prediction) #######################

class _ReconstructedNeighborSampler():
    """ This samples an additional hop for a mini-batch.

    The additional hop is used to compute the features of the nodes in the input layer.
    Users can specify which input nodes requires to construct node features.

    Parameters
    ----------
    dataset: GSgnnData
        The GraphStorm dataset
    constructed_embed_ntypes : a list of strings.
        The node type in the input layer that requires to construct node features.
    fanout : int
        The fanout for the additional layer.
    """
    def __init__(self, dataset, constructed_embed_ntypes, fanout):
        assert fanout > 0 or fanout == -1, \
                "Constructing features requires to sample neighbors or -1 " + \
                "if we use all neighbors."
        self._g = dataset.g
        etypes = self._g.canonical_etypes
        self._subg_etypes = []
        target_ntypes = set()
        for dst_ntype in constructed_embed_ntypes:
            for etype in etypes:
                if etype[2] == dst_ntype and (dataset.has_node_feats(etype[0]) \
                        or dataset.has_node_lm_feats(etype[0])):
                    self._subg_etypes.append(etype)
                    target_ntypes.add(dst_ntype)
        remain_ntypes = set(constructed_embed_ntypes) - target_ntypes
        # We need to make sure all node types that require feature construction
        # can be constructed.
        assert len(remain_ntypes) == 0, \
                f"The features of some node types cannot be constructed: {remain_ntypes}"
        self._fanout = {}
        for etype in etypes:
            self._fanout[etype] = fanout if etype in self._subg_etypes else 0
        assert len(self._subg_etypes) > 0, "The sampled edge types is empty."

    def sample(self, seeds):
        """ Sample an additional hop for the input block.

        Parameters
        ----------
        seeds : dict of Tensors
            The seed nodes for the input layer.

        Returns
        -------
        DGLBlock : an additional hop for computing the features of the input nodes.
        """
        subg = self._g.sample_neighbors(seeds, self._fanout)
        block = dgl.to_block(subg, seeds)
        input_nodes = {ntype: block.srcnodes[ntype].data[dgl.NID] for ntype in block.srctypes}
        return block, input_nodes

class MultiLayerNeighborSamplerForReconstruct(dgl.dataloading.BlockSampler):
    """ A wrapper of MultiLayerNeighborSampler

    This is a wrapper on MultiLayerNeighborSampler to sample additional neighbors
    for feature construction.

    Parameters
    ----------
    sampler : MultiLayerNeighborSampler
        A sampler to sample multi-hop neighbors.
    dataset: GSgnnData
        The GraphStorm dataset
    construct_feat_ntype : list of str
        The node types that requires to construct node features.
    construct_feat_fanout : int
        The fanout required to construct node features.
    """
    def __init__(self, sampler, dataset, construct_feat_ntype, construct_feat_fanout):
        super().__init__()
        self._sampler = sampler
        self._construct_feat_sampler = _ReconstructedNeighborSampler(
                dataset, construct_feat_ntype, construct_feat_fanout)

    def sample_blocks(self, g, seed_nodes, exclude_eids=None):
        """ Sample blocks for message passing.

        Parameters
        ----------
        g : DistGraph
            The distributed graph.
        seed_nodes : dict of Tensors
            The seed nodes

        Returns
        -------
        dict of Tensors : the input node IDs.
        dict of Tensors : the seed node IDs.
        list of DGLBlock : the blocks for message passing.
        """
        input_nodes, seed_nodes, blocks = \
                self._sampler.sample_blocks(g, seed_nodes, exclude_eids)
        if len(blocks) > 0:
            block, input_nodes = self._construct_feat_sampler.sample(input_nodes)
            blocks.insert(0, block)
        return input_nodes, seed_nodes, blocks

class GSgnnEdgeDataLoaderBase():
    """ The base dataloader class for edge tasks.

    If users want to customize the dataloader for edge prediction tasks
    they should extend this base class by implementing the special methods
    `__iter__` and `__next__`.

    Parameters
    ----------
    dataset : GSgnnData
        The dataset for the edge task.
    target_idx : dict of Tensors
        The target edge IDs.
    fanout : list or dict of lists
        The fanout for each GNN layer.
    label_field: str or dict of str
        Label field of the edge task.
    node_feats: str, or dist of list of str
        Node features.
        str: All the nodes have the same feature name.
        list of string: All the nodes have the same list of features.
        dist of list of string: Each node type have different set of node features.
        Default: None
    edge_feats: str, or dist of list of str
        Edge features.
        str: All the edges have the same feature name.
        list of string: All the edges have the same list of features.
        dist of list of string: Each edge type have different set of edge features.
        Default: None
    decoder_edge_feats: str or dict of list of str
        Edge features used in decoder.
        str: All the edges have the same feature name.
        list of string: All the edges have the same list of features.
        dist of list of string: Each edge type have different set of edge features.
        Default: None
    """
    def __init__(self, dataset, target_idx, fanout,
                 label_field, node_feats=None, edge_feats=None, decoder_edge_feats=None):
        self._data = dataset
        self._target_eidx = target_idx
        self._fanout = fanout
        verify_label_field(label_field)
        verify_node_feat_fields(node_feats)
        verify_edge_feat_fields(edge_feats)
        verify_edge_feat_fields(decoder_edge_feats)
        self._label_field = label_field
        self._node_feats = node_feats
        self._edge_feats = edge_feats
        self._decoder_edge_feats = decoder_edge_feats

    def __iter__(self):
        """ Returns an iterator object
        """

    def __next__(self):
        """ Return a mini-batch data for the edge task.

        A mini-batch comprises three objects: the input node IDs,
        the target edges and the subgraph blocks for message passing.

        Returns
        -------
        dict of Tensors : the input node IDs of the mini-batch.
        DGLGraph : the target edges.
        list of DGLGraph : the subgraph blocks for message passing.
        """

    def __len__(self):
        """ Return the length (number of mini-batches) of the data loader

        Returns
        int: length
        """

    @property
    def data(self):
        """ The dataset of this dataloader.

        Returns
        -------
        GSgnnData : The dataset of the dataloader.
        """
        return self._data

    @property
    def target_eidx(self):
        """ Target edge idx for prediction

        Returns
        -------
        dict of Tensors : the target edge IDs.
        """
        return self._target_eidx

    @property
    def fanout(self):
        """ The fan out of each GNN layers

        Returns
        -------
        list or a dict of list : the fanouts for each GNN layer.
        """
        return self._fanout

    @property
    def label_field(self):
        """ The label field

        Returns
        -------
        str: Label fields in the graph.
        """
        return self._label_field

    @property
    def node_feat_fields(self):
        """ Node features

        Returns
        -------
        str or dict of list of str: Node feature fields in the graph.
        """
        return self._node_feats

    @property
    def edge_feat_fields(self):
        """ Edge features

        Returns
        -------
        str or dict of list of str: Node feature fields in the graph.
        """
        return self._edge_feats

    @property
    def decoder_edge_feat_fields(self):
        """ Edge features for edge decoder.

        Returns
        -------
        str or dict of list of str: Node feature fields in the graph.
        """
        return self._decoder_edge_feats

class GSgnnEdgeDataLoader(GSgnnEdgeDataLoaderBase):
    """ The minibatch dataloader for edge prediction

    GSgnnEdgeDataLoader samples GraphStorm edge dataset into an iterable over mini-batches
    of samples. Both source and destination nodes are included in the batch_graph, which
    will be used by GraphStorm Trainers and Inferrers.

    Parameters
    ------------
    dataset: GSgnnData
        The GraphStorm edge dataset
    target_idx : dict of Tensors
        The target edges for prediction
    fanout: list of int or dict of list
        Neighbor sample fanout. If it's a dict, it indicates the fanout for each edge type.
    batch_size: int
        Batch size
    label_field: str or dict of str
        Label field of the edge task.
    node_feats: str, or dist of list of str
        Node features.
        str: All the nodes have the same feature name.
        list of string: All the nodes have the same list of features.
        dist of list of string: Each node type have different set of node features.
        Default: None
    edge_feats: str, or dist of list of str
        Edge features.
        str: All the edges have the same feature name.
        list of string: All the edges have the same list of features.
        dist of list of string: Each edge type have different set of edge features.
        Default: None
    decoder_edge_feats: str or dict of list of str
        Edge features used in decoder.
        str: All the edges have the same feature name.
        list of string: All the edges have the same list of features.
        dist of list of string: Each edge type have different set of edge features.
        Default: None
    train_task : bool
        Whether or not for training.
    reverse_edge_types_map: dict
        A map for reverse edge type
    exclude_training_targets: bool
        Whether to exclude training edges during neighbor sampling
    remove_target_edge_type: bool
        Whether we will exclude all edges of the target edge type in message passing.
    construct_feat_ntype : list of str
        The node types that requires to construct node features.
    construct_feat_fanout : int
        The fanout required to construct node features.

    Examples
    ------------
    To train a 2-layer GNN for edge prediction on a set of edges ``target_idx`` on
    a graph where each nodes takes messages from 15 neighbors on the first layer
    and 10 neighbors on the second.

    .. code:: python

        from graphstorm.dataloading import GSgnnData
        from graphstorm.dataloading import GSgnnEdgeDataLoader
        from graphstorm.trainer import GSgnnEdgePredictionTrainer

        ep_data = GSgnnData(...)
        target_idx = ep_data.get_edge_train_set(...)
        ep_dataloader = GSgnnEdgeDataLoader(
            ep_data, target_idx,
            fanout=[15, 10], batch_size=128,
            label_field=config.label_field)
        ep_trainer = GSgnnEdgePredictionTrainer(...)
        ep_trainer.fit(ep_dataloader, num_epochs=10)
    """
    def __init__(self, dataset, target_idx, fanout, batch_size,
                 label_field, node_feats=None, edge_feats=None,
                 decoder_edge_feats=None,
                 train_task=True, reverse_edge_types_map=None,
                 remove_target_edge_type=True,
                 exclude_training_targets=False,
                 construct_feat_ntype=None,
                 construct_feat_fanout=5):
        super().__init__(dataset, target_idx, fanout,
                         label_field, node_feats, edge_feats, decoder_edge_feats)
        if remove_target_edge_type:
            assert reverse_edge_types_map is not None, \
                    "To remove target etype, the reversed etype should be provided."
            # We need to duplicate this etype list.
            target_etypes = list(target_idx.keys())
            for e in target_etypes:
                if e in reverse_edge_types_map and reverse_edge_types_map[e] not in target_etypes:
                    target_etypes.append(reverse_edge_types_map[e])
            edge_fanout_lis = modify_fanout_for_target_etype(g=dataset.g,
                                                             fanout=fanout,
                                                             target_etypes=target_etypes)
        else:
            edge_fanout_lis = fanout

        for etype in target_idx:
            assert etype in dataset.g.canonical_etypes, \
                    "edge type {} does not exist in the graph".format(etype)
        self.dataloader = self._prepare_dataloader(dataset,
                                                   target_idx,
                                                   edge_fanout_lis,
                                                   batch_size,
                                                   exclude_training_targets,
                                                   reverse_edge_types_map,
                                                   train_task=train_task,
                                                   construct_feat_ntype=construct_feat_ntype,
                                                   construct_feat_fanout=construct_feat_fanout)

    def _prepare_dataloader(self, dataset, target_idxs, fanout, batch_size,
                            exclude_training_targets=False, reverse_edge_types_map=None,
                            train_task=True, construct_feat_ntype=None, construct_feat_fanout=5):
        g = dataset.g
        if construct_feat_ntype is None:
            construct_feat_ntype = []
        sampler = dgl.dataloading.MultiLayerNeighborSampler(fanout)
        if len(construct_feat_ntype) > 0:
            sampler = MultiLayerNeighborSamplerForReconstruct(sampler,
                    dataset, construct_feat_ntype, construct_feat_fanout)
        # edge loader
        if train_task:
            # gloo support cpu all_reduce
            # so it can run trim_data on CPU
            # while nccl does not support it.
            device = get_device() \
                if is_distributed() and get_backend() == "nccl" else th.device('cpu')
            if isinstance(target_idxs, dict):
                for etype in target_idxs:
                    target_idxs[etype] = trim_data(target_idxs[etype], device)
            else:
                target_idxs = trim_data(target_idxs, device)

        exclude_val = 'reverse_types' if exclude_training_targets else None
        loader = dgl.dataloading.DistEdgeDataLoader(g,
                                                    target_idxs,
                                                    sampler,
                                                    batch_size=batch_size,
                                                    shuffle=train_task,
                                                    drop_last=False,
                                                    exclude=exclude_val,
                                                    reverse_etypes=reverse_edge_types_map
                                                    if exclude_training_targets else None)
        return loader

    def __iter__(self):
        self.dataloader.__iter__()
        return self

    def __next__(self):
        return self.dataloader.__next__()

    def __len__(self):
        # Follow
        # https://github.com/dmlc/dgl/blob/1.0.x/python/dgl/distributed/dist_dataloader.py#L116
        # In DGL, DistDataLoader.expected_idxs is the length (number of batches)
        # of the datalaoder.
        return self.dataloader.expected_idxs

    @property
    def data(self):
        """ The dataset of this dataloader.
        """
        return self._data

    @property
    def target_eidx(self):
        """ Target edge idx for prediction
        """
        return self._target_eidx

    @property
    def fanout(self):
        """ The fan out of each GNN layers
        """
        return self._fanout

################ Minibatch DataLoader (Link Prediction) #######################

BUILTIN_LP_UNIFORM_NEG_SAMPLER = 'uniform'
BUILTIN_LP_JOINT_NEG_SAMPLER = 'joint'
BUILTIN_LP_INBATCH_JOINT_NEG_SAMPLER = 'inbatch_joint'
BUILTIN_LP_LOCALUNIFORM_NEG_SAMPLER = 'localuniform'
BUILTIN_LP_LOCALJOINT_NEG_SAMPLER = 'localjoint'
BUILTIN_LP_ALL_ETYPE_UNIFORM_NEG_SAMPLER = 'all_etype_uniform'
BUILTIN_LP_ALL_ETYPE_JOINT_NEG_SAMPLER = 'all_etype_joint'
BUILTIN_FAST_LP_UNIFORM_NEG_SAMPLER = 'fast_uniform'
BUILTIN_FAST_LP_JOINT_NEG_SAMPLER = 'fast_joint'
BUILTIN_FAST_LP_LOCALUNIFORM_NEG_SAMPLER = 'fast_localuniform'
BUILTIN_FAST_LP_LOCALJOINT_NEG_SAMPLER = 'fast_localjoint'
BUILTIN_LP_FIXED_NEG_SAMPLER = 'fixed'

class GSgnnLinkPredictionDataLoaderBase():
    """ The base class of link prediction dataloader.

    If users want to customize the dataloader for link prediction tasks
    they should extend this base class by implementing the special methods
    `__iter__` and `__next__`.

    Parameters
    ----------
    dataset: GSgnnData
        The GraphStorm edge dataset
    target_idx : dict of Tensors
        The target edges for prediction
    fanout: list of int or dict of list
        Neighbor sample fanout. If it's a dict, it indicates the fanout for each edge type.
    node_feats: str, or dist of list of str
        Node features.
        str: All the nodes have the same feature name.
        list of string: All the nodes have the same list of features.
        dist of list of string: Each node type have different set of node features.
        Default: None
    edge_feats: str, or dist of list of str
        Edge features.
        str: All the edges have the same feature name.
        list of string: All the edges have the same list of features.
        dist of list of string: Each edge type have different set of edge features.
        Default: None
    pos_graph_edge_feats: str or dist of list of str
        The field of the edge features used by positive graph in link prediction.
        For example edge weight.
        Default: None
    """
    def __init__(self, dataset, target_idx, fanout,
                 node_feats=None, edge_feats=None, pos_graph_edge_feats=None):
        self._dataset = dataset
        self._target_idx = target_idx
        self._fanout = fanout
        verify_node_feat_fields(node_feats)
        verify_edge_feat_fields(edge_feats)
        verify_edge_feat_fields(pos_graph_edge_feats)
        self._node_feats = node_feats
        self._edge_feats = edge_feats
        self._pos_graph_edge_feats = pos_graph_edge_feats

    def __iter__(self):
        """ Returns an iterator object
        """

    def __next__(self):
        """ Return a mini-batch for link prediction.

        A mini-batch of link prediction contains four objects:
        * the input node IDs of the mini-batch,
        * the target positive edges for prediction,
        * the negative edges for prediction,
        * the subgraph blocks for message passing.

        Returns
        -------
        Tensor or dict of Tensors : the input nodes of a mini-batch.
        DGLGraph : positive edges.
        DGLGraph : negative edges.
        list of DGLGraph : subgraph blocks for message passing.
        """

    def __len__(self):
        """ Return the length (number of mini-batches) of the data loader

        Returns
        int: length
        """

    @property
    def data(self):
        """ The dataset of this dataloader.

        Returns
        -------
        GSgnnData : The dataset of the dataloader.
        """
        return self._dataset

    @property
    def fanout(self):
        """ The fan out of each GNN layers

        Returns
        -------
        list or a dict of list : the fanouts for each GNN layer.
        """
        return self._fanout

    @property
    def target_eidx(self):
        """ The target edges for prediction.

        Returns
        -------
        dict of Tensors : the target edge IDs.
        """
        return self._target_idx

    @property
    def node_feat_fields(self):
        """ Node features

        Returns
        -------
        str or dict of list of str: Node feature fields in the graph.
        """
        return self._node_feats

    @property
    def edge_feat_fields(self):
        """ Edge features

        Returns
        -------
        str or dict of list of str: Node feature fields in the graph.
        """
        return self._edge_feats

    @property
    def pos_graph_feat_fields(self):
        """ Get edge feature fields of positive graphs

        Returns
        -------
        str or dict of list of str: Node feature fields in the graph.
        """
        return self._pos_graph_edge_feats

class GSgnnLinkPredictionDataLoader(GSgnnLinkPredictionDataLoaderBase):
    """ Link prediction minibatch dataloader

    GSgnnLinkPredictionDataLoader samples GraphStorm edge dataset into an iterable over mini-batches
    of samples. In each batch, pos_graph and neg_graph are sampled subgraph for positive and
    negative edges, which will be used by GraphStorm Trainers and Inferrers. Given a positive edge,
    a negative edge is composed of the source node and a random negative destination nodes
    according to a uniform distribution.

    Argument
    --------
    dataset: GSgnnData
        The GraphStorm edge dataset
    target_idx : dict of Tensors
        The target edges for prediction
    fanout: list of int or dict of list
        Neighbor sample fanout. If it's a dict, it indicates the fanout for each edge type.
    batch_size: int
        Batch size
    num_negative_edges: int
        The number of negative edges per positive edge
    node_feats: str, or dist of list of str
        Node features.
        str: All the nodes have the same feature name.
        list of string: All the nodes have the same list of features.
        dist of list of string: Each node type have different set of node features.
        Default: None
    edge_feats: str, or dist of list of str
        Edge features.
        str: All the edges have the same feature name.
        list of string: All the edges have the same list of features.
        dist of list of string: Each edge type have different set of edge features.
        Default: None
    pos_graph_edge_feats: str or dist of list of str
        The field of the edge features used by positive graph in link prediction.
        For example edge weight.
        Default: None
    train_task : bool
        Whether or not for training.
    reverse_edge_types_map: dict
        A map for reverse edge type
    exclude_training_targets: bool
        Whether to exclude training edges during neighbor sampling
    edge_mask_for_gnn_embeddings : str
        The mask that indicates the edges used for computing GNN embeddings. By default,
        the dataloader uses the edges in the training graphs to compute GNN embeddings to
        avoid information leak for link prediction.
    construct_feat_ntype : list of str
        The node types that requires to construct node features.
    construct_feat_fanout : int
        The fanout required to construct node features.
    edge_dst_negative_field: str or dict of str
        The feature field(s) that store the hard negative edges for each edge type.
    num_hard_negs: int or dict of int
        The number of hard negatives per positive edge for each edge type

    Examples
    ------------
    To train a 2-layer GNN for link prediction on a set of positive edges ``target_idx`` on
    a graph where each nodes takes messages from 15 neighbors on the first layer
    and 10 neighbors on the second. We use 10 negative edges per positive in this example.

    .. code:: python

        from graphstorm.dataloading import GSgnnData
        from graphstorm.dataloading import GSgnnLinkPredictionDataLoader
        from graphstorm.trainer import GSgnnLinkPredictionTrainer

        lp_data = GSgnnData(...)
        target_idx = lp_data.get_edge_train_set(...)
        lp_dataloader = GSgnnLinkPredictionDataLoader(lp_data, target_idx, fanout=[15, 10],
                                                    num_negative_edges=10, batch_size=128)
        lp_trainer = GSgnnLinkPredictionTrainer(...)
        lp_trainer.fit(lp_dataloader, num_epochs=10)
    """
    def __init__(self, dataset, target_idx, fanout, batch_size, num_negative_edges,
                 node_feats=None, edge_feats=None, pos_graph_edge_feats=None,
                 train_task=True, reverse_edge_types_map=None, exclude_training_targets=False,
                 edge_mask_for_gnn_embeddings='train_mask',
                 construct_feat_ntype=None, construct_feat_fanout=5,
                 edge_dst_negative_field=None,
                 num_hard_negs=None):
        super().__init__(dataset, target_idx, fanout, node_feats,
                         edge_feats, pos_graph_edge_feats)
        for etype in target_idx:
            assert etype in dataset.g.canonical_etypes, \
                    "edge type {} does not exist in the graph".format(etype)

        self.dataloader = self._prepare_dataloader(dataset, target_idx, fanout,
                num_negative_edges, batch_size,
                train_task=train_task,
                exclude_training_targets=exclude_training_targets,
                reverse_edge_types_map=reverse_edge_types_map,
                edge_mask_for_gnn_embeddings=edge_mask_for_gnn_embeddings,
                construct_feat_ntype=construct_feat_ntype,
                construct_feat_fanout=construct_feat_fanout,
                edge_dst_negative_field=edge_dst_negative_field,
                num_hard_negs=num_hard_negs)

    def _prepare_negative_sampler(self, num_negative_edges):
        # the default negative sampler is uniform sampler
        negative_sampler = dgl.dataloading.negative_sampler.Uniform(num_negative_edges)
        return negative_sampler

    def _prepare_dataloader(self, dataset, target_idxs, fanout,
                            num_negative_edges, batch_size, train_task=True,
                            exclude_training_targets=False, reverse_edge_types_map=None,
                            edge_mask_for_gnn_embeddings=None, construct_feat_ntype=None,
                            construct_feat_fanout=5, edge_dst_negative_field=None,
                            num_hard_negs=None):
        g = dataset.g
        if construct_feat_ntype is None:
            construct_feat_ntype = []
        # The dataloader can only sample neighbors from the training graph.
        # This can avoid information leak during the link prediction training.
        # This avoids two types of information leak: it avoids sampling neighbors
        # from the test graph during the training; it also avoid sampling neighbors
        # from the test graph to generate embeddings for evaluating the model performance
        # on the test set.
        if edge_mask_for_gnn_embeddings is not None and \
                any(edge_mask_for_gnn_embeddings in g.edges[etype].data
                    for etype in g.canonical_etypes):
            sampler = dgl.dataloading.MultiLayerNeighborSampler(fanout,
                                                                mask=edge_mask_for_gnn_embeddings)
        else:
            sampler = dgl.dataloading.MultiLayerNeighborSampler(fanout)
        if len(construct_feat_ntype) > 0:
            sampler = MultiLayerNeighborSamplerForReconstruct(sampler,
                    dataset, construct_feat_ntype, construct_feat_fanout)
        negative_sampler = self._prepare_negative_sampler(num_negative_edges)
        if edge_dst_negative_field is not None:
            negative_sampler = GSHardEdgeDstNegativeSampler(num_negative_edges,
                                                            edge_dst_negative_field,
                                                            negative_sampler,
                                                            num_hard_negs)

        # edge loader
        if train_task:
            # gloo support cpu all_reduce
            # so it can run trim_data on CPU
            # while nccl does not support it.
            device = get_device() \
                if is_distributed() and get_backend() == "nccl" else th.device('cpu')
            if isinstance(target_idxs, dict):
                for etype in target_idxs:
                    target_idxs[etype] = trim_data(target_idxs[etype], device)
            else:
                target_idxs = trim_data(target_idxs, device)
        # for validation and test, there is no need to trim data

        exclude = 'reverse_types' if exclude_training_targets else None
        reverse_etypes = reverse_edge_types_map if exclude_training_targets else None
        loader = dgl.dataloading.DistEdgeDataLoader(g,
                                                    target_idxs,
                                                    sampler,
                                                    batch_size=batch_size,
                                                    negative_sampler=negative_sampler,
                                                    shuffle=train_task,
                                                    drop_last=False,
                                                    exclude=exclude,
                                                    reverse_etypes=reverse_etypes)
        return loader

    def __iter__(self):
        self.dataloader.__iter__()
        return self

    def __next__(self):
        return self.dataloader.__next__()

    def __len__(self):
        # Follow
        # https://github.com/dmlc/dgl/blob/1.0.x/python/dgl/distributed/dist_dataloader.py#L116
        # In DGL, DistDataLoader.expected_idxs is the length (number of batches)
        # of the datalaoder.
        return self.dataloader.expected_idxs

class GSgnnLPJointNegDataLoader(GSgnnLinkPredictionDataLoader):
    """ Link prediction dataloader with joint negative sampler

    """

    def _prepare_negative_sampler(self, num_negative_edges):
        # The negative sampler is the joint uniform negative sampler.
        negative_sampler = JointUniform(num_negative_edges)
        return negative_sampler

class GSgnnLPInBatchJointNegDataLoader(GSgnnLinkPredictionDataLoader):
    """ Link prediction dataloader with in-batch and joint negative sampler

    """

    def _prepare_negative_sampler(self, num_negative_edges):
        # The negative sampler is the in-batch joint uniform negative sampler.
        negative_sampler = InbatchJointUniform(num_negative_edges)
        return negative_sampler

class GSgnnLPLocalUniformNegDataLoader(GSgnnLinkPredictionDataLoader):
    """ Link prediction dataloader with local uniform negative sampler

    """

    def _prepare_negative_sampler(self, num_negative_edges):
        # the default negative sampler is uniform sampler
        negative_sampler = LocalUniform(num_negative_edges)
        return negative_sampler

class GSgnnLPLocalJointNegDataLoader(GSgnnLinkPredictionDataLoader):
    """ Link prediction dataloader with local joint negative sampler

    """

    def _prepare_negative_sampler(self, num_negative_edges):
        # the default negative sampler is uniform sampler
        negative_sampler = JointLocalUniform(num_negative_edges)
        return negative_sampler

class FastGSgnnLinkPredictionDataLoader(GSgnnLinkPredictionDataLoader):
    """ Link prediction dataloader that does not send train_mask to
        DGL sampler but use the train_mask to trim the sampled graph.
    """

    def _prepare_dataloader(self, dataset, target_idxs, fanout,
                            num_negative_edges, batch_size, train_task=True,
                            exclude_training_targets=False, reverse_edge_types_map=None,
                            edge_mask_for_gnn_embeddings=None, construct_feat_ntype=None,
                            construct_feat_fanout=5, edge_dst_negative_field=None,
                            num_hard_negs=None):
        g = dataset.g
        if construct_feat_ntype is None:
            construct_feat_ntype = []
        # The dataloader can only sample neighbors from the training graph.
        # This can avoid information leak during the link prediction training.
        # This avoids two types of information leak: it avoids sampling neighbors
        # from the test graph during the training; it also avoid sampling neighbors
        # from the test graph to generate embeddings for evaluating the model performance
        # on the test set.
        if edge_mask_for_gnn_embeddings is not None and \
                any(edge_mask_for_gnn_embeddings in g.edges[etype].data
                    for etype in g.canonical_etypes):
            sampler = FastMultiLayerNeighborSampler(fanout,
                                                    mask=edge_mask_for_gnn_embeddings)
        else:
            sampler = dgl.dataloading.MultiLayerNeighborSampler(fanout)
        if len(construct_feat_ntype) > 0:
            sampler = MultiLayerNeighborSamplerForReconstruct(sampler,
                    dataset, construct_feat_ntype, construct_feat_fanout)
        negative_sampler = self._prepare_negative_sampler(num_negative_edges)
        if edge_dst_negative_field is not None:
            negative_sampler = GSHardEdgeDstNegativeSampler(num_negative_edges,
                                                            edge_dst_negative_field,
                                                            negative_sampler,
                                                            num_hard_negs)

        # edge loader
        if train_task:
            # gloo support cpu all_reduce
            # so it can run trim_data on CPU
            # while nccl does not support it.
            device = get_device() \
                if is_distributed() and get_backend() == "nccl" else th.device('cpu')
            if isinstance(target_idxs, dict):
                for etype in target_idxs:
                    target_idxs[etype] = trim_data(target_idxs[etype], device)
            else:
                target_idxs = trim_data(target_idxs, device)
        # for validation and test, there is no need to trim data

        exclude = 'reverse_types' if exclude_training_targets else None
        reverse_etypes = reverse_edge_types_map if exclude_training_targets else None
        loader = dgl.dataloading.DistEdgeDataLoader(g,
                                                    target_idxs,
                                                    sampler,
                                                    batch_size=batch_size,
                                                    negative_sampler=negative_sampler,
                                                    shuffle=train_task,
                                                    drop_last=False,
                                                    exclude=exclude,
                                                    reverse_etypes=reverse_etypes)
        return loader

class FastGSgnnLPJointNegDataLoader(FastGSgnnLinkPredictionDataLoader):
    """ Link prediction dataloader with joint negative sampler

    """

    def _prepare_negative_sampler(self, num_negative_edges):
        # the default negative sampler is uniform sampler
        negative_sampler = JointUniform(num_negative_edges)
        return negative_sampler

class FastGSgnnLPLocalUniformNegDataLoader(FastGSgnnLinkPredictionDataLoader):
    """ Link prediction dataloader with local uniform negative sampler

    """

    def _prepare_negative_sampler(self, num_negative_edges):
        # the default negative sampler is uniform sampler
        negative_sampler = LocalUniform(num_negative_edges)
        return negative_sampler

class FastGSgnnLPLocalJointNegDataLoader(FastGSgnnLinkPredictionDataLoader):
    """ Link prediction dataloader with local joint negative sampler

    """

    def _prepare_negative_sampler(self, num_negative_edges):
        # the default negative sampler is uniform sampler
        negative_sampler = JointLocalUniform(num_negative_edges)
        return negative_sampler

######## Per etype sampler ########

class AllEtypeDistEdgeDataLoader(DistDataLoader):
    """ Distributed edge data sampler that samples at least one
        edge for each edge type in a minibatch

        Parameters
        ----------
        g: DistGraph
            Input graph
        eids: dict
            Target edge ids
        graph_sampler:
            Graph neighbor sampler
        kwargs: list
            Other arguments
    """
    def __init__(self, g, eids, graph_sampler, **kwargs):
        collator_kwargs = {}
        dataloader_kwargs = {}
        _collator_arglist = inspect.getfullargspec(EdgeCollator).args
        for k, v in kwargs.items():
            if k in _collator_arglist:
                collator_kwargs[k] = v
            else:
                dataloader_kwargs[k] = v

        self.collator = EdgeCollator(g, eids, graph_sampler, **collator_kwargs)
        _remove_kwargs_dist(dataloader_kwargs)
        super().__init__(eids,
                         collate_fn=self.collator.collate,
                         **dataloader_kwargs)

        self._reinit_dataset()

    def _reinit_dataset(self):
        """ Reinitialize the dataset

            Here we record the edge ids of different edge types separately.
            When doing sampling we will sample edges per edge type.
        """
        batch_size = self.batch_size
        data_idx = {}
        total_edges = 0
        for key, val in self.dataset.items():
            data_idx[key] = th.arange(0, len(val))
            total_edges += len(val)
        self.data_idx = data_idx

        max_expected_idxs = 0
        bs_per_type = {}
        for etype, idxs in self.data_idx.items():
            # compute the number of edges to be sampled for
            # each edge type in a minibatch.
            # If batch_size * num_edges / total_edges < 0, then set 1.
            #
            # Note: The resulting batch size of a mini batch may be larger
            #       than the batch size set by a user.
            bs = math.ceil(batch_size * len(idxs) / total_edges)
            bs_per_type[etype] = bs
            exp_idxs = len(idxs) // bs
            if not self.drop_last and len(idxs) % bs != 0:
                exp_idxs += 1

            # Get the maximum expected idx across all edge types.
            # The epoch size is decided by max_expected_idxs
            max_expected_idxs = max(max_expected_idxs, exp_idxs)
        self.bs_per_type = bs_per_type
        self.expected_idxs = max_expected_idxs

        self.current_pos = {etype:0 for etype, _ in self.data_idx.items()}

    def __iter__(self):
        if self.shuffle:
            self.data_idx = {etype: th.randperm(len(idxs)) \
                for etype, idxs in self.data_idx.items()}
        self.current_pos = {etype:0 for etype, _ in self.data_idx.items()}
        self.recv_idxs = 0
        self.num_pending = 0
        return self

    def _next_data_etype(self, etype):
        """ Get postive edges for the next iteration for a specific edge type

            Return a tensor of eids. If return None, we will randomly
            generate an eid for the etype if the dataloader does not
            reach the end of epoch.
        """
        if self.current_pos[etype] == len(self.dataset[etype]):
            return None

        end_pos = 0
        if self.current_pos[etype] + self.bs_per_type[etype] > len(self.dataset[etype]):
            if self.drop_last:
                return None
            else:
                end_pos = len(self.dataset[etype])
        else:
            end_pos = self.current_pos[etype] + self.bs_per_type[etype]
        idx = self.data_idx[etype][self.current_pos[etype]:end_pos].tolist()
        ret = self.dataset[etype][idx]

        # Sharing large number of tensors between processes will consume too many
        # file descriptors, so let's convert each tensor to scalar value beforehand.
        self.current_pos[etype] = end_pos

        return ret

    def _rand_gen(self, etype):
        """ Randomly select one edge for a specific edge type
        """
        return self.dataset[etype][th.randint(len(self.dataset[etype]), (1,))]

    def _next_data(self):
        """ Get postive edges for the next iteration
        """
        end = True
        ret = []
        for etype, _ in self.dataset.items():
            next_data = self._next_data_etype(etype)
            # Only if all etypes reach end of iter,
            # the current iter is done
            end = (next_data is None) & end
            ret.append((etype, next_data))

        if end:
            return None
        else:
            new_ret = []
            # for i in range(len(ret)):
            for rel_t in ret:
                # rel_t is (etype, eids)
                if rel_t[1] is None:
                    # if eids is None, randomly generate one more data point
                    new_ret.append((rel_t[0], self._rand_gen(rel_t[0]).item()))
                else:
                    for data in rel_t[1]:
                        new_ret.append((rel_t[0], data.item()))
            return new_ret

class GSgnnAllEtypeLinkPredictionDataLoader(GSgnnLinkPredictionDataLoader):
    """ Link prediction minibatch dataloader. In each minibatch,
        at least one edge is sampled from each etype.

        Note: using this dataloader with a graph with massive etypes
        may cause memory issue, as the batch_size will be implicitly
        increased.

        The negative edges are sampled uniformly.

        Note: The resulting batch size of a mini batch may be larger
              than the batch size set by a user.

    """

    def _prepare_dataloader(self, dataset, target_idxs, fanout, num_negative_edges,
                            batch_size, train_task=True,
                            exclude_training_targets=False,
                            reverse_edge_types_map=None,
                            edge_mask_for_gnn_embeddings=None,
                            construct_feat_ntype=None,
                            construct_feat_fanout=5,
                            edge_dst_negative_field=None,
                            num_hard_negs=None):
        g = dataset.g
        if construct_feat_ntype is None:
            construct_feat_ntype = []
        # See the comment in GSgnnLinkPredictionDataLoader
        if edge_mask_for_gnn_embeddings is not None and \
                any(edge_mask_for_gnn_embeddings in g.edges[etype].data
                    for etype in g.canonical_etypes):
            sampler = dgl.dataloading.MultiLayerNeighborSampler(fanout,
                                                                mask=edge_mask_for_gnn_embeddings)
        else:
            sampler = dgl.dataloading.MultiLayerNeighborSampler(fanout)
        if len(construct_feat_ntype) > 0:
            sampler = MultiLayerNeighborSamplerForReconstruct(sampler,
                    dataset, construct_feat_ntype, construct_feat_fanout)
        negative_sampler = self._prepare_negative_sampler(num_negative_edges)

        if edge_dst_negative_field is not None:
            negative_sampler = GSHardEdgeDstNegativeSampler(num_negative_edges,
                                                            edge_dst_negative_field,
                                                            negative_sampler,
                                                            num_hard_negs)

        # edge loader
        if train_task:
            # gloo support cpu all_reduce
            # so it can run trim_data on CPU
            # while nccl does not support it.
            device = get_device() \
                if is_distributed() and get_backend() == "nccl" else th.device('cpu')
            if isinstance(target_idxs, dict):
                for etype in target_idxs:
                    target_idxs[etype] = trim_data(target_idxs[etype], device)
            else:
                target_idxs = trim_data(target_idxs, device)
        # for validation and test, there is no need to trim data

        exclude_val = 'reverse_types' if exclude_training_targets else None
        loader = AllEtypeDistEdgeDataLoader(g,
                                            target_idxs,
                                            sampler,
                                            batch_size=batch_size,
                                            negative_sampler=negative_sampler,
                                            shuffle=train_task,
                                            drop_last=False,
                                            exclude=exclude_val,
                                            reverse_etypes=reverse_edge_types_map \
                                                if exclude_training_targets else None)
        return loader

    def __iter__(self):
        self.dataloader.__iter__()
        return self

    def __next__(self):
        return self.dataloader.__next__()

    def __len__(self):
        # Follow
        # https://github.com/dmlc/dgl/blob/1.0.x/python/dgl/distributed/dist_dataloader.py#L116
        # In DGL, DistDataLoader.expected_idxs is the length (number of batches)
        # of the datalaoder.
        # AllEtypeDistEdgeDataLoader is a child class of DistDataLoader.
        return self.dataloader.expected_idxs

class GSgnnAllEtypeLPJointNegDataLoader(GSgnnAllEtypeLinkPredictionDataLoader):
    """ Link prediction dataloader with joint negative sampler.
        In each minibatch, at least one edge is sampled from each etype.

    """

    def _prepare_negative_sampler(self, num_negative_edges):
        # the default negative sampler is uniform sampler
        negative_sampler = JointUniform(num_negative_edges)
        return negative_sampler

class GSgnnLinkPredictionTestDataLoader(GSgnnLinkPredictionDataLoaderBase):
    """ Link prediction minibatch dataloader for validation and test.
    In order to efficiently compute positive and negative scores for
    link prediction tasks, GSgnnLinkPredictionTestDataLoader is designed
    to only generates edges, i.e., (src, dst) pairs.

    The negative edges are sampled uniformly.

    Parameters
    -----------
    dataset: GSgnnData
        The GraphStorm edge dataset
    target_idx : dict of Tensors
        The target edges for prediction
    batch_size: int
        Batch size
    num_negative_edges: int
        The number of negative edges per positive edge
    fanout: int
        Evaluation fanout for computing node embedding
    fixed_test_size: int
        Fixed number of test data used in evaluation.
        If it is none, use the whole testset.
        When test is huge, using fixed_test_size
        can save validation and test time.
        Default: None.
    node_feats: str, or dist of list of str
        Node features.
        str: All the nodes have the same feature name.
        list of string: All the nodes have the same list of features.
        dist of list of string: Each node type have different set of node features.
        Default: None
    edge_feats: str, or dist of list of str
        Edge features.
        str: All the edges have the same feature name.
        list of string: All the edges have the same list of features.
        dist of list of string: Each edge type have different set of edge features.
        Default: None
    pos_graph_edge_feats: str or dist of list of str
        The field of the edge features used by positive graph in link prediction.
        For example edge weight.
        Default: None
    """
    def __init__(self, dataset, target_idx, batch_size, num_negative_edges,
                 fanout=None, fixed_test_size=None,
                 node_feats=None, edge_feats=None,
                 pos_graph_edge_feats=None):
        super().__init__(dataset, target_idx, fanout, node_feats,
                         edge_feats, pos_graph_edge_feats)
        for etype in target_idx:
            assert etype in dataset.g.canonical_etypes, \
                    "edge type {} does not exist in the graph".format(etype)
        self._batch_size = batch_size
        self._fixed_test_size = {}
        for etype, t_idx in target_idx.items():
            self._fixed_test_size[etype] = fixed_test_size \
                if fixed_test_size is not None else len(t_idx)
            if self._fixed_test_size[etype] > len(t_idx):
                logging.warning("The size of the test set of etype %s" \
                                "is %d, which is smaller than the expected"
                                "test size %d, force it to %d",
                                etype, len(t_idx), self._fixed_test_size[etype], len(t_idx))
                self._fixed_test_size[etype] = len(t_idx)

        self._negative_sampler = self._prepare_negative_sampler(num_negative_edges)
        self._reinit_dataset()

    def _reinit_dataset(self):
        """ Reinitialize the dataset
        """
        self._current_pos = {etype:0 for etype, _ in self._target_idx.items()}
        self.remaining_etypes = list(self._target_idx.keys())
        for etype, t_idx in self._target_idx.items():
            # If the expected test size is smaller than the size of test set
            # shuffle the test ids
            if self._fixed_test_size[etype] < len(t_idx):
                self._target_idx[etype] = self._target_idx[etype][th.randperm(len(t_idx))]

    def _prepare_negative_sampler(self, num_negative_edges):
        # the default negative sampler is uniform sampler
        self._neg_sample_type = BUILTIN_LP_UNIFORM_NEG_SAMPLER
        negative_sampler = GlobalUniform(num_negative_edges)
        return negative_sampler

    def __iter__(self):
        self._reinit_dataset()
        return self

    def _next_data(self, etype):
        """ Get postive edges for the next iteration for a specific edge type
        """
        g = self.data.g
        current_pos = self._current_pos[etype]
        end_of_etype = current_pos + self._batch_size >= self._fixed_test_size[etype]

        pos_eids = self._target_idx[etype][current_pos:self._fixed_test_size[etype]] \
            if end_of_etype \
            else self._target_idx[etype][current_pos:current_pos+self._batch_size]
        pos_pairs = g.find_edges(pos_eids, etype=etype)
        pos_neg_tuple = self._negative_sampler.gen_neg_pairs(g, {etype:pos_pairs})
        self._current_pos[etype] += self._batch_size
        return pos_neg_tuple, end_of_etype

    def __next__(self):
        if len(self.remaining_etypes) == 0:
            raise StopIteration

        curr_etype = self.remaining_etypes[0]
        cur_iter, end_of_etype = self._next_data(curr_etype)
        if end_of_etype:
            self.remaining_etypes.pop(0)

        # return pos, neg pairs
        return cur_iter, self._neg_sample_type

    @property
    def fanout(self):
        """ Get eval fanout
        """
        return self._fanout

class GSgnnLinkPredictionJointTestDataLoader(GSgnnLinkPredictionTestDataLoader):
    """ Link prediction minibatch dataloader for validation and test
        with joint negative sampler
    """

    def _prepare_negative_sampler(self, num_negative_edges):
        # the default negative sampler is uniform sampler
        negative_sampler = JointUniform(num_negative_edges)
        self._neg_sample_type = BUILTIN_LP_JOINT_NEG_SAMPLER
        return negative_sampler

class GSgnnLinkPredictionPredefinedTestDataLoader(GSgnnLinkPredictionTestDataLoader):
    """ Link prediction minibatch dataloader for validation and test
        with predefined negatives.

    Parameters
    -----------
    dataset: GSgnnData
        The GraphStorm edge dataset
    target_idx : dict of Tensors
        The target edges for prediction
    batch_size: int
        Batch size
    fanout: int
        Evaluation fanout for computing node embedding
    fixed_test_size: int
        Fixed number of test data used in evaluation.
        If it is none, use the whole testset.
        When test is huge, using fixed_test_size
        can save validation and test time.
        Default: None.
    fixed_edge_dst_negative_field: str or list of str
        The feature field(s) that store the fixed negative set for each edge.
    node_feats: str, or dist of list of str
        Node features.
        str: All the nodes have the same feature name.
        list of string: All the nodes have the same list of features.
        dist of list of string: Each node type have different set of node features.
        Default: None
    edge_feats: str, or dist of list of str
        Edge features.
        str: All the edges have the same feature name.
        list of string: All the edges have the same list of features.
        dist of list of string: Each edge type have different set of edge features.
        Default: None
    pos_graph_edge_feats: str or dist of list of str
        The field of the edge features used by positive graph in link prediction.
        For example edge weight.
        Default: None
    """
    def __init__(self, dataset, target_idx, batch_size, fixed_edge_dst_negative_field,
                 fanout=None, fixed_test_size=None,
                 node_feats=None, edge_feats=None,
                 pos_graph_edge_feats=None):
        self._fixed_edge_dst_negative_field = fixed_edge_dst_negative_field
        super().__init__(dataset, target_idx, batch_size,
                        num_negative_edges=0, # num_negative_edges is not used
                        fanout=fanout,
                        fixed_test_size=fixed_test_size,
                        node_feats=node_feats,
                        edge_feats=edge_feats,
                        pos_graph_edge_feats=pos_graph_edge_feats)

    def _prepare_negative_sampler(self, _):
        negative_sampler = GSFixedEdgeDstNegativeSampler(self._fixed_edge_dst_negative_field)
        self._neg_sample_type = BUILTIN_LP_FIXED_NEG_SAMPLER
        return negative_sampler

    def _next_data(self, etype):
        """ Get postive edges for the next iteration for a specific edge type
        """
        g = self.data.g
        current_pos = self._current_pos[etype]
        end_of_etype = current_pos + self._batch_size >= self._fixed_test_size[etype]

        pos_eids = self._target_idx[etype][current_pos:self._fixed_test_size[etype]] \
            if end_of_etype \
            else self._target_idx[etype][current_pos:current_pos+self._batch_size]
        pos_neg_tuple = self._negative_sampler.gen_etype_neg_pairs(g, etype, pos_eids)
        self._current_pos[etype] += self._batch_size
        return pos_neg_tuple, end_of_etype

################ Minibatch DataLoader (Node classification) #######################

class GSgnnNodeDataLoaderBase():
    """ The base dataloader class for node tasks.

    If users want to customize the dataloader for node prediction tasks
    they should extend this base class by implementing the special methods
    `__iter__` and `__next__`.

    Parameters
    ----------
    dataset : GSgnnData
        The dataset for the node task.
    target_idx : dict of Tensors
        The target node IDs.
    fanout : list or dict of lists
        The fanout for each GNN layer.
    label_field: str or dict of str
        Label field of the node task.
    node_feats: str, or dist of list of str
        Node features.
        str: All the nodes have the same feature name.
        list of string: All the nodes have the same list of features.
        dist of list of string: Each node type have different set of node features.
        Default: None
    edge_feats: str, or dist of list of str
        Edge features.
        str: All the edges have the same feature name.
        list of string: All the edges have the same list of features.
        dist of list of string: Each edge type have different set of edge features.
        Default: None
    """
    def __init__(self, dataset, target_idx, fanout,
                 label_field, node_feats=None, edge_feats=None):
        self._data = dataset
        self._target_idx = target_idx
        self._fanout = fanout
        verify_label_field(label_field)
        verify_node_feat_fields(node_feats)
        verify_edge_feat_fields(edge_feats)
        self._label_field = label_field
        self._node_feats = node_feats
        self._edge_feats = edge_feats

    def __iter__(self):
        """ Returns an iterator object
        """

    def __next__(self):
        """ Return a mini-batch data for the node task.

        A mini-batch comprises three objects: the input node IDs of the mini-batch,
        the target nodes and the subgraph blocks for message passing.

        Returns
        -------
        dict of Tensors : the input node IDs of the mini-batch.
        dict of Tensors : the target node IDs.
        list of DGLGraph : the subgraph blocks for message passing.
        """

    def __len__(self):
        """ Return the length (number of mini-batches) of the data loader

        Returns
        int: length
        """

    @property
    def data(self):
        """ The dataset of this dataloader.

        Returns
        -------
        GSgnnData : The dataset of the dataloader.
        """
        return self._data

    @property
    def target_nidx(self):
        """ Target edge idx for prediction

        Returns
        -------
        dict of Tensors : the target edge IDs.
        """
        return self._target_idx

    @property
    def fanout(self):
        """ The fan out of each GNN layers

        Returns
        -------
        list or a dict of list : the fanouts for each GNN layer.
        """
        return self._fanout

    @property
    def label_field(self):
        """ The label field

        Returns
        -------
        str: Label fields in the graph.
        """
        return self._label_field

    @property
    def node_feat_fields(self):
        """ Node features

        Returns
        -------
        str or dict of list of str: Node feature fields in the graph.
        """
        return self._node_feats

    @property
    def edge_feat_fields(self):
        """ Edge features

        Returns
        -------
        str or dict of list of str: Node feature fields in the graph.
        """
        return self._edge_feats

class GSgnnNodeDataLoader(GSgnnNodeDataLoaderBase):
    """ Minibatch dataloader for node tasks

    GSgnnNodeDataLoader samples GraphStorm node dataset into an iterable over mini-batches of
    samples including target nodes and sampled neighbor nodes, which will be used by GraphStorm
    Trainers and Inferrers.

    Parameters
    ----------
    dataset: GSgnnData
        The GraphStorm dataset
    target_idx : dict of Tensors
        The target nodes for prediction
    fanout: list of int or dict of list
        Neighbor sample fanout. If it's a dict, it indicates the fanout for each edge type.
    label_field: str
        Label field of the node task.
        (TODO:xiangsx) Support list of str for single dataloader multiple node tasks.
    node_feats: str, list of str or dist of list of str
        Node features.
        str: All the nodes have the same feature name.
        list of string: All the nodes have the same list of features.
        dist of list of string: Each node type have different set of node features.
        Default: None
    edge_feats: str, list of str or dist of list of str
        Edge features.
        str: All the edges have the same feature name.
        list of string: All the edges have the same list of features.
        dist of list of string: Each edge type have different set of edge features.
        Default: None
    batch_size: int
        Batch size
    train_task : bool
        Whether or not for training.
    construct_feat_ntype : list of str
        The node types that requires to construct node features.
    construct_feat_fanout : int
        The fanout required to construct node features.

    Examples
    ----------
    To train a 2-layer GNN for node classification on a set of nodes ``target_idx`` on
    a graph where each nodes takes messages from 15 neighbors on the first layer
    and 10 neighbors on the second.

    .. code:: python

        from graphstorm.dataloading import GSgnnData
        from graphstorm.dataloading import GSgnnNodeDataLoader
        from graphstorm.trainer import GSgnnNodePredictionTrainer

        np_data = GSgnnData(...)
        target_idx = np_data.get_node_train_set(...)
        np_dataloader = GSgnnNodeDataLoader(np_data, target_idx, fanout=[15, 10],
                                            batch_size=128,
                                            label_field="label",
                                            node_feats="feat")
        np_trainer = GSgnnNodePredictionTrainer(...)
        np_trainer.fit(np_dataloader, num_epochs=10)
    """
    def __init__(self, dataset, target_idx, fanout, batch_size,
                 label_field, node_feats=None, edge_feats=None,
                 train_task=True,
                 construct_feat_ntype=None, construct_feat_fanout=5):
        super().__init__(dataset, target_idx, fanout,
                         label_field=label_field,
                         node_feats=node_feats,
                         edge_feats=edge_feats)
        assert isinstance(target_idx, dict)
        for ntype in target_idx:
            assert ntype in dataset.g.ntypes, \
                    "node type {} does not exist in the graph".format(ntype)
        self.dataloader = self._prepare_dataloader(dataset,
                                                   target_idx,
                                                   fanout,
                                                   batch_size,
                                                   train_task,
                                                   construct_feat_ntype=construct_feat_ntype,
                                                   construct_feat_fanout=construct_feat_fanout)

    def _prepare_dataloader(self, dataset, target_idx, fanout, batch_size,
            train_task, construct_feat_ntype=None, construct_feat_fanout=5):
        g = dataset.g

        if construct_feat_ntype is None:
            construct_feat_ntype = []
        if train_task:
            # gloo support cpu all_reduce
            # so it can run trim_data on CPU
            # while nccl does not support it.
            device = get_device() \
                if is_distributed() and get_backend() == "nccl" else th.device('cpu')
            for ntype in target_idx:
                target_idx[ntype] = trim_data(target_idx[ntype], device)
        # for validation and test, there is no need to trim data

        sampler = dgl.dataloading.MultiLayerNeighborSampler(fanout)
        if len(construct_feat_ntype) > 0:
            sampler = MultiLayerNeighborSamplerForReconstruct(sampler,
                    dataset, construct_feat_ntype, construct_feat_fanout)
        loader = dgl.dataloading.DistNodeDataLoader(g, target_idx, sampler,
            batch_size=batch_size, shuffle=train_task)

        return loader

    def __iter__(self):
        self.dataloader = iter(self.dataloader)
        return self

    def __next__(self):
        return self.dataloader.__next__()

    def __len__(self):
        # Follow
        # https://github.com/dmlc/dgl/blob/1.0.x/python/dgl/distributed/dist_dataloader.py#L116
        # In DGL, DistDataLoader.expected_idxs is the length (number of batches)
        # of the datalaoder.
        return self.dataloader.expected_idxs

class GSgnnNodeSemiSupDataLoader(GSgnnNodeDataLoader):
    """ Semisupervised Minibatch dataloader for node tasks

    Parameters
    ----------
    dataset: GSgnnData
        The GraphStorm dataset
    target_idx : dict of Tensors
        The target nodes for prediction
    unlabeled_idx : dict of Tensors
        The unlabeled nodes for semi-supervised training
    fanout: list of int or dict of list
        Neighbor sample fanout. If it's a dict, it indicates the fanout for each edge type.
    batch_size: int
        Batch size, the sum of labeled and unlabeled nodes
    label_field: str
        Label field of the node task.
        (TODO:xiangsx) Support list of str for single dataloader multiple node tasks.
    node_feats: str, list of str or dist of list of str
        Node features.
        str: All the nodes have the same feature name.
        list of string: All the nodes have the same list of features.
        dist of list of string: Each node type have different set of node features.
        Default: None
    edge_feats: str, list of str or dist of list of str
        Edge features.
        str: All the edges have the same feature name.
        list of string: All the edges have the same list of features.
        dist of list of string: Each edge type have different set of edge features.
        Default: None
    train_task : bool
        Whether or not for training.
    construct_feat_ntype : list of str
        The node types that requires to construct node features.
    construct_feat_fanout : int
        The fanout required to construct node features.
    """
    def __init__(self, dataset, target_idx, unlabeled_idx, fanout,
                 batch_size, label_field,
                 node_feats=None, edge_feats=None, train_task=True,
                 construct_feat_ntype=None, construct_feat_fanout=5):
        super().__init__(dataset, target_idx, fanout, batch_size // 2,
                         label_field=label_field,
                         node_feats=node_feats,
                         edge_feats=edge_feats,
                         train_task=train_task, construct_feat_ntype=construct_feat_ntype,
                         construct_feat_fanout=construct_feat_fanout)
        # loader for unlabeled nodes:
        self.unlabeled_dataloader = self._prepare_dataloader(dataset,
                                                   unlabeled_idx,
                                                   fanout,
                                                   batch_size // 2,
                                                   train_task,
                                                   construct_feat_ntype=construct_feat_ntype,
                                                   construct_feat_fanout=construct_feat_fanout)

    def __iter__(self):
        return zip(self.dataloader.__iter__(), self.unlabeled_dataloader.__iter__())

    def __next__(self):
        return self.dataloader.__next__(), self.unlabeled_dataloader.__next__()

    def __len__(self):
        # Follow
        # https://github.com/dmlc/dgl/blob/1.0.x/python/dgl/distributed/dist_dataloader.py#L116
        # In DGL, DistDataLoader.expected_idxs is the length (number of batches)
        # of the datalaoder.
        # As it uses two dataloader, either one throws
        # an End of Iter error will stop the dataloader.
        return min(self.dataloader.expected_idxs,
                   self.unlabeled_dataloader.expected_idxs)


####################### Multi-task Dataloader ####################
class GSgnnMultiTaskDataLoader:
    r""" DataLoader designed for multi-task learning

    Parameters
    ----------
    dataset: GSgnnData
        The GraphStorm dataset
    task_infos: list of TaskInfo
        Task meta information
    task_dataloaders: list of GsgnnDataLoader
        A list of task dataloaders
    """
    def __init__(self, dataset, task_infos, task_dataloaders):
        assert len(task_infos) == len(task_dataloaders), \
            "Number of task_infos should match number of task dataloaders"
        # check dataloaders
        lens = []
        for task_info, dataloader in zip(task_infos, task_dataloaders):
            # For evaluation and testing, we allow some of the val_dataloaders or test_dataloaders
<<<<<<< HEAD
            # are empty (None).
=======
            # to be empty (None).
>>>>>>> 3e8ffe64
            assert isinstance(dataloader, (GSgnnEdgeDataLoaderBase,
                                           GSgnnLinkPredictionDataLoaderBase,
                                           GSgnnNodeDataLoaderBase)) or dataloader is None, \
                "The task data loader should be an instance of GSgnnEdgeDataLoaderBase, " \
                "GSgnnLinkPredictionDataLoaderBase or GSgnnNodeDataLoaderBase" \
                f"But get {type(dataloader)}"
            num_iters = len(dataloader) if dataloader is not None else 0
            lens.append(num_iters)
            logging.debug("Task %s has number of iterations of %d",
                          task_info, num_iters)

        self._len = max(lens)
        logging.info("Set the number of iterations to %d, which is the length " \
                     "of the largest task in the multi-task learning.", self._len)
        self._data = dataset
        self._task_infos = task_infos
        self._dataloaders = task_dataloaders # one dataloader for each task
        self._reset_loader()

    def _reset_loader(self):
        """ reset the dataloaders
        """
        for dataloader in self._dataloaders:
            if dataloader is not None:
                iter(dataloader)
        self._num_iters = 0

    def __iter__(self):
        self._reset_loader()
        return self

    def __len__(self):
        return self._len

    def __next__(self):
        self._num_iters += 1
        # End of iterating all the dataloaders
        if self._num_iters == self._len:
            raise StopIteration

        # call __next__ of each dataloader
        mini_batches = []
        for task_info, dataloader in zip(self._task_infos, self._dataloaders):
            if dataloader is None:
                # The dataloader is None
                logging.warning("The dataloader of %s is None. "
                                "Please check whether the coresponding "
                                "train/val/test mask(s) are missing."
                                "If you are calling iter(mt_dataloader) for validation "
                                "or testing, we suggest you to use "
                                "mt_dataloader.dataloaders to get task specific "
                                "dataloaders and call the corresponding evaluators "
                                "task by task", task_info.task_id)
                mini_batches.append((task_info, None))
                continue

            try:
                mini_batch = next(dataloader)
            except StopIteration:
                load = iter(dataloader)
                # we assume dataloader __iter__ will return itself.
                assert load is dataloader, \
                    "We assume the return value of __iter__() function " \
                    "of each task dataloader is itself."
                mini_batch = next(dataloader)

            if task_info.dataloader is None:
                task_info.dataloader = dataloader
            else:
                assert task_info.dataloader is dataloader, \
                    "Each task in multi-task learning should have a fixed dataloader."
            mini_batches.append((task_info, mini_batch))
        return mini_batches

    @property
    def data(self):
        """ The dataset of this dataloader.

        Returns
        -------
        GSgnnData : The dataset of the dataloader.
        """
        return self._data

    @property
    def dataloaders(self):
        """Get the list of dataloaders
        """
        # useful for conducting validation scores and test scores.
        return self._dataloaders

    @property
    def task_infos(self):
        """Get the list of task_infos
        """
        # useful for conducting validation scores and test scores.
        return self._task_infos

    @property
    def fanout(self):
        """ The fanout of each GNN layers of each dataloader

        Returns
        -------
<<<<<<< HEAD
        list or a dict of list : the fanouts for each GNN layer.
=======
        list of list or list of dict of list : the fanouts for each GNN layer.
>>>>>>> 3e8ffe64
        """
        fanouts = [dataloader.fanout if dataloader is not None \
                   else None for dataloader in self.dataloaders]
        return fanouts


####################### Distillation #############################

class DistillDataManager:
    r"""Distill Data Manager. Combines a file sampler and a dataloader generator,
    and streamingly provides an iterable over a set of files.

    Parameters:
    ----------
    dataloader_generator : DataloaderGenerator:
        A dataloader generator
        Generates dataloader based on given a file path.
    dataset_path str :
        Path to the data files.
    shuffle : bool
        Set to ``True`` to have the files reshuffled at every epoch (default: ``False``).
    local_rank : int
        Local rank for the trainer (default: ``-1``).
    world_size : int
        Number of all trainers.
    is_train : bool
        Set to ``True`` if the provider is for training set (default: ``True``).
    """

    def __init__(
        self,
        dataloader_generator,
        dataset_path,
        shuffle=False,
        local_rank=-1,
        world_size=1,
        is_train=True,
    ):
        # TODO (HZ): Implement prefetch_iterator function
        # to use zero-copy shared memory (e.g., /dev/shm)
        # for reducing the costs of serialization and deserialization.
        # Make sure that each data shard is
        # not too large so that workers_per_node * #DataProvider *
        # num_prefetches * data_shard_size < shm_size.

        self.is_train = is_train
        assert dataset_path is not None, "dataset_path needs to be specified."
        if not isinstance(dataset_path, str):
            raise TypeError(
                f"dataset_path should be a str, but got {type(dataset_path)} "
                f"dataset_path={dataset_path}"
            )
        file_sampler = DistributedFileSampler(
            dataset_path=dataset_path,
            shuffle=shuffle,
            local_rank=local_rank,
            world_size=world_size,
            is_train=is_train,
        )

        self.file_sampler = file_sampler
        self.file_sampler_iter = iter(self.file_sampler)
        self.dataloader_generator = dataloader_generator
        self.dataloader = None
        self.data_file = None

        logging.info("DataProvider - Initialization: num_files = %s", len(file_sampler))

    def get_iterator_name(self):
        """ Return shard name.
        """
        return self.data_file

    def refresh_manager(self):
        """ refresh manager."""
        self.file_sampler.sampler._index = -1

    def get_iterator(self):
        """ Get dataloader iterator for a data file.
        """
        dataloader = None
        data_file = next(self.file_sampler_iter)

        # TODO (HZ): implement a queue to store and pop the files by prefetch and get_iterator
        if data_file is not None:
            dataloader = self.dataloader_generator.generate(data_file, is_train=self.is_train)
        self.data_file = data_file
        self.dataloader = dataloader
        return dataloader

    def __len__(self):
        return len(self.file_sampler)

    def __next__(self):
        return self.get_iterator()

    def __iter__(self):
        return self

    def release_iterator(self):
        """ Release the dataloader iterator.
        """
        self.dataloader = None
        self.data_file = None

class DistillDataloaderGenerator:
    r""" Distill Data Generator that generates pytorch dataloader based on the given file.

    Parameters:
    ----------
    tokenizer : transformers.AutoTokenizer
        HuggingFace Tokenizer.
    max_seq_len : int
        Maximum sequence length.
    batch_size : int
        How many samples per batch to load.
    collate_fn : func
        Function to merge a list of samples to form a
           mini-batch of Tensor(s)
    """

    def __init__(
        self,
        tokenizer,
        max_seq_len,
        batch_size=1,
        collate_fn=None,
    ):
        self.batch_size = batch_size
        self.tokenizer = tokenizer
        self.max_seq_len = max_seq_len
        self.collate_fn = collate_fn

    def _data_len_sync(self, data):
        r""" Drop additional samples to make sure each dataloader
        has the same number of batches. This is to avoid the training
        stuck in distributed mode if any trainer has more or less batches.

        Parameters:
        ----------
        data : GSDistillData
            The pytorch dataset for a trainer.

        Returns:
        -------
        GSDistillData : The pytorch dataset for a trainer after the sync.
        """
        num_data = th.tensor(len(data), dtype=th.int64, device=get_device())
        dist.all_reduce(num_data, op=dist.ReduceOp.MIN)
        min_size = num_data.item()
        select_index = th.randperm(len(data))[:min_size].tolist()
        data.token_id_inputs = [data.token_id_inputs[i] for i in select_index]
        data.labels = data.labels[select_index]
        return data

    def generate(self, input_files, is_train=True):
        """ Generate dataloader given input files"

        Parameters:
        ----------
        input_files : list of str
            list of input files

        Returns:
        -------
        torch.DataLoader : dataloaders for training
        int : Number of samples in the dataloader
        """
        if not isinstance(input_files, (list, tuple)):
            input_files = [input_files]

        data = GSDistillData(input_files, self.tokenizer, self.max_seq_len)

        # do all_reduce here:
        if is_train:
            data = self._data_len_sync(data)

        collate_fn = data.get_collate_fn() if self.collate_fn is None else self.collate_fn
        dataloader = DataLoader(
            data,
            batch_size=self.batch_size,
            collate_fn=collate_fn,
            pin_memory=True,
        )
        return dataloader<|MERGE_RESOLUTION|>--- conflicted
+++ resolved
@@ -1707,11 +1707,7 @@
         lens = []
         for task_info, dataloader in zip(task_infos, task_dataloaders):
             # For evaluation and testing, we allow some of the val_dataloaders or test_dataloaders
-<<<<<<< HEAD
-            # are empty (None).
-=======
             # to be empty (None).
->>>>>>> 3e8ffe64
             assert isinstance(dataloader, (GSgnnEdgeDataLoaderBase,
                                            GSgnnLinkPredictionDataLoaderBase,
                                            GSgnnNodeDataLoaderBase)) or dataloader is None, \
@@ -1816,11 +1812,7 @@
 
         Returns
         -------
-<<<<<<< HEAD
-        list or a dict of list : the fanouts for each GNN layer.
-=======
         list of list or list of dict of list : the fanouts for each GNN layer.
->>>>>>> 3e8ffe64
         """
         fanouts = [dataloader.fanout if dataloader is not None \
                    else None for dataloader in self.dataloaders]
