"""
    Copyright 2023 Contributors

    Licensed under the Apache License, Version 2.0 (the "License");
    you may not use this file except in compliance with the License.
    You may obtain a copy of the License at

       http://www.apache.org/licenses/LICENSE-2.0

    Unless required by applicable law or agreed to in writing, software
    distributed under the License is distributed on an "AS IS" BASIS,
    WITHOUT WARRANTIES OR CONDITIONS OF ANY KIND, either express or implied.
    See the License for the specific language governing permissions and
    limitations under the License.

    Various dataloaders for the GSF
"""
import math
import inspect
import torch as th

import dgl
from dgl.dataloading import DistDataLoader
from dgl.dataloading import EdgeCollator
from dgl.dataloading.dist_dataloader import _remove_kwargs_dist

from .sampler import LocalUniform, JointUniform, GlobalUniform
from .utils import trim_data, modify_fanout_for_target_etype

################ Minibatch DataLoader (Edge Prediction) #######################

class GSgnnEdgeDataLoader():
    """ The minibatch dataloader for edge prediction

    Argument
    --------
    dataset: GSgnnEdgeData
        The GraphStorm edge dataset
    target_idx : dict of Tensors
        The target edges for prediction
    fanout: list of int or dict of list
        Neighbor sample fanout. If it's a dict, it indicates the fanout for each edge type.
    batch_size: int
        Batch size
    device: torch.device
        the device trainer is running on.
    train_task : bool
        Whether or not for training.
    reverse_edge_types_map: dict
        A map for reverse edge type
    exclude_training_targets: bool
        Whether to exclude training edges during neighbor sampling
    remove_target_edge_type: bool
        Whether we will exclude all edges of the target edge type in message passing.
    """
    def __init__(self, dataset, target_idx, fanout, batch_size, device='cpu',
                 train_task=True, reverse_edge_types_map=None,
                 remove_target_edge_type=True,
                 exclude_training_targets=False):
        self._data = dataset
        self._device = device
        self._fanout = fanout
        self._target_eidx = target_idx
        if remove_target_edge_type:
            assert reverse_edge_types_map is not None, \
                    "To remove target etype, the reversed etype should be provided."
            # We need to duplicate this etype list.
            target_etypes = list(target_idx.keys())
            for e in target_etypes:
                if e in reverse_edge_types_map and reverse_edge_types_map[e] not in target_etypes:
                    target_etypes.append(reverse_edge_types_map[e])
            edge_fanout_lis = modify_fanout_for_target_etype(g=dataset.g,
                                                             fanout=fanout,
                                                             target_etypes=target_etypes)
        else:
            edge_fanout_lis = fanout

        for etype in target_idx:
            assert etype in dataset.g.canonical_etypes, \
                    "edge type {} does not exist in the graph".format(etype)
        self.dataloader = self._prepare_dataloader(dataset.g,
                                                   target_idx,
                                                   edge_fanout_lis,
                                                   batch_size,
                                                   exclude_training_targets,
                                                   reverse_edge_types_map,
                                                   train_task=train_task)

    def _prepare_dataloader(self, g, target_idxs, fanout, batch_size,
                            exclude_training_targets=False, reverse_edge_types_map=None,
                            train_task=True):
        sampler = dgl.dataloading.MultiLayerNeighborSampler(fanout)
        # edge loader
        exclude_val = 'reverse_types' if exclude_training_targets else None
        loader = dgl.dataloading.DistEdgeDataLoader(g,
                                                    target_idxs,
                                                    sampler,
                                                    batch_size=batch_size,
                                                    shuffle=train_task,
                                                    drop_last=False,
                                                    num_workers=0,
                                                    exclude=exclude_val,
                                                    reverse_etypes=reverse_edge_types_map
                                                    if exclude_training_targets else None)
        return loader

    def __iter__(self):
        return self.dataloader.__iter__()

    def __next__(self):
        return self.dataloader.__next__()

    @property
    def data(self):
        """ The dataset of this dataloader.
        """
        return self._data

    @property
    def target_eidx(self):
        """ Target edge idx for prediction
        """
        return self._target_eidx

    @property
    def fanout(self):
        """ The fan out of each GNN layers
        """
        return self._fanout

################ Minibatch DataLoader (Link Prediction) #######################

BUILTIN_LP_UNIFORM_NEG_SAMPLER = 'uniform'
BUILTIN_LP_JOINT_NEG_SAMPLER = 'joint'
BUILTIN_LP_LOCALUNIFORM_NEG_SAMPLER = 'localuniform'
BUILTIN_LP_ALL_ETYPE_UNIFORM_NEG_SAMPLER = 'all_etype_uniform'
BUILTIN_LP_ALL_ETYPE_JOINT_NEG_SAMPLER = 'all_etype_joint'

class GSgnnLinkPredictionDataLoader():
    """ Link prediction minibatch dataloader

    The negative edges are sampled uniformly.

    Argument
    --------
    dataset: GSgnnEdgeData
        The GraphStorm edge dataset
    target_idx : dict of Tensors
        The target edges for prediction
    fanout: list of int or dict of list
        Neighbor sample fanout. If it's a dict, it indicates the fanout for each edge type.
    batch_size: int
        Batch size
    num_negative_edges: int
        The number of negative edges per positive edge
    device: torch.device
        the device trainer is running on.
    train_task : bool
        Whether or not for training.
    reverse_edge_types_map: dict
        A map for reverse edge type
    exclude_training_targets: bool
        Whether to exclude training edges during neighbor sampling
    edge_mask_for_gnn_embeddings : str
        The mask that indicates the edges used for computing GNN embeddings. By default,
        the dataloader uses the edges in the training graphs to compute GNN embeddings to
        avoid information leak for link prediction.
    """
    def __init__(self, dataset, target_idx, fanout, batch_size, num_negative_edges, device='cpu',
                 train_task=True, reverse_edge_types_map=None, exclude_training_targets=False,
                 edge_mask_for_gnn_embeddings='train_mask'):
        self._data = dataset
        self._fanout = fanout
        for etype in target_idx:
            assert etype in dataset.g.canonical_etypes, \
                    "edge type {} does not exist in the graph".format(etype)

        self.dataloader = self._prepare_dataloader(dataset.g, target_idx, fanout,
                num_negative_edges, batch_size, device,
                train_task=train_task,
                exclude_training_targets=exclude_training_targets,
                reverse_edge_types_map=reverse_edge_types_map,
                edge_mask_for_gnn_embeddings=edge_mask_for_gnn_embeddings)

    def _prepare_negative_sampler(self, num_negative_edges):
        # the default negative sampler is uniform sampler
        negative_sampler = dgl.dataloading.negative_sampler.Uniform(num_negative_edges)
        return negative_sampler

    def _prepare_dataloader(self, g, target_idxs, fanout,
                            num_negative_edges, batch_size, device, train_task=True,
                            exclude_training_targets=False, reverse_edge_types_map=None,
                            edge_mask_for_gnn_embeddings=None):
        # The dataloader can only sample neighbors from the training graph.
        # This can avoid information leak during the link prediction training.
        # This avoids two types of information leak: it avoids sampling neighbors
        # from the test graph during the training; it also avoid sampling neighbors
        # from the test graph to generate embeddings for evaluating the model performance
        # on the test set.
        if edge_mask_for_gnn_embeddings is not None and \
                any(edge_mask_for_gnn_embeddings in g.edges[etype].data
                    for etype in g.canonical_etypes):
            sampler = dgl.dataloading.MultiLayerNeighborSampler(fanout,
                                                                mask=edge_mask_for_gnn_embeddings)
        else:
            sampler = dgl.dataloading.MultiLayerNeighborSampler(fanout)
        negative_sampler = self._prepare_negative_sampler(num_negative_edges)

        # edge loader
        if isinstance(target_idxs, dict):
            for etype in target_idxs:
                target_idxs[etype] = trim_data(target_idxs[etype], device)
        else:
            target_idxs = trim_data(target_idxs, device)
        exclude = 'reverse_types' if exclude_training_targets else None
        reverse_etypes = reverse_edge_types_map if exclude_training_targets else None
        loader = dgl.dataloading.DistEdgeDataLoader(g,
                                                    target_idxs,
                                                    sampler,
                                                    batch_size=batch_size,
                                                    negative_sampler=negative_sampler,
                                                    shuffle=train_task,
                                                    drop_last=False,
                                                    num_workers=0,
                                                    exclude=exclude,
                                                    reverse_etypes=reverse_etypes)
        return loader

    def __iter__(self):
        return self.dataloader.__iter__()

    def __next__(self):
        return self.dataloader.__next__()

    @property
    def data(self):
        """ The dataset of this dataloader.
        """
        return self._data

    @property
    def fanout(self):
        """ The fan out of each GNN layers
        """
        return self._fanout

class GSgnnLPJointNegDataLoader(GSgnnLinkPredictionDataLoader):
    """ Link prediction dataloader with joint negative sampler

    """

    def _prepare_negative_sampler(self, num_negative_edges):
        # the default negative sampler is uniform sampler
        negative_sampler = JointUniform(num_negative_edges)
        return negative_sampler

class GSgnnLPLocalUniformNegDataLoader(GSgnnLinkPredictionDataLoader):
    """ Link prediction dataloader with local uniform negative sampler

    """

    def _prepare_negative_sampler(self, num_negative_edges):
        # the default negative sampler is uniform sampler
        negative_sampler = LocalUniform(num_negative_edges)
        return negative_sampler

######## Per etype sampler ########

class AllEtypeDistEdgeDataLoader(DistDataLoader):
    """ Distributed edge data sampler that samples at least one
        edge for each edge type in a minibatch

        Parameters
        ----------
        g: DistGraph
            Input graph
        eids: dict
            Target edge ids
        graph_sampler:
            Graph neighbor sampler
        device: str:
            Device
        kwargs: list
            Other arguments
    """
    def __init__(self, g, eids, graph_sampler, device=None, **kwargs):
        collator_kwargs = {}
        dataloader_kwargs = {}
        _collator_arglist = inspect.getfullargspec(EdgeCollator).args
        for k, v in kwargs.items():
            if k in _collator_arglist:
                collator_kwargs[k] = v
            else:
                dataloader_kwargs[k] = v

        if device is None:
            # for the distributed case default to the CPU
            device = 'cpu'
        assert device == 'cpu', 'Only cpu is supported in the case of a DistGraph.'
        self.collator = EdgeCollator(g, eids, graph_sampler, **collator_kwargs)
        _remove_kwargs_dist(dataloader_kwargs)
        super().__init__(eids,
                         collate_fn=self.collator.collate,
                         **dataloader_kwargs)

        self._reinit_dataset()
        self.device = device

    def _reinit_dataset(self):
        """ Reinitialize the dataset

            Here we record the edge ids of different edge types separately.
            When doing sampling we will sample edges per edge type.
        """
        batch_size = self.batch_size
        data_idx = {}
        total_edges = 0
        for key, val in self.dataset.items():
            data_idx[key] = th.arange(0, len(val))
            total_edges += len(val)
        self.data_idx = data_idx

        max_expected_idxs = 0
        bs_per_type = {}
        for etype, idxs in self.data_idx.items():
            # compute the number of edges to be sampled for
            # each edge type in a minibatch.
            # If batch_size * num_edges / total_edges < 0, then set 1.
            #
            # Note: The resulting batch size of a mini batch may be larger
            #       than the batch size set by a user.
            bs = math.ceil(batch_size * len(idxs) / total_edges)
            bs_per_type[etype] = bs
            exp_idxs = len(idxs) // bs
            if not self.drop_last and len(idxs) % bs != 0:
                exp_idxs += 1

            # Get the maximum expected idx across all edge types.
            # The epoch size is decided by max_expected_idxs
            max_expected_idxs = max(max_expected_idxs, exp_idxs)
        self.bs_per_type = bs_per_type
        self.expected_idxs = max_expected_idxs

        self.current_pos = {etype:0 for etype, _ in self.data_idx.items()}

    def __iter__(self):
        if self.shuffle:
            self.data_idx = {etype: th.randperm(len(idxs)) \
                for etype, idxs in self.data_idx.items()}
        self.current_pos = {etype:0 for etype, _ in self.data_idx.items()}
        self.recv_idxs = 0
        self.num_pending = 0
        return self

    def _next_data_etype(self, etype):
        """ Get postive edges for the next iteration for a specific edge type

            Return a tensor of eids. If return None, we will randomly
            generate an eid for the etype if the dataloader does not
            reach the end of epoch.
        """
        if self.current_pos[etype] == len(self.dataset[etype]):
            return None

        end_pos = 0
        if self.current_pos[etype] + self.bs_per_type[etype] > len(self.dataset[etype]):
            if self.drop_last:
                return None
            else:
                end_pos = len(self.dataset[etype])
        else:
            end_pos = self.current_pos[etype] + self.bs_per_type[etype]
        idx = self.data_idx[etype][self.current_pos[etype]:end_pos].tolist()
        ret = self.dataset[etype][idx]

        # Sharing large number of tensors between processes will consume too many
        # file descriptors, so let's convert each tensor to scalar value beforehand.
        self.current_pos[etype] = end_pos

        return ret

    def _rand_gen(self, etype):
        """ Randomly select one edge for a specific edge type
        """
        return self.dataset[etype][th.randint(len(self.dataset[etype]), (1,))]

    def _next_data(self):
        """ Get postive edges for the next iteration
        """
        end = True
        ret = []
        for etype, _ in self.dataset.items():
            next_data = self._next_data_etype(etype)
            # Only if all etypes reach end of iter,
            # the current iter is done
            end = (next_data is None) & end
            ret.append((etype, next_data))

        if end:
            return None
        else:
            new_ret = []
            # for i in range(len(ret)):
            for rel_t in ret:
                # rel_t is (etype, eids)
                if rel_t[1] is None:
                    # if eids is None, randomly generate one more data point
                    new_ret.append((rel_t[0], self._rand_gen(rel_t[0]).item()))
                else:
                    for data in rel_t[1]:
                        new_ret.append((rel_t[0], data.item()))
            return new_ret

class GSgnnAllEtypeLinkPredictionDataLoader(GSgnnLinkPredictionDataLoader):
    """ Link prediction minibatch dataloader. In each minibatch,
        at least one edge is sampled from each etype.

        Note: using this dataloader with a graph with massive etypes
        may cause memory issue, as the batch_size will be implicitly
        increased.

        The negative edges are sampled uniformly.

        Note: The resulting batch size of a mini batch may be larger
              than the batch size set by a user.

    """

    def _prepare_dataloader(self, g, target_idxs, fanout, num_negative_edges,
                            batch_size, device, train_task=True,
                            exclude_training_targets=False,
                            reverse_edge_types_map=None,
                            edge_mask_for_gnn_embeddings=None):
        # See the comment in GSgnnLinkPredictionDataLoader
        if edge_mask_for_gnn_embeddings is not None and \
                any(edge_mask_for_gnn_embeddings in g.edges[etype].data
                    for etype in g.canonical_etypes):
            sampler = dgl.dataloading.MultiLayerNeighborSampler(fanout,
                                                                mask=edge_mask_for_gnn_embeddings)
        else:
            sampler = dgl.dataloading.MultiLayerNeighborSampler(fanout)
        negative_sampler = self._prepare_negative_sampler(num_negative_edges)

        # edge loader
        if isinstance(target_idxs, dict):
            for etype in target_idxs:
                target_idxs[etype] = trim_data(target_idxs[etype], device)
        else:
            target_idxs = trim_data(target_idxs, device)
        exclude_val = 'reverse_types' if exclude_training_targets else None
        loader = AllEtypeDistEdgeDataLoader(g,
                                            target_idxs,
                                            sampler,
                                            batch_size=batch_size,
                                            negative_sampler=negative_sampler,
                                            shuffle=train_task,
                                            drop_last=False,
                                            num_workers=0,
                                            exclude=exclude_val,
                                            reverse_etypes=reverse_edge_types_map \
                                                if exclude_training_targets else None)
        return loader

    def __iter__(self):
        return self.dataloader.__iter__()

    def __next__(self):
        return self.dataloader.__next__()

class GSgnnAllEtypeLPJointNegDataLoader(GSgnnAllEtypeLinkPredictionDataLoader):
    """ Link prediction dataloader with joint negative sampler.
        In each minibatch, at least one edge is sampled from each etype.

    """

    def _prepare_negative_sampler(self, num_negative_edges):
        # the default negative sampler is uniform sampler
        negative_sampler = JointUniform(num_negative_edges)
        return negative_sampler

class GSgnnLinkPredictionTestDataLoader():
    """ Link prediction minibatch dataloader for validation and test.
    In order to efficiently compute positive and negative scores for
    link prediction tasks, GSgnnLinkPredictionTestDataLoader is designed
    to only generates edges, i.e., (src, dst) pairs.

    The negative edges are sampled uniformly.

    Argument
    --------
    dataset: GSgnnEdgeData
        The GraphStorm edge dataset
    target_idx : dict of Tensors
        The target edges for prediction
    batch_size: int
        Batch size
    fanout : list of int
        The fanout for computing the GNN embeddings in a GNN layer
    num_negative_edges: int
        The number of negative edges per positive edge
    fanout: int
        Evaluation fanout for computing node embedding
    """
<<<<<<< HEAD
    def __init__(self, dataset, target_idx, batch_size, fanout, num_negative_edges):
=======
    def __init__(self, dataset, target_idx, batch_size, num_negative_edges, fanout=None):
>>>>>>> 8b742be4
        self._data = dataset
        self._fanout = fanout
        for etype in target_idx:
            assert etype in dataset.g.canonical_etypes, \
                    "edge type {} does not exist in the graph".format(etype)
        self._batch_size = batch_size
        self._fanout = fanout
        self._target_idx = target_idx
        self._negative_sampler = self._prepare_negative_sampler(num_negative_edges)
        self._reinit_dataset()

    def _reinit_dataset(self):
        """ Reinitialize the dataset
        """
        self._current_pos = {etype:0 for etype, _ in self._target_idx.items()}
        self.remaining_etypes = list(self._target_idx.keys())

    def _prepare_negative_sampler(self, num_negative_edges):
        # the default negative sampler is uniform sampler
        self._neg_sample_type = BUILTIN_LP_UNIFORM_NEG_SAMPLER
        negative_sampler = GlobalUniform(num_negative_edges)
        return negative_sampler

    def __iter__(self):
        self._reinit_dataset()
        return self

    def _next_data(self, etype):
        """ Get postive edges for the next iteration for a specific edge type
        """
        g = self._data.g
        current_pos = self._current_pos[etype]
        end_of_etype = current_pos + self._batch_size >= len(self._target_idx[etype])
        pos_eids = self._target_idx[etype][current_pos:] if end_of_etype \
            else self._target_idx[etype][current_pos:current_pos+self._batch_size]
        pos_pairs = g.find_edges(pos_eids, etype=etype)
        pos_neg_tuple = self._negative_sampler.gen_neg_pairs(g, {etype:pos_pairs})
        self._current_pos[etype] += self._batch_size
        return pos_neg_tuple, end_of_etype

    def __next__(self):
        if len(self.remaining_etypes) == 0:
            raise StopIteration

        curr_etype = self.remaining_etypes[0]
        cur_iter, end_of_etype = self._next_data(curr_etype)
        if end_of_etype:
            self.remaining_etypes.pop(0)

        # return pos, neg pairs
        return cur_iter, self._neg_sample_type

    @property
    def fanout(self):
<<<<<<< HEAD
        """ The fan out of each GNN layers
=======
        """ Get eval fanout
>>>>>>> 8b742be4
        """
        return self._fanout

class GSgnnLinkPredictionJointTestDataLoader(GSgnnLinkPredictionTestDataLoader):
    """ Link prediction minibatch dataloader for validation and test
        with joint negative sampler
    """

    def _prepare_negative_sampler(self, num_negative_edges):
        # the default negative sampler is uniform sampler
        negative_sampler = JointUniform(num_negative_edges)
        self._neg_sample_type = BUILTIN_LP_JOINT_NEG_SAMPLER
        return negative_sampler

################ Minibatch DataLoader (Node classification) #######################

class GSgnnNodeDataLoader():
    """ Minibatch dataloader for node tasks

    Parameters
    ----------
    dataset: GSgnnNodeData
        The GraphStorm dataset
    target_idx : dict of Tensors
        The target nodes for prediction
    fanout: list of int or dict of list
        Neighbor sample fanout. If it's a dict, it indicates the fanout for each edge type.
    batch_size: int
        Batch size
    device: torch.device
        the device trainer is running on.
    train_task : bool
        Whether or not for training.
    """
    def __init__(self, dataset, target_idx, fanout, batch_size, device, train_task=True):
        self._data = dataset
        self._fanout = fanout
        self._target_nidx  = target_idx
        assert isinstance(target_idx, dict)
        for ntype in target_idx:
            assert ntype in dataset.g.ntypes, \
                    "node type {} does not exist in the graph".format(ntype)
        self.dataloader = self._prepare_dataloader(dataset.g,
                                                   target_idx,
                                                   fanout,
                                                   batch_size,
                                                   train_task,
                                                   device)

    def _prepare_dataloader(self, g, target_idx, fanout, batch_size, train_task, device):
        for ntype in target_idx:
            target_idx[ntype] = trim_data(target_idx[ntype], device)
        sampler = dgl.dataloading.MultiLayerNeighborSampler(fanout)
        loader = dgl.dataloading.DistNodeDataLoader(g, target_idx, sampler,
            batch_size=batch_size, shuffle=train_task, num_workers=0)

        return loader

    def __iter__(self):
        return self.dataloader.__iter__()

    def __next__(self):
        return self.dataloader.__next__()

    @property
    def data(self):
        """ The dataset of this dataloader.
        """
        return self._data

    @property
    def target_nidx(self):
        """ The target node ids for prediction.
        """
        return self._target_nidx

    @property
    def fanout(self):
        """ The fan out of each GNN layers
        """
        return self._fanout<|MERGE_RESOLUTION|>--- conflicted
+++ resolved
@@ -494,20 +494,13 @@
         The target edges for prediction
     batch_size: int
         Batch size
-    fanout : list of int
-        The fanout for computing the GNN embeddings in a GNN layer
     num_negative_edges: int
         The number of negative edges per positive edge
     fanout: int
         Evaluation fanout for computing node embedding
     """
-<<<<<<< HEAD
-    def __init__(self, dataset, target_idx, batch_size, fanout, num_negative_edges):
-=======
     def __init__(self, dataset, target_idx, batch_size, num_negative_edges, fanout=None):
->>>>>>> 8b742be4
         self._data = dataset
-        self._fanout = fanout
         for etype in target_idx:
             assert etype in dataset.g.canonical_etypes, \
                     "edge type {} does not exist in the graph".format(etype)
@@ -560,11 +553,7 @@
 
     @property
     def fanout(self):
-<<<<<<< HEAD
-        """ The fan out of each GNN layers
-=======
         """ Get eval fanout
->>>>>>> 8b742be4
         """
         return self._fanout
 
