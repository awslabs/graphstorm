"""
    Copyright 2023 Contributors

    Licensed under the Apache License, Version 2.0 (the "License");
    you may not use this file except in compliance with the License.
    You may obtain a copy of the License at

       http://www.apache.org/licenses/LICENSE-2.0

    Unless required by applicable law or agreed to in writing, software
    distributed under the License is distributed on an "AS IS" BASIS,
    WITHOUT WARRANTIES OR CONDITIONS OF ANY KIND, either express or implied.
    See the License for the specific language governing permissions and
    limitations under the License.

    Various dataloaders for the GSF
"""
import math
import inspect
import logging
import dgl
import torch as th
from torch.utils.data import DataLoader
import torch.distributed as dist

from dgl.dataloading import DistDataLoader
from dgl.dataloading import EdgeCollator
from dgl.dataloading.dist_dataloader import _remove_kwargs_dist

from ..utils import get_device, is_distributed, get_backend
from .utils import (verify_label_field,
                    verify_node_feat_fields,
                    verify_edge_feat_fields)

from .sampler import (LocalUniform,
                      JointUniform,
                      GlobalUniform,
                      JointLocalUniform,
                      InbatchJointUniform,
                      FastMultiLayerNeighborSampler,
                      DistributedFileSampler,
                      GSHardEdgeDstNegativeSampler,
                      GSFixedEdgeDstNegativeSampler)
from .utils import trim_data, modify_fanout_for_target_etype
from .dataset import GSDistillData

################ Minibatch DataLoader (Edge Prediction) #######################

class _ReconstructedNeighborSampler():
    """ This samples an additional hop for a mini-batch.

    The additional hop is used to compute the features of the nodes in the input layer.
    Users can specify which input nodes requires to construct node features.

    Parameters
    ----------
    dataset: GSgnnData
        The GraphStorm dataset
    constructed_embed_ntypes : a list of strings.
        The node type in the input layer that requires to construct node features.
    fanout : int
        The fanout for the additional layer.
    """
    def __init__(self, dataset, constructed_embed_ntypes, fanout):
        assert fanout > 0 or fanout == -1, \
                "Constructing features requires to sample neighbors or -1 " + \
                "if we use all neighbors."
        self._g = dataset.g
        etypes = self._g.canonical_etypes
        self._subg_etypes = []
        target_ntypes = set()
        for dst_ntype in constructed_embed_ntypes:
            for etype in etypes:
                if etype[2] == dst_ntype and (dataset.has_node_feats(etype[0]) \
                        or dataset.has_node_lm_feats(etype[0])):
                    self._subg_etypes.append(etype)
                    target_ntypes.add(dst_ntype)
        remain_ntypes = set(constructed_embed_ntypes) - target_ntypes
        # We need to make sure all node types that require feature construction
        # can be constructed.
        assert len(remain_ntypes) == 0, \
                f"The features of some node types cannot be constructed: {remain_ntypes}"
        self._fanout = {}
        for etype in etypes:
            self._fanout[etype] = fanout if etype in self._subg_etypes else 0
        assert len(self._subg_etypes) > 0, "The sampled edge types is empty."

    def sample(self, seeds):
        """ Sample an additional hop for the input block.

        Parameters
        ----------
        seeds : dict of Tensors
            The seed nodes for the input layer.

        Returns
        -------
        DGLBlock : an additional hop for computing the features of the input nodes.
        """
        subg = self._g.sample_neighbors(seeds, self._fanout)
        block = dgl.to_block(subg, seeds)
        input_nodes = {ntype: block.srcnodes[ntype].data[dgl.NID] for ntype in block.srctypes}
        return block, input_nodes

class MultiLayerNeighborSamplerForReconstruct(dgl.dataloading.BlockSampler):
    """ A wrapper of MultiLayerNeighborSampler

    This is a wrapper on MultiLayerNeighborSampler to sample additional neighbors
    for feature construction.

    Parameters
    ----------
    sampler : MultiLayerNeighborSampler
        A sampler to sample multi-hop neighbors.
    dataset: GSgnnData
        The GraphStorm dataset
    construct_feat_ntype : list of str
        The node types that requires to construct node features.
    construct_feat_fanout : int
        The fanout required to construct node features.
    """
    def __init__(self, sampler, dataset, construct_feat_ntype, construct_feat_fanout):
        super().__init__()
        self._sampler = sampler
        self._construct_feat_sampler = _ReconstructedNeighborSampler(
                dataset, construct_feat_ntype, construct_feat_fanout)

    def sample_blocks(self, g, seed_nodes, exclude_eids=None):
        """ Sample blocks for message passing.

        Parameters
        ----------
        g : DistGraph
            The distributed graph.
        seed_nodes : dict of Tensors
            The seed nodes

        Returns
        -------
        dict of Tensors : the input node IDs.
        dict of Tensors : the seed node IDs.
        list of DGLBlock : the blocks for message passing.
        """
        input_nodes, seed_nodes, blocks = \
                self._sampler.sample_blocks(g, seed_nodes, exclude_eids)
        if len(blocks) > 0:
            block, input_nodes = self._construct_feat_sampler.sample(input_nodes)
            blocks.insert(0, block)
        return input_nodes, seed_nodes, blocks

class GSgnnEdgeDataLoaderBase():
    """ The base dataloader class for edge tasks.

    If users want to customize the dataloader for edge prediction tasks
    they should extend this base class by implementing the special methods
    `__iter__` and `__next__`.

    Parameters
    ----------
    dataset : GSgnnData
        The dataset for the edge task.
    target_idx : dict of Tensors
        The target edge IDs.
    fanout : list or dict of lists
        The fanout for each GNN layer.
    label_field: str or dict of str
        Label field of the edge task.
    node_feats: str, or dist of list of str
        Node features.
        str: All the nodes have the same feature name.
        list of string: All the nodes have the same list of features.
        dist of list of string: Each node type have different set of node features.
        Default: None
    edge_feats: str, or dist of list of str
        Edge features.
        str: All the edges have the same feature name.
        list of string: All the edges have the same list of features.
        dist of list of string: Each edge type have different set of edge features.
        Default: None
    decoder_edge_feats: str or dict of list of str
        Edge features used in decoder.
        str: All the edges have the same feature name.
        list of string: All the edges have the same list of features.
        dist of list of string: Each edge type have different set of edge features.
        Default: None
    """
    def __init__(self, dataset, target_idx, fanout,
                 label_field, node_feats=None, edge_feats=None, decoder_edge_feats=None):
        self._data = dataset
        self._target_eidx = target_idx
        self._fanout = fanout
        verify_label_field(label_field)
        verify_node_feat_fields(node_feats)
        verify_edge_feat_fields(edge_feats)
        verify_edge_feat_fields(decoder_edge_feats)
        self._label_field = label_field
        self._node_feats = node_feats
        self._edge_feats = edge_feats
        self._decoder_edge_feats = decoder_edge_feats

    def __iter__(self):
        """ Returns an iterator object
        """

    def __next__(self):
        """ Return a mini-batch data for the edge task.

        A mini-batch comprises three objects: the input node IDs,
        the target edges and the subgraph blocks for message passing.

        Returns
        -------
        dict of Tensors : the input node IDs of the mini-batch.
        DGLGraph : the target edges.
        list of DGLGraph : the subgraph blocks for message passing.
        """

    def __len__(self):
        """ Return the length (number of mini-batches) of the data loader

        Returns
        int: length
        """

    @property
    def data(self):
        """ The dataset of this dataloader.

        Returns
        -------
        GSgnnData : The dataset of the dataloader.
        """
        return self._data

    @property
    def target_eidx(self):
        """ Target edge idx for prediction

        Returns
        -------
        dict of Tensors : the target edge IDs.
        """
        return self._target_eidx

    @property
    def fanout(self):
        """ The fan out of each GNN layers

        Returns
        -------
        list or a dict of list : the fanouts for each GNN layer.
        """
        return self._fanout

    @property
    def label_field(self):
        """ The label field

        Returns
        -------
        str: Label fields in the graph.
        """
        return self._label_field

    @property
    def node_feat_fields(self):
        """ Node features

        Returns
        -------
        str or dict of list of str: Node feature fields in the graph.
        """
        return self._node_feats

    @property
    def edge_feat_fields(self):
        """ Edge features

        Returns
        -------
        str or dict of list of str: Node feature fields in the graph.
        """
        return self._edge_feats

    @property
    def decoder_edge_feat_fields(self):
        """ Edge features for edge decoder.

        Returns
        -------
        str or dict of list of str: Node feature fields in the graph.
        """
        return self._decoder_edge_feats

class GSgnnEdgeDataLoader(GSgnnEdgeDataLoaderBase):
    """ The minibatch dataloader for edge prediction

    GSgnnEdgeDataLoader samples GraphStorm edge dataset into an iterable over mini-batches
    of samples. Both source and destination nodes are included in the batch_graph, which
    will be used by GraphStorm Trainers and Inferrers.

    Parameters
    ------------
    dataset: GSgnnData
        The GraphStorm edge dataset
    target_idx : dict of Tensors
        The target edges for prediction
    fanout: list of int or dict of list
        Neighbor sample fanout. If it's a dict, it indicates the fanout for each edge type.
    batch_size: int
        Batch size
    label_field: str or dict of str
        Label field of the edge task.
    node_feats: str, or dist of list of str
        Node features.
        str: All the nodes have the same feature name.
        list of string: All the nodes have the same list of features.
        dist of list of string: Each node type have different set of node features.
        Default: None
    edge_feats: str, or dist of list of str
        Edge features.
        str: All the edges have the same feature name.
        list of string: All the edges have the same list of features.
        dist of list of string: Each edge type have different set of edge features.
        Default: None
    decoder_edge_feats: str or dict of list of str
        Edge features used in decoder.
        str: All the edges have the same feature name.
        list of string: All the edges have the same list of features.
        dist of list of string: Each edge type have different set of edge features.
        Default: None
    train_task : bool
        Whether or not for training.
    reverse_edge_types_map: dict
        A map for reverse edge type
    exclude_training_targets: bool
        Whether to exclude training edges during neighbor sampling
    remove_target_edge_type: bool
        Whether we will exclude all edges of the target edge type in message passing.
    construct_feat_ntype : list of str
        The node types that requires to construct node features.
    construct_feat_fanout : int
        The fanout required to construct node features.

    Examples
    ------------
    To train a 2-layer GNN for edge prediction on a set of edges ``target_idx`` on
    a graph where each nodes takes messages from 15 neighbors on the first layer
    and 10 neighbors on the second.

    .. code:: python

        from graphstorm.dataloading import GSgnnData
        from graphstorm.dataloading import GSgnnEdgeDataLoader
        from graphstorm.trainer import GSgnnEdgePredictionTrainer

        ep_data = GSgnnData(...)
        target_idx = ep_data.get_edge_train_set(...)
        ep_dataloader = GSgnnEdgeDataLoader(
            ep_data, target_idx,
            fanout=[15, 10], batch_size=128,
            label_field=config.label_field)
        ep_trainer = GSgnnEdgePredictionTrainer(...)
        ep_trainer.fit(ep_dataloader, num_epochs=10)
    """
    def __init__(self, dataset, target_idx, fanout, batch_size,
                 label_field, node_feats=None, edge_feats=None,
                 decoder_edge_feats=None,
                 train_task=True, reverse_edge_types_map=None,
                 remove_target_edge_type=True,
                 exclude_training_targets=False,
                 construct_feat_ntype=None,
                 construct_feat_fanout=5):
        super().__init__(dataset, target_idx, fanout,
                         label_field, node_feats, edge_feats, decoder_edge_feats)
        if remove_target_edge_type:
            assert reverse_edge_types_map is not None, \
                    "To remove target etype, the reversed etype should be provided."
            # We need to duplicate this etype list.
            target_etypes = list(target_idx.keys())
            for e in target_etypes:
                if e in reverse_edge_types_map and reverse_edge_types_map[e] not in target_etypes:
                    target_etypes.append(reverse_edge_types_map[e])
            edge_fanout_lis = modify_fanout_for_target_etype(g=dataset.g,
                                                             fanout=fanout,
                                                             target_etypes=target_etypes)
        else:
            edge_fanout_lis = fanout

        for etype in target_idx:
            assert etype in dataset.g.canonical_etypes, \
                    "edge type {} does not exist in the graph".format(etype)
        self.dataloader = self._prepare_dataloader(dataset,
                                                   target_idx,
                                                   edge_fanout_lis,
                                                   batch_size,
                                                   exclude_training_targets,
                                                   reverse_edge_types_map,
                                                   train_task=train_task,
                                                   construct_feat_ntype=construct_feat_ntype,
                                                   construct_feat_fanout=construct_feat_fanout)

    def _prepare_dataloader(self, dataset, target_idxs, fanout, batch_size,
                            exclude_training_targets=False, reverse_edge_types_map=None,
                            train_task=True, construct_feat_ntype=None, construct_feat_fanout=5):
        g = dataset.g
        if construct_feat_ntype is None:
            construct_feat_ntype = []
        sampler = dgl.dataloading.MultiLayerNeighborSampler(fanout)
        if len(construct_feat_ntype) > 0:
            sampler = MultiLayerNeighborSamplerForReconstruct(sampler,
                    dataset, construct_feat_ntype, construct_feat_fanout)
        # edge loader
        if train_task:
            # gloo support cpu all_reduce
            # so it can run trim_data on CPU
            # while nccl does not support it.
            device = get_device() \
                if is_distributed() and get_backend() == "nccl" else th.device('cpu')
            if isinstance(target_idxs, dict):
                for etype in target_idxs:
                    target_idxs[etype] = trim_data(target_idxs[etype], device)
            else:
                target_idxs = trim_data(target_idxs, device)

        exclude_val = 'reverse_types' if exclude_training_targets else None
        loader = dgl.dataloading.DistEdgeDataLoader(g,
                                                    target_idxs,
                                                    sampler,
                                                    batch_size=batch_size,
                                                    shuffle=train_task,
                                                    drop_last=False,
                                                    exclude=exclude_val,
                                                    reverse_etypes=reverse_edge_types_map
                                                    if exclude_training_targets else None)
        return loader

    def __iter__(self):
        self.dataloader.__iter__()
        return self

    def __next__(self):
        return self.dataloader.__next__()

    def __len__(self):
        # Follow
        # https://github.com/dmlc/dgl/blob/1.0.x/python/dgl/distributed/dist_dataloader.py#L116
        # In DGL, DistDataLoader.expected_idxs is the length (number of batches)
        # of the datalaoder.
        return self.dataloader.expected_idxs

    @property
    def data(self):
        """ The dataset of this dataloader.
        """
        return self._data

    @property
    def target_eidx(self):
        """ Target edge idx for prediction
        """
        return self._target_eidx

    @property
    def fanout(self):
        """ The fan out of each GNN layers
        """
        return self._fanout

################ Minibatch DataLoader (Link Prediction) #######################

BUILTIN_LP_UNIFORM_NEG_SAMPLER = 'uniform'
BUILTIN_LP_JOINT_NEG_SAMPLER = 'joint'
BUILTIN_LP_INBATCH_JOINT_NEG_SAMPLER = 'inbatch_joint'
BUILTIN_LP_LOCALUNIFORM_NEG_SAMPLER = 'localuniform'
BUILTIN_LP_LOCALJOINT_NEG_SAMPLER = 'localjoint'
BUILTIN_LP_ALL_ETYPE_UNIFORM_NEG_SAMPLER = 'all_etype_uniform'
BUILTIN_LP_ALL_ETYPE_JOINT_NEG_SAMPLER = 'all_etype_joint'
BUILTIN_FAST_LP_UNIFORM_NEG_SAMPLER = 'fast_uniform'
BUILTIN_FAST_LP_JOINT_NEG_SAMPLER = 'fast_joint'
BUILTIN_FAST_LP_LOCALUNIFORM_NEG_SAMPLER = 'fast_localuniform'
BUILTIN_FAST_LP_LOCALJOINT_NEG_SAMPLER = 'fast_localjoint'
BUILTIN_LP_FIXED_NEG_SAMPLER = 'fixed'

class GSgnnLinkPredictionDataLoaderBase():
    """ The base class of link prediction dataloader.

    If users want to customize the dataloader for link prediction tasks
    they should extend this base class by implementing the special methods
    `__iter__` and `__next__`.

    Parameters
    ----------
    dataset: GSgnnData
        The GraphStorm edge dataset
    target_idx : dict of Tensors
        The target edges for prediction
    fanout: list of int or dict of list
        Neighbor sample fanout. If it's a dict, it indicates the fanout for each edge type.
    node_feats: str, or dist of list of str
        Node features.
        str: All the nodes have the same feature name.
        list of string: All the nodes have the same list of features.
        dist of list of string: Each node type have different set of node features.
        Default: None
    edge_feats: str, or dist of list of str
        Edge features.
        str: All the edges have the same feature name.
        list of string: All the edges have the same list of features.
        dist of list of string: Each edge type have different set of edge features.
        Default: None
    pos_graph_edge_feats: str or dist of list of str
        The field of the edge features used by positive graph in link prediction.
        For example edge weight.
        Default: None
    """
    def __init__(self, dataset, target_idx, fanout,
                 node_feats=None, edge_feats=None, pos_graph_edge_feats=None):
        self._dataset = dataset
        self._target_idx = target_idx
        self._fanout = fanout
        verify_node_feat_fields(node_feats)
        verify_edge_feat_fields(edge_feats)
        verify_edge_feat_fields(pos_graph_edge_feats)
        self._node_feats = node_feats
        self._edge_feats = edge_feats
        self._pos_graph_edge_feats = pos_graph_edge_feats

    def __iter__(self):
        """ Returns an iterator object
        """

    def __next__(self):
        """ Return a mini-batch for link prediction.

        A mini-batch of link prediction contains four objects:
        * the input node IDs of the mini-batch,
        * the target positive edges for prediction,
        * the negative edges for prediction,
        * the subgraph blocks for message passing.

        Returns
        -------
        Tensor or dict of Tensors : the input nodes of a mini-batch.
        DGLGraph : positive edges.
        DGLGraph : negative edges.
        list of DGLGraph : subgraph blocks for message passing.
        """

    def __len__(self):
        """ Return the length (number of mini-batches) of the data loader

        Returns
        int: length
        """

    @property
    def data(self):
        """ The dataset of this dataloader.

        Returns
        -------
        GSgnnData : The dataset of the dataloader.
        """
        return self._dataset

    @property
    def fanout(self):
        """ The fan out of each GNN layers

        Returns
        -------
        list or a dict of list : the fanouts for each GNN layer.
        """
        return self._fanout

    @property
    def target_eidx(self):
        """ The target edges for prediction.

        Returns
        -------
        dict of Tensors : the target edge IDs.
        """
        return self._target_idx

    @property
    def node_feat_fields(self):
        """ Node features

        Returns
        -------
        str or dict of list of str: Node feature fields in the graph.
        """
        return self._node_feats

    @property
    def edge_feat_fields(self):
        """ Edge features

        Returns
        -------
        str or dict of list of str: Node feature fields in the graph.
        """
        return self._edge_feats

    @property
    def pos_graph_feat_fields(self):
        """ Get edge feature fields of positive graphs

        Returns
        -------
        str or dict of list of str: Node feature fields in the graph.
        """
        return self._pos_graph_edge_feats

class GSgnnLinkPredictionDataLoader(GSgnnLinkPredictionDataLoaderBase):
    """ Link prediction minibatch dataloader

    GSgnnLinkPredictionDataLoader samples GraphStorm edge dataset into an iterable over mini-batches
    of samples. In each batch, pos_graph and neg_graph are sampled subgraph for positive and
    negative edges, which will be used by GraphStorm Trainers and Inferrers. Given a positive edge,
    a negative edge is composed of the source node and a random negative destination nodes
    according to a uniform distribution.

    Argument
    --------
    dataset: GSgnnData
        The GraphStorm edge dataset
    target_idx : dict of Tensors
        The target edges for prediction
    fanout: list of int or dict of list
        Neighbor sample fanout. If it's a dict, it indicates the fanout for each edge type.
    batch_size: int
        Batch size
    num_negative_edges: int
        The number of negative edges per positive edge
    node_feats: str, or dist of list of str
        Node features.
        str: All the nodes have the same feature name.
        list of string: All the nodes have the same list of features.
        dist of list of string: Each node type have different set of node features.
        Default: None
    edge_feats: str, or dist of list of str
        Edge features.
        str: All the edges have the same feature name.
        list of string: All the edges have the same list of features.
        dist of list of string: Each edge type have different set of edge features.
        Default: None
    pos_graph_edge_feats: str or dist of list of str
        The field of the edge features used by positive graph in link prediction.
        For example edge weight.
        Default: None
    train_task : bool
        Whether or not for training.
    reverse_edge_types_map: dict
        A map for reverse edge type
    exclude_training_targets: bool
        Whether to exclude training edges during neighbor sampling
    edge_mask_for_gnn_embeddings : str
        The mask that indicates the edges used for computing GNN embeddings. By default,
        the dataloader uses the edges in the training graphs to compute GNN embeddings to
        avoid information leak for link prediction.
    construct_feat_ntype : list of str
        The node types that requires to construct node features.
    construct_feat_fanout : int
        The fanout required to construct node features.
    edge_dst_negative_field: str or dict of str
        The feature field(s) that store the hard negative edges for each edge type.
    num_hard_negs: int or dict of int
        The number of hard negatives per positive edge for each edge type

    Examples
    ------------
    To train a 2-layer GNN for link prediction on a set of positive edges ``target_idx`` on
    a graph where each nodes takes messages from 15 neighbors on the first layer
    and 10 neighbors on the second. We use 10 negative edges per positive in this example.

    .. code:: python

        from graphstorm.dataloading import GSgnnData
        from graphstorm.dataloading import GSgnnLinkPredictionDataLoader
        from graphstorm.trainer import GSgnnLinkPredictionTrainer

        lp_data = GSgnnData(...)
        target_idx = lp_data.get_edge_train_set(...)
        lp_dataloader = GSgnnLinkPredictionDataLoader(lp_data, target_idx, fanout=[15, 10],
                                                    num_negative_edges=10, batch_size=128)
        lp_trainer = GSgnnLinkPredictionTrainer(...)
        lp_trainer.fit(lp_dataloader, num_epochs=10)
    """
    def __init__(self, dataset, target_idx, fanout, batch_size, num_negative_edges,
                 node_feats=None, edge_feats=None, pos_graph_edge_feats=None,
                 train_task=True, reverse_edge_types_map=None, exclude_training_targets=False,
                 edge_mask_for_gnn_embeddings='train_mask',
                 construct_feat_ntype=None, construct_feat_fanout=5,
                 edge_dst_negative_field=None,
                 num_hard_negs=None):
        super().__init__(dataset, target_idx, fanout, node_feats,
                         edge_feats, pos_graph_edge_feats)
        for etype in target_idx:
            assert etype in dataset.g.canonical_etypes, \
                    "edge type {} does not exist in the graph".format(etype)

        self.dataloader = self._prepare_dataloader(dataset, target_idx, fanout,
                num_negative_edges, batch_size,
                train_task=train_task,
                exclude_training_targets=exclude_training_targets,
                reverse_edge_types_map=reverse_edge_types_map,
                edge_mask_for_gnn_embeddings=edge_mask_for_gnn_embeddings,
                construct_feat_ntype=construct_feat_ntype,
                construct_feat_fanout=construct_feat_fanout,
                edge_dst_negative_field=edge_dst_negative_field,
                num_hard_negs=num_hard_negs)

    def _prepare_negative_sampler(self, num_negative_edges):
        # the default negative sampler is uniform sampler
        negative_sampler = dgl.dataloading.negative_sampler.Uniform(num_negative_edges)
        return negative_sampler

    def _prepare_dataloader(self, dataset, target_idxs, fanout,
                            num_negative_edges, batch_size, train_task=True,
                            exclude_training_targets=False, reverse_edge_types_map=None,
                            edge_mask_for_gnn_embeddings=None, construct_feat_ntype=None,
                            construct_feat_fanout=5, edge_dst_negative_field=None,
                            num_hard_negs=None):
        g = dataset.g
        if construct_feat_ntype is None:
            construct_feat_ntype = []
        # The dataloader can only sample neighbors from the training graph.
        # This can avoid information leak during the link prediction training.
        # This avoids two types of information leak: it avoids sampling neighbors
        # from the test graph during the training; it also avoid sampling neighbors
        # from the test graph to generate embeddings for evaluating the model performance
        # on the test set.
        if edge_mask_for_gnn_embeddings is not None and \
                any(edge_mask_for_gnn_embeddings in g.edges[etype].data
                    for etype in g.canonical_etypes):
            sampler = dgl.dataloading.MultiLayerNeighborSampler(fanout,
                                                                mask=edge_mask_for_gnn_embeddings)
        else:
            sampler = dgl.dataloading.MultiLayerNeighborSampler(fanout)
        if len(construct_feat_ntype) > 0:
            sampler = MultiLayerNeighborSamplerForReconstruct(sampler,
                    dataset, construct_feat_ntype, construct_feat_fanout)
        negative_sampler = self._prepare_negative_sampler(num_negative_edges)
        if edge_dst_negative_field is not None:
            negative_sampler = GSHardEdgeDstNegativeSampler(num_negative_edges,
                                                            edge_dst_negative_field,
                                                            negative_sampler,
                                                            num_hard_negs)

        # edge loader
        if train_task:
            # gloo support cpu all_reduce
            # so it can run trim_data on CPU
            # while nccl does not support it.
            device = get_device() \
                if is_distributed() and get_backend() == "nccl" else th.device('cpu')
            if isinstance(target_idxs, dict):
                for etype in target_idxs:
                    target_idxs[etype] = trim_data(target_idxs[etype], device)
            else:
                target_idxs = trim_data(target_idxs, device)
        # for validation and test, there is no need to trim data

        exclude = 'reverse_types' if exclude_training_targets else None
        reverse_etypes = reverse_edge_types_map if exclude_training_targets else None
        loader = dgl.dataloading.DistEdgeDataLoader(g,
                                                    target_idxs,
                                                    sampler,
                                                    batch_size=batch_size,
                                                    negative_sampler=negative_sampler,
                                                    shuffle=train_task,
                                                    drop_last=False,
                                                    exclude=exclude,
                                                    reverse_etypes=reverse_etypes)
        return loader

    def __iter__(self):
        self.dataloader.__iter__()
        return self

    def __next__(self):
        return self.dataloader.__next__()

    def __len__(self):
        # Follow
        # https://github.com/dmlc/dgl/blob/1.0.x/python/dgl/distributed/dist_dataloader.py#L116
        # In DGL, DistDataLoader.expected_idxs is the length (number of batches)
        # of the datalaoder.
        return self.dataloader.expected_idxs

class GSgnnLPJointNegDataLoader(GSgnnLinkPredictionDataLoader):
    """ Link prediction dataloader with joint negative sampler

    """

    def _prepare_negative_sampler(self, num_negative_edges):
        # The negative sampler is the joint uniform negative sampler.
        negative_sampler = JointUniform(num_negative_edges)
        return negative_sampler

class GSgnnLPInBatchJointNegDataLoader(GSgnnLinkPredictionDataLoader):
    """ Link prediction dataloader with in-batch and joint negative sampler

    """

    def _prepare_negative_sampler(self, num_negative_edges):
        # The negative sampler is the in-batch joint uniform negative sampler.
        negative_sampler = InbatchJointUniform(num_negative_edges)
        return negative_sampler

class GSgnnLPLocalUniformNegDataLoader(GSgnnLinkPredictionDataLoader):
    """ Link prediction dataloader with local uniform negative sampler

    """

    def _prepare_negative_sampler(self, num_negative_edges):
        # the default negative sampler is uniform sampler
        negative_sampler = LocalUniform(num_negative_edges)
        return negative_sampler

class GSgnnLPLocalJointNegDataLoader(GSgnnLinkPredictionDataLoader):
    """ Link prediction dataloader with local joint negative sampler

    """

    def _prepare_negative_sampler(self, num_negative_edges):
        # the default negative sampler is uniform sampler
        negative_sampler = JointLocalUniform(num_negative_edges)
        return negative_sampler

class FastGSgnnLinkPredictionDataLoader(GSgnnLinkPredictionDataLoader):
    """ Link prediction dataloader that does not send train_mask to
        DGL sampler but use the train_mask to trim the sampled graph.
    """

    def _prepare_dataloader(self, dataset, target_idxs, fanout,
                            num_negative_edges, batch_size, train_task=True,
                            exclude_training_targets=False, reverse_edge_types_map=None,
                            edge_mask_for_gnn_embeddings=None, construct_feat_ntype=None,
                            construct_feat_fanout=5, edge_dst_negative_field=None,
                            num_hard_negs=None):
        g = dataset.g
        if construct_feat_ntype is None:
            construct_feat_ntype = []
        # The dataloader can only sample neighbors from the training graph.
        # This can avoid information leak during the link prediction training.
        # This avoids two types of information leak: it avoids sampling neighbors
        # from the test graph during the training; it also avoid sampling neighbors
        # from the test graph to generate embeddings for evaluating the model performance
        # on the test set.
        if edge_mask_for_gnn_embeddings is not None and \
                any(edge_mask_for_gnn_embeddings in g.edges[etype].data
                    for etype in g.canonical_etypes):
            sampler = FastMultiLayerNeighborSampler(fanout,
                                                    mask=edge_mask_for_gnn_embeddings)
        else:
            sampler = dgl.dataloading.MultiLayerNeighborSampler(fanout)
        if len(construct_feat_ntype) > 0:
            sampler = MultiLayerNeighborSamplerForReconstruct(sampler,
                    dataset, construct_feat_ntype, construct_feat_fanout)
        negative_sampler = self._prepare_negative_sampler(num_negative_edges)
        if edge_dst_negative_field is not None:
            negative_sampler = GSHardEdgeDstNegativeSampler(num_negative_edges,
                                                            edge_dst_negative_field,
                                                            negative_sampler,
                                                            num_hard_negs)

        # edge loader
        if train_task:
            # gloo support cpu all_reduce
            # so it can run trim_data on CPU
            # while nccl does not support it.
            device = get_device() \
                if is_distributed() and get_backend() == "nccl" else th.device('cpu')
            if isinstance(target_idxs, dict):
                for etype in target_idxs:
                    target_idxs[etype] = trim_data(target_idxs[etype], device)
            else:
                target_idxs = trim_data(target_idxs, device)
        # for validation and test, there is no need to trim data

        exclude = 'reverse_types' if exclude_training_targets else None
        reverse_etypes = reverse_edge_types_map if exclude_training_targets else None
        loader = dgl.dataloading.DistEdgeDataLoader(g,
                                                    target_idxs,
                                                    sampler,
                                                    batch_size=batch_size,
                                                    negative_sampler=negative_sampler,
                                                    shuffle=train_task,
                                                    drop_last=False,
                                                    exclude=exclude,
                                                    reverse_etypes=reverse_etypes)
        return loader

class FastGSgnnLPJointNegDataLoader(FastGSgnnLinkPredictionDataLoader):
    """ Link prediction dataloader with joint negative sampler

    """

    def _prepare_negative_sampler(self, num_negative_edges):
        # the default negative sampler is uniform sampler
        negative_sampler = JointUniform(num_negative_edges)
        return negative_sampler

class FastGSgnnLPLocalUniformNegDataLoader(FastGSgnnLinkPredictionDataLoader):
    """ Link prediction dataloader with local uniform negative sampler

    """

    def _prepare_negative_sampler(self, num_negative_edges):
        # the default negative sampler is uniform sampler
        negative_sampler = LocalUniform(num_negative_edges)
        return negative_sampler

class FastGSgnnLPLocalJointNegDataLoader(FastGSgnnLinkPredictionDataLoader):
    """ Link prediction dataloader with local joint negative sampler

    """

    def _prepare_negative_sampler(self, num_negative_edges):
        # the default negative sampler is uniform sampler
        negative_sampler = JointLocalUniform(num_negative_edges)
        return negative_sampler

######## Per etype sampler ########

class AllEtypeDistEdgeDataLoader(DistDataLoader):
    """ Distributed edge data sampler that samples at least one
        edge for each edge type in a minibatch

        Parameters
        ----------
        g: DistGraph
            Input graph
        eids: dict
            Target edge ids
        graph_sampler:
            Graph neighbor sampler
        kwargs: list
            Other arguments
    """
    def __init__(self, g, eids, graph_sampler, **kwargs):
        collator_kwargs = {}
        dataloader_kwargs = {}
        _collator_arglist = inspect.getfullargspec(EdgeCollator).args
        for k, v in kwargs.items():
            if k in _collator_arglist:
                collator_kwargs[k] = v
            else:
                dataloader_kwargs[k] = v

        self.collator = EdgeCollator(g, eids, graph_sampler, **collator_kwargs)
        _remove_kwargs_dist(dataloader_kwargs)
        super().__init__(eids,
                         collate_fn=self.collator.collate,
                         **dataloader_kwargs)

        self._reinit_dataset()

    def _reinit_dataset(self):
        """ Reinitialize the dataset

            Here we record the edge ids of different edge types separately.
            When doing sampling we will sample edges per edge type.
        """
        batch_size = self.batch_size
        data_idx = {}
        total_edges = 0
        for key, val in self.dataset.items():
            data_idx[key] = th.arange(0, len(val))
            total_edges += len(val)
        self.data_idx = data_idx

        max_expected_idxs = 0
        bs_per_type = {}
        for etype, idxs in self.data_idx.items():
            # compute the number of edges to be sampled for
            # each edge type in a minibatch.
            # If batch_size * num_edges / total_edges < 0, then set 1.
            #
            # Note: The resulting batch size of a mini batch may be larger
            #       than the batch size set by a user.
            bs = math.ceil(batch_size * len(idxs) / total_edges)
            bs_per_type[etype] = bs
            exp_idxs = len(idxs) // bs
            if not self.drop_last and len(idxs) % bs != 0:
                exp_idxs += 1

            # Get the maximum expected idx across all edge types.
            # The epoch size is decided by max_expected_idxs
            max_expected_idxs = max(max_expected_idxs, exp_idxs)
        self.bs_per_type = bs_per_type
        self.expected_idxs = max_expected_idxs

        self.current_pos = {etype:0 for etype, _ in self.data_idx.items()}

    def __iter__(self):
        if self.shuffle:
            self.data_idx = {etype: th.randperm(len(idxs)) \
                for etype, idxs in self.data_idx.items()}
        self.current_pos = {etype:0 for etype, _ in self.data_idx.items()}
        self.recv_idxs = 0
        self.num_pending = 0
        return self

    def _next_data_etype(self, etype):
        """ Get postive edges for the next iteration for a specific edge type

            Return a tensor of eids. If return None, we will randomly
            generate an eid for the etype if the dataloader does not
            reach the end of epoch.
        """
        if self.current_pos[etype] == len(self.dataset[etype]):
            return None

        end_pos = 0
        if self.current_pos[etype] + self.bs_per_type[etype] > len(self.dataset[etype]):
            if self.drop_last:
                return None
            else:
                end_pos = len(self.dataset[etype])
        else:
            end_pos = self.current_pos[etype] + self.bs_per_type[etype]
        idx = self.data_idx[etype][self.current_pos[etype]:end_pos].tolist()
        ret = self.dataset[etype][idx]

        # Sharing large number of tensors between processes will consume too many
        # file descriptors, so let's convert each tensor to scalar value beforehand.
        self.current_pos[etype] = end_pos

        return ret

    def _rand_gen(self, etype):
        """ Randomly select one edge for a specific edge type
        """
        return self.dataset[etype][th.randint(len(self.dataset[etype]), (1,))]

    def _next_data(self):
        """ Get postive edges for the next iteration
        """
        end = True
        ret = []
        for etype, _ in self.dataset.items():
            next_data = self._next_data_etype(etype)
            # Only if all etypes reach end of iter,
            # the current iter is done
            end = (next_data is None) & end
            ret.append((etype, next_data))

        if end:
            return None
        else:
            new_ret = []
            # for i in range(len(ret)):
            for rel_t in ret:
                # rel_t is (etype, eids)
                if rel_t[1] is None:
                    # if eids is None, randomly generate one more data point
                    new_ret.append((rel_t[0], self._rand_gen(rel_t[0]).item()))
                else:
                    for data in rel_t[1]:
                        new_ret.append((rel_t[0], data.item()))
            return new_ret

class GSgnnAllEtypeLinkPredictionDataLoader(GSgnnLinkPredictionDataLoader):
    """ Link prediction minibatch dataloader. In each minibatch,
        at least one edge is sampled from each etype.

        Note: using this dataloader with a graph with massive etypes
        may cause memory issue, as the batch_size will be implicitly
        increased.

        The negative edges are sampled uniformly.

        Note: The resulting batch size of a mini batch may be larger
              than the batch size set by a user.

    """

    def _prepare_dataloader(self, dataset, target_idxs, fanout, num_negative_edges,
                            batch_size, train_task=True,
                            exclude_training_targets=False,
                            reverse_edge_types_map=None,
                            edge_mask_for_gnn_embeddings=None,
                            construct_feat_ntype=None,
                            construct_feat_fanout=5,
                            edge_dst_negative_field=None,
                            num_hard_negs=None):
        g = dataset.g
        if construct_feat_ntype is None:
            construct_feat_ntype = []
        # See the comment in GSgnnLinkPredictionDataLoader
        if edge_mask_for_gnn_embeddings is not None and \
                any(edge_mask_for_gnn_embeddings in g.edges[etype].data
                    for etype in g.canonical_etypes):
            sampler = dgl.dataloading.MultiLayerNeighborSampler(fanout,
                                                                mask=edge_mask_for_gnn_embeddings)
        else:
            sampler = dgl.dataloading.MultiLayerNeighborSampler(fanout)
        if len(construct_feat_ntype) > 0:
            sampler = MultiLayerNeighborSamplerForReconstruct(sampler,
                    dataset, construct_feat_ntype, construct_feat_fanout)
        negative_sampler = self._prepare_negative_sampler(num_negative_edges)

        if edge_dst_negative_field is not None:
            negative_sampler = GSHardEdgeDstNegativeSampler(num_negative_edges,
                                                            edge_dst_negative_field,
                                                            negative_sampler,
                                                            num_hard_negs)

        # edge loader
        if train_task:
            # gloo support cpu all_reduce
            # so it can run trim_data on CPU
            # while nccl does not support it.
            device = get_device() \
                if is_distributed() and get_backend() == "nccl" else th.device('cpu')
            if isinstance(target_idxs, dict):
                for etype in target_idxs:
                    target_idxs[etype] = trim_data(target_idxs[etype], device)
            else:
                target_idxs = trim_data(target_idxs, device)
        # for validation and test, there is no need to trim data

        exclude_val = 'reverse_types' if exclude_training_targets else None
        loader = AllEtypeDistEdgeDataLoader(g,
                                            target_idxs,
                                            sampler,
                                            batch_size=batch_size,
                                            negative_sampler=negative_sampler,
                                            shuffle=train_task,
                                            drop_last=False,
                                            exclude=exclude_val,
                                            reverse_etypes=reverse_edge_types_map \
                                                if exclude_training_targets else None)
        return loader

    def __iter__(self):
        self.dataloader.__iter__()
        return self

    def __next__(self):
        return self.dataloader.__next__()

    def __len__(self):
        # Follow
        # https://github.com/dmlc/dgl/blob/1.0.x/python/dgl/distributed/dist_dataloader.py#L116
        # In DGL, DistDataLoader.expected_idxs is the length (number of batches)
        # of the datalaoder.
        # AllEtypeDistEdgeDataLoader is a child class of DistDataLoader.
        return self.dataloader.expected_idxs

class GSgnnAllEtypeLPJointNegDataLoader(GSgnnAllEtypeLinkPredictionDataLoader):
    """ Link prediction dataloader with joint negative sampler.
        In each minibatch, at least one edge is sampled from each etype.

    """

    def _prepare_negative_sampler(self, num_negative_edges):
        # the default negative sampler is uniform sampler
        negative_sampler = JointUniform(num_negative_edges)
        return negative_sampler

class GSgnnLinkPredictionTestDataLoader(GSgnnLinkPredictionDataLoaderBase):
    """ Link prediction minibatch dataloader for validation and test.
    In order to efficiently compute positive and negative scores for
    link prediction tasks, GSgnnLinkPredictionTestDataLoader is designed
    to only generates edges, i.e., (src, dst) pairs.

    The negative edges are sampled uniformly.

    Parameters
    -----------
    dataset: GSgnnData
        The GraphStorm edge dataset
    target_idx : dict of Tensors
        The target edges for prediction
    batch_size: int
        Batch size
    num_negative_edges: int
        The number of negative edges per positive edge
    fanout: int
        Evaluation fanout for computing node embedding
    fixed_test_size: int
        Fixed number of test data used in evaluation.
        If it is none, use the whole testset.
        When test is huge, using fixed_test_size
        can save validation and test time.
        Default: None.
    node_feats: str, or dist of list of str
        Node features.
        str: All the nodes have the same feature name.
        list of string: All the nodes have the same list of features.
        dist of list of string: Each node type have different set of node features.
        Default: None
    edge_feats: str, or dist of list of str
        Edge features.
        str: All the edges have the same feature name.
        list of string: All the edges have the same list of features.
        dist of list of string: Each edge type have different set of edge features.
        Default: None
    pos_graph_edge_feats: str or dist of list of str
        The field of the edge features used by positive graph in link prediction.
        For example edge weight.
        Default: None
    """
    def __init__(self, dataset, target_idx, batch_size, num_negative_edges,
                 fanout=None, fixed_test_size=None,
                 node_feats=None, edge_feats=None,
                 pos_graph_edge_feats=None):
        super().__init__(dataset, target_idx, fanout, node_feats,
                         edge_feats, pos_graph_edge_feats)
        for etype in target_idx:
            assert etype in dataset.g.canonical_etypes, \
                    "edge type {} does not exist in the graph".format(etype)
        self._batch_size = batch_size
        self._fixed_test_size = {}
        for etype, t_idx in target_idx.items():
            self._fixed_test_size[etype] = fixed_test_size \
                if fixed_test_size is not None else len(t_idx)
            if self._fixed_test_size[etype] > len(t_idx):
                logging.warning("The size of the test set of etype %s" \
                                "is %d, which is smaller than the expected"
                                "test size %d, force it to %d",
                                etype, len(t_idx), self._fixed_test_size[etype], len(t_idx))
                self._fixed_test_size[etype] = len(t_idx)

        self._negative_sampler = self._prepare_negative_sampler(num_negative_edges)
        self._reinit_dataset()

    def _reinit_dataset(self):
        """ Reinitialize the dataset
        """
        self._current_pos = {etype:0 for etype, _ in self._target_idx.items()}
        self.remaining_etypes = list(self._target_idx.keys())
        for etype, t_idx in self._target_idx.items():
            # If the expected test size is smaller than the size of test set
            # shuffle the test ids
            if self._fixed_test_size[etype] < len(t_idx):
                self._target_idx[etype] = self._target_idx[etype][th.randperm(len(t_idx))]

    def _prepare_negative_sampler(self, num_negative_edges):
        # the default negative sampler is uniform sampler
        self._neg_sample_type = BUILTIN_LP_UNIFORM_NEG_SAMPLER
        negative_sampler = GlobalUniform(num_negative_edges)
        return negative_sampler

    def __iter__(self):
        self._reinit_dataset()
        return self

    def _next_data(self, etype):
        """ Get postive edges for the next iteration for a specific edge type
        """
        g = self.data.g
        current_pos = self._current_pos[etype]
        end_of_etype = current_pos + self._batch_size >= self._fixed_test_size[etype]

        pos_eids = self._target_idx[etype][current_pos:self._fixed_test_size[etype]] \
            if end_of_etype \
            else self._target_idx[etype][current_pos:current_pos+self._batch_size]
        pos_pairs = g.find_edges(pos_eids, etype=etype)
        pos_neg_tuple = self._negative_sampler.gen_neg_pairs(g, {etype:pos_pairs})
        self._current_pos[etype] += self._batch_size
        return pos_neg_tuple, end_of_etype

    def __next__(self):
        if len(self.remaining_etypes) == 0:
            raise StopIteration

        curr_etype = self.remaining_etypes[0]
        cur_iter, end_of_etype = self._next_data(curr_etype)
        if end_of_etype:
            self.remaining_etypes.pop(0)

        # return pos, neg pairs
        return cur_iter, self._neg_sample_type

    @property
    def fanout(self):
        """ Get eval fanout
        """
        return self._fanout

class GSgnnLinkPredictionJointTestDataLoader(GSgnnLinkPredictionTestDataLoader):
    """ Link prediction minibatch dataloader for validation and test
        with joint negative sampler
    """

    def _prepare_negative_sampler(self, num_negative_edges):
        # the default negative sampler is uniform sampler
        negative_sampler = JointUniform(num_negative_edges)
        self._neg_sample_type = BUILTIN_LP_JOINT_NEG_SAMPLER
        return negative_sampler

class GSgnnLinkPredictionPredefinedTestDataLoader(GSgnnLinkPredictionTestDataLoader):
    """ Link prediction minibatch dataloader for validation and test
        with predefined negatives.

    Parameters
    -----------
    dataset: GSgnnData
        The GraphStorm edge dataset
    target_idx : dict of Tensors
        The target edges for prediction
    batch_size: int
        Batch size
    fanout: int
        Evaluation fanout for computing node embedding
    fixed_test_size: int
        Fixed number of test data used in evaluation.
        If it is none, use the whole testset.
        When test is huge, using fixed_test_size
        can save validation and test time.
        Default: None.
    fixed_edge_dst_negative_field: str or list of str
        The feature field(s) that store the fixed negative set for each edge.
    node_feats: str, or dist of list of str
        Node features.
        str: All the nodes have the same feature name.
        list of string: All the nodes have the same list of features.
        dist of list of string: Each node type have different set of node features.
        Default: None
    edge_feats: str, or dist of list of str
        Edge features.
        str: All the edges have the same feature name.
        list of string: All the edges have the same list of features.
        dist of list of string: Each edge type have different set of edge features.
        Default: None
    pos_graph_edge_feats: str or dist of list of str
        The field of the edge features used by positive graph in link prediction.
        For example edge weight.
        Default: None
    """
    def __init__(self, dataset, target_idx, batch_size, fixed_edge_dst_negative_field,
                 fanout=None, fixed_test_size=None,
                 node_feats=None, edge_feats=None,
                 pos_graph_edge_feats=None):
        self._fixed_edge_dst_negative_field = fixed_edge_dst_negative_field
        super().__init__(dataset, target_idx, batch_size,
                        num_negative_edges=0, # num_negative_edges is not used
                        fanout=fanout,
                        fixed_test_size=fixed_test_size,
                        node_feats=node_feats,
                        edge_feats=edge_feats,
                        pos_graph_edge_feats=pos_graph_edge_feats)

    def _prepare_negative_sampler(self, _):
        negative_sampler = GSFixedEdgeDstNegativeSampler(self._fixed_edge_dst_negative_field)
        self._neg_sample_type = BUILTIN_LP_FIXED_NEG_SAMPLER
        return negative_sampler

    def _next_data(self, etype):
        """ Get postive edges for the next iteration for a specific edge type
        """
        g = self.data.g
        current_pos = self._current_pos[etype]
        end_of_etype = current_pos + self._batch_size >= self._fixed_test_size[etype]

        pos_eids = self._target_idx[etype][current_pos:self._fixed_test_size[etype]] \
            if end_of_etype \
            else self._target_idx[etype][current_pos:current_pos+self._batch_size]
        pos_neg_tuple = self._negative_sampler.gen_etype_neg_pairs(g, etype, pos_eids)
        self._current_pos[etype] += self._batch_size
        return pos_neg_tuple, end_of_etype

################ Minibatch DataLoader (Node classification) #######################

class GSgnnNodeDataLoaderBase():
    """ The base dataloader class for node tasks.

    If users want to customize the dataloader for node prediction tasks
    they should extend this base class by implementing the special methods
    `__iter__` and `__next__`.

    Parameters
    ----------
    dataset : GSgnnData
        The dataset for the node task.
    target_idx : dict of Tensors
        The target node IDs.
    fanout : list or dict of lists
        The fanout for each GNN layer.
    label_field: str or dict of str
        Label field of the node task.
    node_feats: str, or dist of list of str
        Node features.
        str: All the nodes have the same feature name.
        list of string: All the nodes have the same list of features.
        dist of list of string: Each node type have different set of node features.
        Default: None
    edge_feats: str, or dist of list of str
        Edge features.
        str: All the edges have the same feature name.
        list of string: All the edges have the same list of features.
        dist of list of string: Each edge type have different set of edge features.
        Default: None
    """
    def __init__(self, dataset, target_idx, fanout,
                 label_field, node_feats=None, edge_feats=None):
        self._data = dataset
        self._target_idx = target_idx
        self._fanout = fanout
        verify_label_field(label_field)
        verify_node_feat_fields(node_feats)
        verify_edge_feat_fields(edge_feats)
        self._label_field = label_field
        self._node_feats = node_feats
        self._edge_feats = edge_feats

    def __iter__(self):
        """ Returns an iterator object
        """

    def __next__(self):
        """ Return a mini-batch data for the node task.

        A mini-batch comprises three objects: the input node IDs of the mini-batch,
        the target nodes and the subgraph blocks for message passing.

        Returns
        -------
        dict of Tensors : the input node IDs of the mini-batch.
        dict of Tensors : the target node IDs.
        list of DGLGraph : the subgraph blocks for message passing.
        """

    def __len__(self):
        """ Return the length (number of mini-batches) of the data loader

        Returns
        int: length
        """

    @property
    def data(self):
        """ The dataset of this dataloader.

        Returns
        -------
        GSgnnData : The dataset of the dataloader.
        """
        return self._data

    @property
    def target_nidx(self):
        """ Target edge idx for prediction

        Returns
        -------
        dict of Tensors : the target edge IDs.
        """
        return self._target_idx

    @property
    def fanout(self):
        """ The fan out of each GNN layers

        Returns
        -------
        list or a dict of list : the fanouts for each GNN layer.
        """
        return self._fanout

    @property
    def label_field(self):
        """ The label field

        Returns
        -------
        str: Label fields in the graph.
        """
        return self._label_field

    @property
    def node_feat_fields(self):
        """ Node features

        Returns
        -------
        str or dict of list of str: Node feature fields in the graph.
        """
        return self._node_feats

    @property
    def edge_feat_fields(self):
        """ Edge features

        Returns
        -------
        str or dict of list of str: Node feature fields in the graph.
        """
        return self._edge_feats

class GSgnnNodeDataLoader(GSgnnNodeDataLoaderBase):
    """ Minibatch dataloader for node tasks

    GSgnnNodeDataLoader samples GraphStorm node dataset into an iterable over mini-batches of
    samples including target nodes and sampled neighbor nodes, which will be used by GraphStorm
    Trainers and Inferrers.

    Parameters
    ----------
    dataset: GSgnnData
        The GraphStorm dataset
    target_idx : dict of Tensors
        The target nodes for prediction
    fanout: list of int or dict of list
        Neighbor sample fanout. If it's a dict, it indicates the fanout for each edge type.
    label_field: str
        Label field of the node task.
        (TODO:xiangsx) Support list of str for single dataloader multiple node tasks.
    node_feats: str, list of str or dist of list of str
        Node features.
        str: All the nodes have the same feature name.
        list of string: All the nodes have the same list of features.
        dist of list of string: Each node type have different set of node features.
        Default: None
    edge_feats: str, list of str or dist of list of str
        Edge features.
        str: All the edges have the same feature name.
        list of string: All the edges have the same list of features.
        dist of list of string: Each edge type have different set of edge features.
        Default: None
    batch_size: int
        Batch size
    train_task : bool
        Whether or not for training.
    construct_feat_ntype : list of str
        The node types that requires to construct node features.
    construct_feat_fanout : int
        The fanout required to construct node features.

    Examples
    ----------
    To train a 2-layer GNN for node classification on a set of nodes ``target_idx`` on
    a graph where each nodes takes messages from 15 neighbors on the first layer
    and 10 neighbors on the second.

    .. code:: python

        from graphstorm.dataloading import GSgnnData
        from graphstorm.dataloading import GSgnnNodeDataLoader
        from graphstorm.trainer import GSgnnNodePredictionTrainer

        np_data = GSgnnData(...)
        target_idx = np_data.get_node_train_set(...)
        np_dataloader = GSgnnNodeDataLoader(np_data, target_idx, fanout=[15, 10],
                                            batch_size=128,
                                            label_field="label",
                                            node_feats="feat")
        np_trainer = GSgnnNodePredictionTrainer(...)
        np_trainer.fit(np_dataloader, num_epochs=10)
    """
    def __init__(self, dataset, target_idx, fanout, batch_size,
                 label_field, node_feats=None, edge_feats=None,
                 train_task=True,
                 construct_feat_ntype=None, construct_feat_fanout=5):
        super().__init__(dataset, target_idx, fanout,
                         label_field=label_field,
                         node_feats=node_feats,
                         edge_feats=edge_feats)
        assert isinstance(target_idx, dict)
        for ntype in target_idx:
            assert ntype in dataset.g.ntypes, \
                    "node type {} does not exist in the graph".format(ntype)
        self.dataloader = self._prepare_dataloader(dataset,
                                                   target_idx,
                                                   fanout,
                                                   batch_size,
                                                   train_task,
                                                   construct_feat_ntype=construct_feat_ntype,
                                                   construct_feat_fanout=construct_feat_fanout)

    def _prepare_dataloader(self, dataset, target_idx, fanout, batch_size,
            train_task, construct_feat_ntype=None, construct_feat_fanout=5):
        g = dataset.g

        if construct_feat_ntype is None:
            construct_feat_ntype = []
        if train_task:
            # gloo support cpu all_reduce
            # so it can run trim_data on CPU
            # while nccl does not support it.
            device = get_device() \
                if is_distributed() and get_backend() == "nccl" else th.device('cpu')
            for ntype in target_idx:
                target_idx[ntype] = trim_data(target_idx[ntype], device)
        # for validation and test, there is no need to trim data

        sampler = dgl.dataloading.MultiLayerNeighborSampler(fanout)
        if len(construct_feat_ntype) > 0:
            sampler = MultiLayerNeighborSamplerForReconstruct(sampler,
                    dataset, construct_feat_ntype, construct_feat_fanout)
        loader = dgl.dataloading.DistNodeDataLoader(g, target_idx, sampler,
            batch_size=batch_size, shuffle=train_task)

        return loader

    def __iter__(self):
        self.dataloader = iter(self.dataloader)
        return self

    def __next__(self):
        return self.dataloader.__next__()

    def __len__(self):
        # Follow
        # https://github.com/dmlc/dgl/blob/1.0.x/python/dgl/distributed/dist_dataloader.py#L116
        # In DGL, DistDataLoader.expected_idxs is the length (number of batches)
        # of the datalaoder.
        return self.dataloader.expected_idxs

class GSgnnNodeSemiSupDataLoader(GSgnnNodeDataLoader):
    """ Semisupervised Minibatch dataloader for node tasks

    Parameters
    ----------
    dataset: GSgnnData
        The GraphStorm dataset
    target_idx : dict of Tensors
        The target nodes for prediction
    unlabeled_idx : dict of Tensors
        The unlabeled nodes for semi-supervised training
    fanout: list of int or dict of list
        Neighbor sample fanout. If it's a dict, it indicates the fanout for each edge type.
    batch_size: int
        Batch size, the sum of labeled and unlabeled nodes
    label_field: str
        Label field of the node task.
        (TODO:xiangsx) Support list of str for single dataloader multiple node tasks.
    node_feats: str, list of str or dist of list of str
        Node features.
        str: All the nodes have the same feature name.
        list of string: All the nodes have the same list of features.
        dist of list of string: Each node type have different set of node features.
        Default: None
    edge_feats: str, list of str or dist of list of str
        Edge features.
        str: All the edges have the same feature name.
        list of string: All the edges have the same list of features.
        dist of list of string: Each edge type have different set of edge features.
        Default: None
    train_task : bool
        Whether or not for training.
    construct_feat_ntype : list of str
        The node types that requires to construct node features.
    construct_feat_fanout : int
        The fanout required to construct node features.
    """
    def __init__(self, dataset, target_idx, unlabeled_idx, fanout,
                 batch_size, label_field,
                 node_feats=None, edge_feats=None, train_task=True,
                 construct_feat_ntype=None, construct_feat_fanout=5):
        super().__init__(dataset, target_idx, fanout, batch_size // 2,
                         label_field=label_field,
                         node_feats=node_feats,
                         edge_feats=edge_feats,
                         train_task=train_task, construct_feat_ntype=construct_feat_ntype,
                         construct_feat_fanout=construct_feat_fanout)
        # loader for unlabeled nodes:
        self.unlabeled_dataloader = self._prepare_dataloader(dataset,
                                                   unlabeled_idx,
                                                   fanout,
                                                   batch_size // 2,
                                                   train_task,
                                                   construct_feat_ntype=construct_feat_ntype,
                                                   construct_feat_fanout=construct_feat_fanout)

    def __iter__(self):
        return zip(self.dataloader.__iter__(), self.unlabeled_dataloader.__iter__())

    def __next__(self):
        return self.dataloader.__next__(), self.unlabeled_dataloader.__next__()

    def __len__(self):
        # Follow
        # https://github.com/dmlc/dgl/blob/1.0.x/python/dgl/distributed/dist_dataloader.py#L116
        # In DGL, DistDataLoader.expected_idxs is the length (number of batches)
        # of the datalaoder.
        # As it uses two dataloader, either one throws
        # an End of Iter error will stop the dataloader.
        return min(self.dataloader.expected_idxs,
                   self.unlabeled_dataloader.expected_idxs)


####################### Multi-task Dataloader ####################
class GSgnnMultiTaskDataLoader:
    r""" DataLoader designed for multi-task learning

    Parameters
    ----------
    dataset: GSgnnData
        The GraphStorm dataset
    task_infos: list of TaskInfo
        Task meta information
    task_dataloaders: list of GsgnnDataLoader
        A list of task dataloaders
    """
    def __init__(self, dataset, task_infos, task_dataloaders):
        assert len(task_infos) == len(task_dataloaders), \
<<<<<<< HEAD
            "Number of task_info should match number of task dataloaders"
=======
            "Number of task_infos should match number of task dataloaders"
>>>>>>> 1d58beef
        # check dataloaders
        lens = []
        for task_info, dataloader in zip(task_infos, task_dataloaders):
            assert isinstance(dataloader, (GSgnnEdgeDataLoaderBase,
                                           GSgnnLinkPredictionDataLoaderBase,
                                           GSgnnNodeDataLoaderBase)), \
<<<<<<< HEAD
                "The task data loader should be a GSgnnEdgeDataLoaderBase " \
                " or a GSgnnLinkPredictionDataLoaderBase or a GSgnnNodeDataLoaderBase"
=======
                "The task data loader should be an instance of GSgnnEdgeDataLoaderBase, " \
                "GSgnnLinkPredictionDataLoaderBase or GSgnnNodeDataLoaderBase"
>>>>>>> 1d58beef
            num_iters = len(dataloader)
            lens.append(num_iters)
            logging.debug("Task %s has number of iterations of %d",
                          task_info, num_iters)

        self._len = max(lens)
        logging.info("Set the number of iterations to %d, which is the length " \
                     "of the largest task in the multi-task learning.", self._len)
        self._data = dataset
        self._task_infos = task_infos
        self._dataloaders = task_dataloaders # one dataloader for each task
        self._reset_loader()

    def _reset_loader(self):
        """ reset the dataloaders
        """
        for dataloader in self._dataloaders:
            iter(dataloader)
        self._num_iters = 0

<<<<<<< HEAD

=======
>>>>>>> 1d58beef
    def __iter__(self):
        self._reset_loader()
        return self

    def __len__(self):
        return self._len

    def __next__(self):
        self._num_iters += 1
        # End of iterating all the dataloaders
        if self._num_iters == self._len:
            raise StopIteration

        # call __next__ of each dataloader
        mini_batches = []
        for task_info, dataloader in zip(self._task_infos, self._dataloaders):
            try:
                mini_batch = next(dataloader)
            except StopIteration:
                load = iter(dataloader)
                # we assume dataloader __iter__ will return itself.
                assert load is dataloader, \
                    "We assume the return value of __iter__() function " \
                    "of each task dataloader is itself."
                mini_batch = next(dataloader)

            if task_info.dataloader is None:
                task_info.dataloader = dataloader
            else:
                assert task_info.dataloader is dataloader, \
                    "Each task in multi-task learning should have a fixed dataloader."
            mini_batches.append((task_info, mini_batch))
        return mini_batches

    @property
    def data(self):
        """ The dataset of this dataloader.

        Returns
        -------
        GSgnnData : The dataset of the dataloader.
        """
        return self._data

    @property
    def dataloaders(self):
        """Get the list of dataloaders
        """
        # useful for conducting validation scores and test scores.
        return self._dataloaders

    @property
    def task_infos(self):
        """Get the list of task_infos
        """
        # useful for conducting validation scores and test scores.
        return self._task_infos


####################### Distillation #############################

class DistillDataManager:
    r"""Distill Data Manager. Combines a file sampler and a dataloader generator,
    and streamingly provides an iterable over a set of files.

    Parameters:
    ----------
    dataloader_generator : DataloaderGenerator:
        A dataloader generator
        Generates dataloader based on given a file path.
    dataset_path str :
        Path to the data files.
    shuffle : bool
        Set to ``True`` to have the files reshuffled at every epoch (default: ``False``).
    local_rank : int
        Local rank for the trainer (default: ``-1``).
    world_size : int
        Number of all trainers.
    is_train : bool
        Set to ``True`` if the provider is for training set (default: ``True``).
    """

    def __init__(
        self,
        dataloader_generator,
        dataset_path,
        shuffle=False,
        local_rank=-1,
        world_size=1,
        is_train=True,
    ):
        # TODO (HZ): Implement prefetch_iterator function
        # to use zero-copy shared memory (e.g., /dev/shm)
        # for reducing the costs of serialization and deserialization.
        # Make sure that each data shard is
        # not too large so that workers_per_node * #DataProvider *
        # num_prefetches * data_shard_size < shm_size.

        self.is_train = is_train
        assert dataset_path is not None, "dataset_path needs to be specified."
        if not isinstance(dataset_path, str):
            raise TypeError(
                f"dataset_path should be a str, but got {type(dataset_path)} "
                f"dataset_path={dataset_path}"
            )
        file_sampler = DistributedFileSampler(
            dataset_path=dataset_path,
            shuffle=shuffle,
            local_rank=local_rank,
            world_size=world_size,
            is_train=is_train,
        )

        self.file_sampler = file_sampler
        self.file_sampler_iter = iter(self.file_sampler)
        self.dataloader_generator = dataloader_generator
        self.dataloader = None
        self.data_file = None

        logging.info("DataProvider - Initialization: num_files = %s", len(file_sampler))

    def get_iterator_name(self):
        """ Return shard name.
        """
        return self.data_file

    def refresh_manager(self):
        """ refresh manager."""
        self.file_sampler.sampler._index = -1

    def get_iterator(self):
        """ Get dataloader iterator for a data file.
        """
        dataloader = None
        data_file = next(self.file_sampler_iter)

        # TODO (HZ): implement a queue to store and pop the files by prefetch and get_iterator
        if data_file is not None:
            dataloader = self.dataloader_generator.generate(data_file, is_train=self.is_train)
        self.data_file = data_file
        self.dataloader = dataloader
        return dataloader

    def __len__(self):
        return len(self.file_sampler)

    def __next__(self):
        return self.get_iterator()

    def __iter__(self):
        return self

    def release_iterator(self):
        """ Release the dataloader iterator.
        """
        self.dataloader = None
        self.data_file = None

class DistillDataloaderGenerator:
    r""" Distill Data Generator that generates pytorch dataloader based on the given file.

    Parameters:
    ----------
    tokenizer : transformers.AutoTokenizer
        HuggingFace Tokenizer.
    max_seq_len : int
        Maximum sequence length.
    batch_size : int
        How many samples per batch to load.
    collate_fn : func
        Function to merge a list of samples to form a
           mini-batch of Tensor(s)
    """

    def __init__(
        self,
        tokenizer,
        max_seq_len,
        batch_size=1,
        collate_fn=None,
    ):
        self.batch_size = batch_size
        self.tokenizer = tokenizer
        self.max_seq_len = max_seq_len
        self.collate_fn = collate_fn

    def _data_len_sync(self, data):
        r""" Drop additional samples to make sure each dataloader
        has the same number of batches. This is to avoid the training
        stuck in distributed mode if any trainer has more or less batches.

        Parameters:
        ----------
        data : GSDistillData
            The pytorch dataset for a trainer.

        Returns:
        -------
        GSDistillData : The pytorch dataset for a trainer after the sync.
        """
        num_data = th.tensor(len(data), dtype=th.int64, device=get_device())
        dist.all_reduce(num_data, op=dist.ReduceOp.MIN)
        min_size = num_data.item()
        select_index = th.randperm(len(data))[:min_size].tolist()
        data.token_id_inputs = [data.token_id_inputs[i] for i in select_index]
        data.labels = data.labels[select_index]
        return data

    def generate(self, input_files, is_train=True):
        """ Generate dataloader given input files"

        Parameters:
        ----------
        input_files : list of str
            list of input files

        Returns:
        -------
        torch.DataLoader : dataloaders for training
        int : Number of samples in the dataloader
        """
        if not isinstance(input_files, (list, tuple)):
            input_files = [input_files]

        data = GSDistillData(input_files, self.tokenizer, self.max_seq_len)

        # do all_reduce here:
        if is_train:
            data = self._data_len_sync(data)

        collate_fn = data.get_collate_fn() if self.collate_fn is None else self.collate_fn
        dataloader = DataLoader(
            data,
            batch_size=self.batch_size,
            collate_fn=collate_fn,
            pin_memory=True,
        )
        return dataloader<|MERGE_RESOLUTION|>--- conflicted
+++ resolved
@@ -1702,24 +1702,15 @@
     """
     def __init__(self, dataset, task_infos, task_dataloaders):
         assert len(task_infos) == len(task_dataloaders), \
-<<<<<<< HEAD
-            "Number of task_info should match number of task dataloaders"
-=======
             "Number of task_infos should match number of task dataloaders"
->>>>>>> 1d58beef
         # check dataloaders
         lens = []
         for task_info, dataloader in zip(task_infos, task_dataloaders):
             assert isinstance(dataloader, (GSgnnEdgeDataLoaderBase,
                                            GSgnnLinkPredictionDataLoaderBase,
                                            GSgnnNodeDataLoaderBase)), \
-<<<<<<< HEAD
-                "The task data loader should be a GSgnnEdgeDataLoaderBase " \
-                " or a GSgnnLinkPredictionDataLoaderBase or a GSgnnNodeDataLoaderBase"
-=======
                 "The task data loader should be an instance of GSgnnEdgeDataLoaderBase, " \
                 "GSgnnLinkPredictionDataLoaderBase or GSgnnNodeDataLoaderBase"
->>>>>>> 1d58beef
             num_iters = len(dataloader)
             lens.append(num_iters)
             logging.debug("Task %s has number of iterations of %d",
@@ -1740,10 +1731,6 @@
             iter(dataloader)
         self._num_iters = 0
 
-<<<<<<< HEAD
-
-=======
->>>>>>> 1d58beef
     def __iter__(self):
         self._reset_loader()
         return self
