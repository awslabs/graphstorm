--- conflicted
+++ resolved
@@ -59,11 +59,8 @@
                  exclude_training_targets=False):
         self._data = dataset
         self._device = device
-<<<<<<< HEAD
         self._fanout = fanout
-=======
         self._target_eidx = target_idx
->>>>>>> e497b503
         if remove_target_edge_type:
             assert reverse_edge_types_map is not None, \
                     "To remove target etype, the reversed etype should be provided."
@@ -574,11 +571,8 @@
     """
     def __init__(self, dataset, target_idx, fanout, batch_size, device, train_task=True):
         self._data = dataset
-<<<<<<< HEAD
         self._fanout = fanout
-=======
         self._target_nidx  = target_idx
->>>>>>> e497b503
         assert isinstance(target_idx, dict)
         for ntype in target_idx:
             assert ntype in dataset.g.ntypes, \
