"""
    Copyright 2023 Contributors

    Licensed under the Apache License, Version 2.0 (the "License");
    you may not use this file except in compliance with the License.
    You may obtain a copy of the License at

       http://www.apache.org/licenses/LICENSE-2.0

    Unless required by applicable law or agreed to in writing, software
    distributed under the License is distributed on an "AS IS" BASIS,
    WITHOUT WARRANTIES OR CONDITIONS OF ANY KIND, either express or implied.
    See the License for the specific language governing permissions and
    limitations under the License.

    Various dataloaders for the GSF
"""
import math
import inspect
import torch as th
from torch.utils.data import DataLoader

import dgl
from dgl.dataloading import DistDataLoader
from dgl.dataloading import EdgeCollator
from dgl.dataloading.dist_dataloader import _remove_kwargs_dist

from .sampler import (LocalUniform,
                      JointUniform,
                      GlobalUniform,
                      JointLocalUniform, 
                      FastMultiLayerNeighborSampler,
                      DistributedFileSampler)
from .utils import trim_data, modify_fanout_for_target_etype
from .dataset import GSDistillData

################ Minibatch DataLoader (Edge Prediction) #######################
EP_DECODER_EDGE_FEAT = "ep_edge_feat"

class _ReconstructedNeighborSampler():
    """ This samples an additional hop for a mini-batch.

    The additional hop is used to compute the features of the nodes in the input layer.
    Users can specify which input nodes requires to construct node features.

    Parameters
    ----------
    dataset: GSgnnData
        The GraphStorm dataset
    constructed_embed_ntypes : a list of strings.
        The node type in the input layer that requires to construct node features.
    fanout : int
        The fanout for the additional layer.
    """
    def __init__(self, dataset, constructed_embed_ntypes, fanout):
        assert fanout > 0 or fanout == -1, \
                "Constructing features requires to sample neighbors or -1 " + \
                "if we use all neighbors."
        self._g = dataset.g
        etypes = self._g.canonical_etypes
        self._subg_etypes = []
        target_ntypes = set()
        for dst_ntype in constructed_embed_ntypes:
            for etype in etypes:
                if etype[2] == dst_ntype and dataset.has_node_feats(etype[0]):
                    self._subg_etypes.append(etype)
                    target_ntypes.add(dst_ntype)
        remain_ntypes = set(constructed_embed_ntypes) - target_ntypes
        # We need to make sure all node types that require feature construction
        # can be constructed.
        assert len(remain_ntypes) == 0, \
                f"The features of some node types cannot be constructed: {remain_ntypes}"
        self._fanout = {}
        for etype in etypes:
            self._fanout[etype] = fanout if etype in self._subg_etypes else 0
        assert len(self._subg_etypes) > 0, "The sampled edge types is empty."

    def sample(self, seeds):
        """ Sample an additional hop for the input block.

        Parameters
        ----------
        seeds : dict of Tensors
            The seed nodes for the input layer.

        Returns
        -------
        DGLBlock : an additional hop for computing the features of the input nodes.
        """
        subg = self._g.sample_neighbors(seeds, self._fanout)
        block = dgl.to_block(subg, seeds)
        input_nodes = {ntype: block.srcnodes[ntype].data[dgl.NID] for ntype in block.srctypes}
        return block, input_nodes

class GSgnnEdgeDataLoader():
    """ The minibatch dataloader for edge prediction

    Argument
    --------
    dataset: GSgnnEdgeData
        The GraphStorm edge dataset
    target_idx : dict of Tensors
        The target edges for prediction
    fanout: list of int or dict of list
        Neighbor sample fanout. If it's a dict, it indicates the fanout for each edge type.
    batch_size: int
        Batch size
    device: torch.device
        the device trainer is running on.
    train_task : bool
        Whether or not for training.
    reverse_edge_types_map: dict
        A map for reverse edge type
    exclude_training_targets: bool
        Whether to exclude training edges during neighbor sampling
    remove_target_edge_type: bool
        Whether we will exclude all edges of the target edge type in message passing.
    construct_feat_ntype : list of str
        The node types that requires to construct node features.
    construct_feat_fanout : int
        The fanout required to construct node features.
    """
    def __init__(self, dataset, target_idx, fanout, batch_size, device='cpu',
                 train_task=True, reverse_edge_types_map=None,
                 remove_target_edge_type=True,
                 exclude_training_targets=False,
                 decoder_edge_feat=None,
                 construct_feat_ntype=None,
                 construct_feat_fanout=5):
        self._data = dataset
        self._device = device
        self._fanout = fanout
        self._target_eidx = target_idx
        self._decoder_edge_feat = decoder_edge_feat
        if remove_target_edge_type:
            assert reverse_edge_types_map is not None, \
                    "To remove target etype, the reversed etype should be provided."
            # We need to duplicate this etype list.
            target_etypes = list(target_idx.keys())
            for e in target_etypes:
                if e in reverse_edge_types_map and reverse_edge_types_map[e] not in target_etypes:
                    target_etypes.append(reverse_edge_types_map[e])
            edge_fanout_lis = modify_fanout_for_target_etype(g=dataset.g,
                                                             fanout=fanout,
                                                             target_etypes=target_etypes)
        else:
            edge_fanout_lis = fanout

        for etype in target_idx:
            assert etype in dataset.g.canonical_etypes, \
                    "edge type {} does not exist in the graph".format(etype)
        if construct_feat_ntype is None:
            construct_feat_ntype = []
        self._construct_feat_sampler = \
                _ReconstructedNeighborSampler(dataset, construct_feat_ntype,
                        construct_feat_fanout) if len(construct_feat_ntype) > 0 else None
        self.dataloader = self._prepare_dataloader(dataset.g,
                                                   target_idx,
                                                   edge_fanout_lis,
                                                   batch_size,
                                                   exclude_training_targets,
                                                   reverse_edge_types_map,
                                                   train_task=train_task)

    def _prepare_dataloader(self, g, target_idxs, fanout, batch_size,
                            exclude_training_targets=False, reverse_edge_types_map=None,
                            train_task=True):
        sampler = dgl.dataloading.MultiLayerNeighborSampler(fanout)
        # edge loader
        exclude_val = 'reverse_types' if exclude_training_targets else None
        loader = dgl.dataloading.DistEdgeDataLoader(g,
                                                    target_idxs,
                                                    sampler,
                                                    batch_size=batch_size,
                                                    shuffle=train_task,
                                                    drop_last=False,
                                                    num_workers=0,
                                                    exclude=exclude_val,
                                                    reverse_etypes=reverse_edge_types_map
                                                    if exclude_training_targets else None)
        return loader

    def __iter__(self):
        self.dataloader.__iter__()
        return self

    def __next__(self):
        input_nodes, batch_graph, blocks = self.dataloader.__next__()
        if self._construct_feat_sampler is not None and len(blocks) > 0:
            block, input_nodes = self._construct_feat_sampler.sample(input_nodes)
            blocks.insert(0, block)
        if self._decoder_edge_feat is not None:
            input_edges = {etype: batch_graph.edges[etype].data[dgl.EID] \
                           for etype in batch_graph.canonical_etypes}
            edge_feats = self._data.get_edge_feats(input_edges,
                                                   self._decoder_edge_feat,
                                                   batch_graph.device)
            # store edge feature into graph
            for etype, feat in edge_feats.items():
                batch_graph.edges[etype].data[EP_DECODER_EDGE_FEAT] = feat.to(th.float32)
        return (input_nodes, batch_graph, blocks)

    @property
    def data(self):
        """ The dataset of this dataloader.
        """
        return self._data

    @property
    def target_eidx(self):
        """ Target edge idx for prediction
        """
        return self._target_eidx

    @property
    def fanout(self):
        """ The fan out of each GNN layers
        """
        return self._fanout

################ Minibatch DataLoader (Link Prediction) #######################

BUILTIN_LP_UNIFORM_NEG_SAMPLER = 'uniform'
BUILTIN_LP_JOINT_NEG_SAMPLER = 'joint'
BUILTIN_LP_LOCALUNIFORM_NEG_SAMPLER = 'localuniform'
BUILTIN_LP_LOCALJOINT_NEG_SAMPLER = 'localjoint'
BUILTIN_LP_ALL_ETYPE_UNIFORM_NEG_SAMPLER = 'all_etype_uniform'
BUILTIN_LP_ALL_ETYPE_JOINT_NEG_SAMPLER = 'all_etype_joint'
BUILTIN_FAST_LP_UNIFORM_NEG_SAMPLER = 'fast_uniform'
BUILTIN_FAST_LP_JOINT_NEG_SAMPLER = 'fast_joint'
BUILTIN_FAST_LP_LOCALUNIFORM_NEG_SAMPLER = 'fast_localuniform'
BUILTIN_FAST_LP_LOCALJOINT_NEG_SAMPLER = 'fast_localjoint'

LP_DECODER_EDGE_WEIGHT = "lp_edge_weight"

class GSgnnLinkPredictionDataLoader():
    """ Link prediction minibatch dataloader

    The negative edges are sampled uniformly.

    Argument
    --------
    dataset: GSgnnEdgeData
        The GraphStorm edge dataset
    target_idx : dict of Tensors
        The target edges for prediction
    fanout: list of int or dict of list
        Neighbor sample fanout. If it's a dict, it indicates the fanout for each edge type.
    batch_size: int
        Batch size
    num_negative_edges: int
        The number of negative edges per positive edge
    device: torch.device
        the device trainer is running on.
    train_task : bool
        Whether or not for training.
    reverse_edge_types_map: dict
        A map for reverse edge type
    exclude_training_targets: bool
        Whether to exclude training edges during neighbor sampling
    edge_mask_for_gnn_embeddings : str
        The mask that indicates the edges used for computing GNN embeddings. By default,
        the dataloader uses the edges in the training graphs to compute GNN embeddings to
        avoid information leak for link prediction.
    lp_edge_weight_for_loss: str or dict of [str]
        The edge data fields that stores the edge weights used
        in computing link prediction loss
    construct_feat_ntype : list of str
        The node types that requires to construct node features.
    construct_feat_fanout : int
        The fanout required to construct node features.
    """
    def __init__(self, dataset, target_idx, fanout, batch_size, num_negative_edges, device='cpu',
                 train_task=True, reverse_edge_types_map=None, exclude_training_targets=False,
                 edge_mask_for_gnn_embeddings='train_mask', lp_edge_weight_for_loss=None,
                 construct_feat_ntype=None, construct_feat_fanout=5):
        self._data = dataset
        self._fanout = fanout
        self._lp_edge_weight_for_loss = lp_edge_weight_for_loss
        self._device = device
        for etype in target_idx:
            assert etype in dataset.g.canonical_etypes, \
                    "edge type {} does not exist in the graph".format(etype)

        if construct_feat_ntype is None:
            construct_feat_ntype = []
        self._construct_feat_sampler = \
                _ReconstructedNeighborSampler(dataset, construct_feat_ntype,
                        construct_feat_fanout) if len(construct_feat_ntype) > 0 else None
        self.dataloader = self._prepare_dataloader(dataset.g, target_idx, fanout,
                num_negative_edges, batch_size, device,
                train_task=train_task,
                exclude_training_targets=exclude_training_targets,
                reverse_edge_types_map=reverse_edge_types_map,
                edge_mask_for_gnn_embeddings=edge_mask_for_gnn_embeddings)

    def _prepare_negative_sampler(self, num_negative_edges):
        # the default negative sampler is uniform sampler
        negative_sampler = dgl.dataloading.negative_sampler.Uniform(num_negative_edges)
        return negative_sampler

    def _prepare_dataloader(self, g, target_idxs, fanout,
                            num_negative_edges, batch_size, device, train_task=True,
                            exclude_training_targets=False, reverse_edge_types_map=None,
                            edge_mask_for_gnn_embeddings=None):
        # The dataloader can only sample neighbors from the training graph.
        # This can avoid information leak during the link prediction training.
        # This avoids two types of information leak: it avoids sampling neighbors
        # from the test graph during the training; it also avoid sampling neighbors
        # from the test graph to generate embeddings for evaluating the model performance
        # on the test set.
        if edge_mask_for_gnn_embeddings is not None and \
                any(edge_mask_for_gnn_embeddings in g.edges[etype].data
                    for etype in g.canonical_etypes):
            sampler = dgl.dataloading.MultiLayerNeighborSampler(fanout,
                                                                mask=edge_mask_for_gnn_embeddings)
        else:
            sampler = dgl.dataloading.MultiLayerNeighborSampler(fanout)
        negative_sampler = self._prepare_negative_sampler(num_negative_edges)

        # edge loader
        if train_task:
            if isinstance(target_idxs, dict):
                for etype in target_idxs:
                    target_idxs[etype] = trim_data(target_idxs[etype], device)
            else:
                target_idxs = trim_data(target_idxs, device)
        # for validation and test, there is no need to trim data

        exclude = 'reverse_types' if exclude_training_targets else None
        reverse_etypes = reverse_edge_types_map if exclude_training_targets else None
        loader = dgl.dataloading.DistEdgeDataLoader(g,
                                                    target_idxs,
                                                    sampler,
                                                    batch_size=batch_size,
                                                    negative_sampler=negative_sampler,
                                                    shuffle=train_task,
                                                    drop_last=False,
                                                    num_workers=0,
                                                    exclude=exclude,
                                                    reverse_etypes=reverse_etypes)
        return loader

    def __iter__(self):
        self.dataloader.__iter__()
        return self

    def __next__(self):
        input_nodes, pos_graph, neg_graph, blocks = self.dataloader.__next__()
        if self._construct_feat_sampler is not None and len(blocks) > 0:
            block, input_nodes = self._construct_feat_sampler.sample(input_nodes)
            blocks.insert(0, block)
        if self._lp_edge_weight_for_loss is not None:
            input_edges = {etype: pos_graph.edges[etype].data[dgl.EID] \
                for etype in pos_graph.canonical_etypes}
            edge_weight_feats = self._data.get_edge_feats(input_edges,
                                                          self._lp_edge_weight_for_loss,
                                                          pos_graph.device)
            # store edge feature into graph
            for etype, feat in edge_weight_feats.items():
                pos_graph.edges[etype].data[LP_DECODER_EDGE_WEIGHT] = feat
        return (input_nodes, pos_graph, neg_graph, blocks)

    @property
    def data(self):
        """ The dataset of this dataloader.
        """
        return self._data

    @property
    def fanout(self):
        """ The fan out of each GNN layers
        """
        return self._fanout

class GSgnnLPJointNegDataLoader(GSgnnLinkPredictionDataLoader):
    """ Link prediction dataloader with joint negative sampler

    """

    def _prepare_negative_sampler(self, num_negative_edges):
        # the default negative sampler is uniform sampler
        negative_sampler = JointUniform(num_negative_edges)
        return negative_sampler

class GSgnnLPLocalUniformNegDataLoader(GSgnnLinkPredictionDataLoader):
    """ Link prediction dataloader with local uniform negative sampler

    """

    def _prepare_negative_sampler(self, num_negative_edges):
        # the default negative sampler is uniform sampler
        negative_sampler = LocalUniform(num_negative_edges)
        return negative_sampler

class GSgnnLPLocalJointNegDataLoader(GSgnnLinkPredictionDataLoader):
    """ Link prediction dataloader with local joint negative sampler

    """

    def _prepare_negative_sampler(self, num_negative_edges):
        # the default negative sampler is uniform sampler
        negative_sampler = JointLocalUniform(num_negative_edges)
        return negative_sampler

class FastGSgnnLinkPredictionDataLoader(GSgnnLinkPredictionDataLoader):
    """ Link prediction dataloader that does not send train_mask to
        DGL sampler but use the train_mask to trim the sampled graph.
    """

    def _prepare_dataloader(self, g, target_idxs, fanout,
                            num_negative_edges, batch_size, device, train_task=True,
                            exclude_training_targets=False, reverse_edge_types_map=None,
                            edge_mask_for_gnn_embeddings=None):
        # The dataloader can only sample neighbors from the training graph.
        # This can avoid information leak during the link prediction training.
        # This avoids two types of information leak: it avoids sampling neighbors
        # from the test graph during the training; it also avoid sampling neighbors
        # from the test graph to generate embeddings for evaluating the model performance
        # on the test set.
        if edge_mask_for_gnn_embeddings is not None and \
                any(edge_mask_for_gnn_embeddings in g.edges[etype].data
                    for etype in g.canonical_etypes):
            sampler = FastMultiLayerNeighborSampler(fanout,
                                                    mask=edge_mask_for_gnn_embeddings)
        else:
            sampler = dgl.dataloading.MultiLayerNeighborSampler(fanout)
        negative_sampler = self._prepare_negative_sampler(num_negative_edges)

        # edge loader
        if train_task:
            if isinstance(target_idxs, dict):
                for etype in target_idxs:
                    target_idxs[etype] = trim_data(target_idxs[etype], device)
            else:
                target_idxs = trim_data(target_idxs, device)
        # for validation and test, there is no need to trim data

        exclude = 'reverse_types' if exclude_training_targets else None
        reverse_etypes = reverse_edge_types_map if exclude_training_targets else None
        loader = dgl.dataloading.DistEdgeDataLoader(g,
                                                    target_idxs,
                                                    sampler,
                                                    batch_size=batch_size,
                                                    negative_sampler=negative_sampler,
                                                    shuffle=train_task,
                                                    drop_last=False,
                                                    num_workers=0,
                                                    exclude=exclude,
                                                    reverse_etypes=reverse_etypes)
        return loader

class FastGSgnnLPJointNegDataLoader(FastGSgnnLinkPredictionDataLoader):
    """ Link prediction dataloader with joint negative sampler

    """

    def _prepare_negative_sampler(self, num_negative_edges):
        # the default negative sampler is uniform sampler
        negative_sampler = JointUniform(num_negative_edges)
        return negative_sampler

class FastGSgnnLPLocalUniformNegDataLoader(FastGSgnnLinkPredictionDataLoader):
    """ Link prediction dataloader with local uniform negative sampler

    """

    def _prepare_negative_sampler(self, num_negative_edges):
        # the default negative sampler is uniform sampler
        negative_sampler = LocalUniform(num_negative_edges)
        return negative_sampler

class FastGSgnnLPLocalJointNegDataLoader(FastGSgnnLinkPredictionDataLoader):
    """ Link prediction dataloader with local joint negative sampler

    """

    def _prepare_negative_sampler(self, num_negative_edges):
        # the default negative sampler is uniform sampler
        negative_sampler = JointLocalUniform(num_negative_edges)
        return negative_sampler

######## Per etype sampler ########

class AllEtypeDistEdgeDataLoader(DistDataLoader):
    """ Distributed edge data sampler that samples at least one
        edge for each edge type in a minibatch

        Parameters
        ----------
        g: DistGraph
            Input graph
        eids: dict
            Target edge ids
        graph_sampler:
            Graph neighbor sampler
        device: str:
            Device
        kwargs: list
            Other arguments
    """
    def __init__(self, g, eids, graph_sampler, device=None, **kwargs):
        collator_kwargs = {}
        dataloader_kwargs = {}
        _collator_arglist = inspect.getfullargspec(EdgeCollator).args
        for k, v in kwargs.items():
            if k in _collator_arglist:
                collator_kwargs[k] = v
            else:
                dataloader_kwargs[k] = v

        if device is None:
            # for the distributed case default to the CPU
            device = 'cpu'
        assert device == 'cpu', 'Only cpu is supported in the case of a DistGraph.'
        self.collator = EdgeCollator(g, eids, graph_sampler, **collator_kwargs)
        _remove_kwargs_dist(dataloader_kwargs)
        super().__init__(eids,
                         collate_fn=self.collator.collate,
                         **dataloader_kwargs)

        self._reinit_dataset()
        self.device = device

    def _reinit_dataset(self):
        """ Reinitialize the dataset

            Here we record the edge ids of different edge types separately.
            When doing sampling we will sample edges per edge type.
        """
        batch_size = self.batch_size
        data_idx = {}
        total_edges = 0
        for key, val in self.dataset.items():
            data_idx[key] = th.arange(0, len(val))
            total_edges += len(val)
        self.data_idx = data_idx

        max_expected_idxs = 0
        bs_per_type = {}
        for etype, idxs in self.data_idx.items():
            # compute the number of edges to be sampled for
            # each edge type in a minibatch.
            # If batch_size * num_edges / total_edges < 0, then set 1.
            #
            # Note: The resulting batch size of a mini batch may be larger
            #       than the batch size set by a user.
            bs = math.ceil(batch_size * len(idxs) / total_edges)
            bs_per_type[etype] = bs
            exp_idxs = len(idxs) // bs
            if not self.drop_last and len(idxs) % bs != 0:
                exp_idxs += 1

            # Get the maximum expected idx across all edge types.
            # The epoch size is decided by max_expected_idxs
            max_expected_idxs = max(max_expected_idxs, exp_idxs)
        self.bs_per_type = bs_per_type
        self.expected_idxs = max_expected_idxs

        self.current_pos = {etype:0 for etype, _ in self.data_idx.items()}

    def __iter__(self):
        if self.shuffle:
            self.data_idx = {etype: th.randperm(len(idxs)) \
                for etype, idxs in self.data_idx.items()}
        self.current_pos = {etype:0 for etype, _ in self.data_idx.items()}
        self.recv_idxs = 0
        self.num_pending = 0
        return self

    def _next_data_etype(self, etype):
        """ Get postive edges for the next iteration for a specific edge type

            Return a tensor of eids. If return None, we will randomly
            generate an eid for the etype if the dataloader does not
            reach the end of epoch.
        """
        if self.current_pos[etype] == len(self.dataset[etype]):
            return None

        end_pos = 0
        if self.current_pos[etype] + self.bs_per_type[etype] > len(self.dataset[etype]):
            if self.drop_last:
                return None
            else:
                end_pos = len(self.dataset[etype])
        else:
            end_pos = self.current_pos[etype] + self.bs_per_type[etype]
        idx = self.data_idx[etype][self.current_pos[etype]:end_pos].tolist()
        ret = self.dataset[etype][idx]

        # Sharing large number of tensors between processes will consume too many
        # file descriptors, so let's convert each tensor to scalar value beforehand.
        self.current_pos[etype] = end_pos

        return ret

    def _rand_gen(self, etype):
        """ Randomly select one edge for a specific edge type
        """
        return self.dataset[etype][th.randint(len(self.dataset[etype]), (1,))]

    def _next_data(self):
        """ Get postive edges for the next iteration
        """
        end = True
        ret = []
        for etype, _ in self.dataset.items():
            next_data = self._next_data_etype(etype)
            # Only if all etypes reach end of iter,
            # the current iter is done
            end = (next_data is None) & end
            ret.append((etype, next_data))

        if end:
            return None
        else:
            new_ret = []
            # for i in range(len(ret)):
            for rel_t in ret:
                # rel_t is (etype, eids)
                if rel_t[1] is None:
                    # if eids is None, randomly generate one more data point
                    new_ret.append((rel_t[0], self._rand_gen(rel_t[0]).item()))
                else:
                    for data in rel_t[1]:
                        new_ret.append((rel_t[0], data.item()))
            return new_ret

class GSgnnAllEtypeLinkPredictionDataLoader(GSgnnLinkPredictionDataLoader):
    """ Link prediction minibatch dataloader. In each minibatch,
        at least one edge is sampled from each etype.

        Note: using this dataloader with a graph with massive etypes
        may cause memory issue, as the batch_size will be implicitly
        increased.

        The negative edges are sampled uniformly.

        Note: The resulting batch size of a mini batch may be larger
              than the batch size set by a user.

    """

    def _prepare_dataloader(self, g, target_idxs, fanout, num_negative_edges,
                            batch_size, device, train_task=True,
                            exclude_training_targets=False,
                            reverse_edge_types_map=None,
                            edge_mask_for_gnn_embeddings=None):
        # See the comment in GSgnnLinkPredictionDataLoader
        if edge_mask_for_gnn_embeddings is not None and \
                any(edge_mask_for_gnn_embeddings in g.edges[etype].data
                    for etype in g.canonical_etypes):
            sampler = dgl.dataloading.MultiLayerNeighborSampler(fanout,
                                                                mask=edge_mask_for_gnn_embeddings)
        else:
            sampler = dgl.dataloading.MultiLayerNeighborSampler(fanout)
        negative_sampler = self._prepare_negative_sampler(num_negative_edges)

        # edge loader
        if train_task:
            if isinstance(target_idxs, dict):
                for etype in target_idxs:
                    target_idxs[etype] = trim_data(target_idxs[etype], device)
            else:
                target_idxs = trim_data(target_idxs, device)
        # for validation and test, there is no need to trim data

        exclude_val = 'reverse_types' if exclude_training_targets else None
        loader = AllEtypeDistEdgeDataLoader(g,
                                            target_idxs,
                                            sampler,
                                            batch_size=batch_size,
                                            negative_sampler=negative_sampler,
                                            shuffle=train_task,
                                            drop_last=False,
                                            num_workers=0,
                                            exclude=exclude_val,
                                            reverse_etypes=reverse_edge_types_map \
                                                if exclude_training_targets else None)
        return loader

    def __iter__(self):
        self.dataloader.__iter__()
        return self

    def __next__(self):
        input_nodes, pos_graph, neg_graph, blocks = self.dataloader.__next__()
        if self._lp_edge_weight_for_loss is not None:
            input_edges = {etype: pos_graph.edges[etype].data[dgl.EID] \
                for etype in pos_graph.canonical_etypes}
            edge_weight_feats = self._data.get_edge_feats(input_edges,
                                                          self._lp_edge_weight_for_loss,
                                                          pos_graph.device)
            # store edge feature into graph
            for etype, feat in edge_weight_feats.items():
                pos_graph.edges[etype].data[LP_DECODER_EDGE_WEIGHT] = feat
        return (input_nodes, pos_graph, neg_graph, blocks)

class GSgnnAllEtypeLPJointNegDataLoader(GSgnnAllEtypeLinkPredictionDataLoader):
    """ Link prediction dataloader with joint negative sampler.
        In each minibatch, at least one edge is sampled from each etype.

    """

    def _prepare_negative_sampler(self, num_negative_edges):
        # the default negative sampler is uniform sampler
        negative_sampler = JointUniform(num_negative_edges)
        return negative_sampler

class GSgnnLinkPredictionTestDataLoader():
    """ Link prediction minibatch dataloader for validation and test.
    In order to efficiently compute positive and negative scores for
    link prediction tasks, GSgnnLinkPredictionTestDataLoader is designed
    to only generates edges, i.e., (src, dst) pairs.

    The negative edges are sampled uniformly.

    Argument
    --------
    dataset: GSgnnEdgeData
        The GraphStorm edge dataset
    target_idx : dict of Tensors
        The target edges for prediction
    batch_size: int
        Batch size
    num_negative_edges: int
        The number of negative edges per positive edge
    fanout: int
        Evaluation fanout for computing node embedding
    """
    def __init__(self, dataset, target_idx, batch_size, num_negative_edges, fanout=None):
        self._data = dataset
        self._fanout = fanout
        for etype in target_idx:
            assert etype in dataset.g.canonical_etypes, \
                    "edge type {} does not exist in the graph".format(etype)
        self._batch_size = batch_size
        self._target_idx = target_idx
        self._negative_sampler = self._prepare_negative_sampler(num_negative_edges)
        self._reinit_dataset()

    def _reinit_dataset(self):
        """ Reinitialize the dataset
        """
        self._current_pos = {etype:0 for etype, _ in self._target_idx.items()}
        self.remaining_etypes = list(self._target_idx.keys())

    def _prepare_negative_sampler(self, num_negative_edges):
        # the default negative sampler is uniform sampler
        self._neg_sample_type = BUILTIN_LP_UNIFORM_NEG_SAMPLER
        negative_sampler = GlobalUniform(num_negative_edges)
        return negative_sampler

    def __iter__(self):
        self._reinit_dataset()
        return self

    def _next_data(self, etype):
        """ Get postive edges for the next iteration for a specific edge type
        """
        g = self._data.g
        current_pos = self._current_pos[etype]
        end_of_etype = current_pos + self._batch_size >= len(self._target_idx[etype])
        pos_eids = self._target_idx[etype][current_pos:] if end_of_etype \
            else self._target_idx[etype][current_pos:current_pos+self._batch_size]
        pos_pairs = g.find_edges(pos_eids, etype=etype)
        pos_neg_tuple = self._negative_sampler.gen_neg_pairs(g, {etype:pos_pairs})
        self._current_pos[etype] += self._batch_size
        return pos_neg_tuple, end_of_etype

    def __next__(self):
        if len(self.remaining_etypes) == 0:
            raise StopIteration

        curr_etype = self.remaining_etypes[0]
        cur_iter, end_of_etype = self._next_data(curr_etype)
        if end_of_etype:
            self.remaining_etypes.pop(0)

        # return pos, neg pairs
        return cur_iter, self._neg_sample_type

    @property
    def fanout(self):
        """ Get eval fanout
        """
        return self._fanout

class GSgnnLinkPredictionJointTestDataLoader(GSgnnLinkPredictionTestDataLoader):
    """ Link prediction minibatch dataloader for validation and test
        with joint negative sampler
    """

    def _prepare_negative_sampler(self, num_negative_edges):
        # the default negative sampler is uniform sampler
        negative_sampler = JointUniform(num_negative_edges)
        self._neg_sample_type = BUILTIN_LP_JOINT_NEG_SAMPLER
        return negative_sampler

################ Minibatch DataLoader (Node classification) #######################

class GSgnnNodeDataLoader():
    """ Minibatch dataloader for node tasks

    Parameters
    ----------
    dataset: GSgnnNodeData
        The GraphStorm dataset
    target_idx : dict of Tensors
        The target nodes for prediction
    fanout: list of int or dict of list
        Neighbor sample fanout. If it's a dict, it indicates the fanout for each edge type.
    batch_size: int
        Batch size
    device: torch.device
        the device trainer is running on.
    train_task : bool
        Whether or not for training.
    construct_feat_ntype : list of str
        The node types that requires to construct node features.
    construct_feat_fanout : int
        The fanout required to construct node features.
    """
    def __init__(self, dataset, target_idx, fanout, batch_size, device, train_task=True,
                 construct_feat_ntype=None, construct_feat_fanout=5):
        self._data = dataset
        self._fanout = fanout
        self._target_nidx  = target_idx
        if construct_feat_ntype is None:
            construct_feat_ntype = []
        self._construct_feat_sampler = \
                _ReconstructedNeighborSampler(dataset, construct_feat_ntype,
                        construct_feat_fanout) if len(construct_feat_ntype) > 0 else None
        assert isinstance(target_idx, dict)
        for ntype in target_idx:
            assert ntype in dataset.g.ntypes, \
                    "node type {} does not exist in the graph".format(ntype)
        self.dataloader = self._prepare_dataloader(dataset.g,
                                                   target_idx,
                                                   fanout,
                                                   batch_size,
                                                   train_task,
                                                   device)

    def _prepare_dataloader(self, g, target_idx, fanout, batch_size, train_task, device):
        if train_task:
            for ntype in target_idx:
                target_idx[ntype] = trim_data(target_idx[ntype], device)
        # for validation and test, there is no need to trim data

        sampler = dgl.dataloading.MultiLayerNeighborSampler(fanout)
        loader = dgl.dataloading.DistNodeDataLoader(g, target_idx, sampler,
            batch_size=batch_size, shuffle=train_task, num_workers=0)

        return loader

    def __iter__(self):
        self.dataloader = iter(self.dataloader)
        return self

    def __next__(self):
        input_nodes, seeds, blocks = self.dataloader.__next__()
        if self._construct_feat_sampler is not None and len(blocks) > 0:
            block, input_nodes = self._construct_feat_sampler.sample(input_nodes)
            blocks.insert(0, block)
        return input_nodes, seeds, blocks

    @property
    def data(self):
        """ The dataset of this dataloader.
        """
        return self._data

    @property
    def target_nidx(self):
        """ The target node ids for prediction.
        """
        return self._target_nidx

    @property
    def fanout(self):
        """ The fan out of each GNN layers
        """
        return self._fanout

<<<<<<< HEAD
####################### Distillation #############################

class DataProvider:
    r"""Data Provider. Combines a file sampler and a dataloader generator,
    and streamingly provides an iterable over a dataset.
    This class leverages zero-copy shared memory (e.g., /dev/shm) for reducing the costs of
    serialization and deserialization. Make sure that the each data shard is not too large
    so that #workers_per_node * #DataProvider * num_prefetches * data_shard_size < shm_size.
    When the training/finetuning/evaluation is run on docker container, --shm-size=300g is needed.

    Arguments:
        dataloader_generator (_DataloaderGenerator): a dataloader generator
           generates dataloader based on given file path.
        dataset_path (str, optional): path to the data files.
           Mutually exclusive with :attr:`files`.
        files (List[str], optional): a list of files.
           Mutually exclusive with :attr:`dataset_path`.
        file_sampler (_Sampler, optional): defines the strategy to draw
           datasets. Can be any ``Iterable`` with ``__len__``
           implemented. If specified, :attr:`dataset_path`, :attr:`files`,
           :attr:`shuffle`, :attr:`infinite`, :attr:`local_rank`,
           and :attr:`mpu` must not be specified.
        num_prefetches (int, optional): Number of files loaded
           in advance by workers. ``1`` means there will be a total of
           1 dataset prefetched. If ``0`` is specified then no prefetching will be done, even
           if explicitly asked for (default: ``1``)
        shuffle (bool, optional): set to ``True`` to have the files reshuffled
           at every epoch (default: ``False``).
        infinite (bool, optional): set to ``True`` to have the files sampled infinitely.
           Can be used for training. (default: ``False``).
        local_rank (int, optional): MPI local rank
           When :attr:`local_rank` is not ``-1``,
           Each worker fetches a partition of the data files based on its global rank.
           (default: ``-1``).
        mpu (m5_model_parallelism.mpu, optional): m5_model_parallelism mpu package.
           Used for model parallel training.
        start_random_state (dict, optional): a random state dict to initialise with, if provided.
            This overrides the default random seed set in the config file for dataloader.
        truncation (str, optional): shard truncation strategy to use
            (default: ``None```)
    """

    def __init__(
        self,
        dataloader_generator,
        dataset_path,
        shuffle=False,
        infinite=False,
        local_rank=-1,
        world_size=1,
        truncation=None,
        random_seed=0,
        is_train=True,
    ):
        super().__init__()
        self.dataset_future = []
        
        if dataset_path is not None:
            if not isinstance(dataset_path, str):
                raise TypeError(
                    "dataset_path should be a str, but got "
                    "dataset_path={}".format(dataset_path)
                )
            file_sampler = DistributedFileSampler(
                dataset_path=dataset_path,
                shuffle=shuffle,
                infinite=infinite,
                local_rank=local_rank,
                world_size=world_size,
                is_train=is_train,
            )
        else:
            raise ValueError(
                    "dataset_path needs to be specified"
                )

        # FIXME: add restoration of initial random state
        self.file_sampler = file_sampler
        self.file_sampler_iter = iter(self.file_sampler)

        self.dataloader_generator = dataloader_generator

        self.dataloader = None
        self.data_file = None
        self.random_state = None

        if truncation and truncation != "min_all_ranks":
            raise ValueError(f"Unsupported truncation strategy: {truncation}")
        self.truncation = truncation

        print (f"DataProvider - Initialization: num_files = {len(file_sampler)}")

    def __del__(self):
        for data_file, data_job in self.dataset_future:
            if data_job:
                path, sample_count, _ = data_job.result(timeout=None)
                shutil.rmtree(path)

    def get_shard_name(self):
        return self.data_file

    def get_random_state(self):
        """
        Get the random state at the point BEFORE getting the current shard.
        This is used for dataloader state recovery.
        If the shard is not fetched, or was released, it returns None

        :return: random state dictionary
        """
        return self.random_state

    def get_file_sampler(self):
        """
        Get the file sampler instance, used in saving data provider state.

        :return: file sampler
        """
        return self.file_sampler

    def get_shard(self):
        dataloader = None
        sample_count = 0
        random_state = None

        if len(self.dataset_future) == 0:
            data_file = next(self.file_sampler_iter)
            if data_file is not None:
                # path, sample_count, random_state = self.dataloader_generator.generate(data_file)
                dataloader, sample_count = self.dataloader_generator.generate(data_file)
                # dataloader = load(path)
        else:
            data_file, data_job = self.dataset_future.pop(0)
            if data_job is not None:
                path, sample_count, random_state = data_job.result(timeout=None)
                dataloader = load(path)

        self.data_file = data_file
        self.dataloader = dataloader

        # TODO: add communication to align the dataloader batche nums
        if self.truncation == "min_all_ranks":
            # need to sync len even when no shards left to let other ranks know when to stop
            sampler = MinLenSyncSampler(dataloader.sampler if dataloader else None)
            if sampler.incomplete():
                return None, 0
            if dataloader is not None:
                # overriding using super() since DataLoader does not allow it
                # but it's OK since we haven't used it yet
                super(DataLoader, dataloader).__setattr__("sampler", sampler)
                batch_sampler = dataloader.batch_sampler
                if not isinstance(batch_sampler, BatchSampler):
                    raise ValueError("min_all_ranks truncation only supports BatchSampler instances")
                super(BatchSampler, batch_sampler).__setattr__("sampler", sampler)

        return dataloader, sample_count

    def release_shard(self):
        del self.dataloader
        self.data_file = None
        self.random_state = None

    def prefetch_shard(self):
        if self.pool is None:
            return

        data_job = None
        data_file = next(self.file_sampler_iter, None)

        if data_file is not None:
            data_job = self.pool.submit(self.dataloader_generator.generate, data_file)

        self.dataset_future.append((data_file, data_job))

class DataloaderGenerator:
    r"""Data Generator Interface. Generates pytorch dataloader based on the given file.

    Arguments:
        dataset_type (str, required): the name of Dataset class from m5_dataloaders.datasets
            for processing the given files
        dataset_config (dict, required): the arguments (excluding input_files) for initializing Dataset class.
        batch_size (int, optional): how many samples per batch to load. (default: ``1``)
        data_sampler (pytorch Sampler type, optional): defines the strategy to draw
           samples from the dataset. Can be any ``Iterable`` class with ``__len__``
           implemented and supports taking as input a pytorch Dataset object to the initializer.
           If specified, :attr:`shuffle` must not be specified.
        num_workers (int, optional): how many subprocesses to use for data
           loading. ``0`` means that the data will be loaded in the main process.
           (default: ``0``)
        worker_init_fn (callable, optional): If not ``None``, this will be called on each
           worker subprocess with the worker id (an int in ``[0, num_workers - 1]``) as
           input, after seeding and before data loading. (default: ``None``)
        shuffle (bool, optional): set to ``True`` to have the files reshuffled
           at every epoch. (default: ``False``)
        drop_incomplete_batches (bool, optional): If set to True, will drop the last batch from shard if it is
            incomplete, i.e. less than the specified micro-batch size. Needed when training models
            with batch norm to prevent batches having single data point. (default: ``False``)
            Should be set to False during evaluation or inference to avoid losing data.
        collate_fn (callable, optional): merges a list of samples to form a
           mini-batch of Tensor(s).  Used when using batched loading from a
           map-style dataset.
    """

    def __init__(
        self,
        tokenizer,
        device,
        batch_size=1,
        shuffle=False,
        drop_incomplete_batches=False,
        collate_fn=None,
    ):
        self.batch_size = batch_size
        self.tokenizer = tokenizer
        self.device = device
        self.collate_fn = collate_fn

    def generate(self, input_files):
        if not isinstance(input_files, (list, tuple)):
            input_files = [input_files]

        data = GSDistillData(input_files, self.tokenizer, self.device)

        collate_fn = data.get_collate_fn() if self.collate_fn is None else self.collate_fn

        dataloader = DataLoader(
            data,
            batch_size=self.batch_size,
            collate_fn=collate_fn,
            pin_memory=True,
        )
        # return serialize(dataloader), len(data), random_states
        return dataloader, len(data)
=======
class GSgnnNodeSemiSupDataLoader(GSgnnNodeDataLoader):
    """ Semisupervised Minibatch dataloader for node tasks

    Parameters
    ----------
    dataset: GSgnnNodeData
        The GraphStorm dataset
    target_idx : dict of Tensors
        The target nodes for prediction
    unlabeled_idx : dict of Tensors
        The unlabeled nodes for semi-supervised training
    fanout: list of int or dict of list
        Neighbor sample fanout. If it's a dict, it indicates the fanout for each edge type.
    batch_size: int
        Batch size, the sum of labeled and unlabeled nodes
    device: torch.device
        the device trainer is running on.
    train_task : bool
        Whether or not for training.
    """
    def __init__(self, dataset, target_idx, unlabeled_idx, fanout, batch_size, device,
                 train_task=True):
        super().__init__(dataset, target_idx, fanout, batch_size // 2, device,
                         train_task=train_task)
        # loader for unlabeled nodes:
        self.unlabeled_dataloader = self._prepare_dataloader(dataset.g,
                                                   unlabeled_idx,
                                                   fanout,
                                                   batch_size // 2,
                                                   train_task,
                                                   device)

    def __iter__(self):
        return zip(self.dataloader.__iter__(), self.unlabeled_dataloader.__iter__())

    def __next__(self):
        return self.dataloader.__next__(), self.unlabeled_dataloader.__next__()
>>>>>>> 7915f7fe
<|MERGE_RESOLUTION|>--- conflicted
+++ resolved
@@ -884,7 +884,44 @@
         """
         return self._fanout
 
-<<<<<<< HEAD
+class GSgnnNodeSemiSupDataLoader(GSgnnNodeDataLoader):
+    """ Semisupervised Minibatch dataloader for node tasks
+
+    Parameters
+    ----------
+    dataset: GSgnnNodeData
+        The GraphStorm dataset
+    target_idx : dict of Tensors
+        The target nodes for prediction
+    unlabeled_idx : dict of Tensors
+        The unlabeled nodes for semi-supervised training
+    fanout: list of int or dict of list
+        Neighbor sample fanout. If it's a dict, it indicates the fanout for each edge type.
+    batch_size: int
+        Batch size, the sum of labeled and unlabeled nodes
+    device: torch.device
+        the device trainer is running on.
+    train_task : bool
+        Whether or not for training.
+    """
+    def __init__(self, dataset, target_idx, unlabeled_idx, fanout, batch_size, device,
+                 train_task=True):
+        super().__init__(dataset, target_idx, fanout, batch_size // 2, device,
+                         train_task=train_task)
+        # loader for unlabeled nodes:
+        self.unlabeled_dataloader = self._prepare_dataloader(dataset.g,
+                                                   unlabeled_idx,
+                                                   fanout,
+                                                   batch_size // 2,
+                                                   train_task,
+                                                   device)
+
+    def __iter__(self):
+        return zip(self.dataloader.__iter__(), self.unlabeled_dataloader.__iter__())
+
+    def __next__(self):
+        return self.dataloader.__next__(), self.unlabeled_dataloader.__next__()
+
 ####################### Distillation #############################
 
 class DataProvider:
@@ -1116,43 +1153,4 @@
             pin_memory=True,
         )
         # return serialize(dataloader), len(data), random_states
-        return dataloader, len(data)
-=======
-class GSgnnNodeSemiSupDataLoader(GSgnnNodeDataLoader):
-    """ Semisupervised Minibatch dataloader for node tasks
-
-    Parameters
-    ----------
-    dataset: GSgnnNodeData
-        The GraphStorm dataset
-    target_idx : dict of Tensors
-        The target nodes for prediction
-    unlabeled_idx : dict of Tensors
-        The unlabeled nodes for semi-supervised training
-    fanout: list of int or dict of list
-        Neighbor sample fanout. If it's a dict, it indicates the fanout for each edge type.
-    batch_size: int
-        Batch size, the sum of labeled and unlabeled nodes
-    device: torch.device
-        the device trainer is running on.
-    train_task : bool
-        Whether or not for training.
-    """
-    def __init__(self, dataset, target_idx, unlabeled_idx, fanout, batch_size, device,
-                 train_task=True):
-        super().__init__(dataset, target_idx, fanout, batch_size // 2, device,
-                         train_task=train_task)
-        # loader for unlabeled nodes:
-        self.unlabeled_dataloader = self._prepare_dataloader(dataset.g,
-                                                   unlabeled_idx,
-                                                   fanout,
-                                                   batch_size // 2,
-                                                   train_task,
-                                                   device)
-
-    def __iter__(self):
-        return zip(self.dataloader.__iter__(), self.unlabeled_dataloader.__iter__())
-
-    def __next__(self):
-        return self.dataloader.__next__(), self.unlabeled_dataloader.__next__()
->>>>>>> 7915f7fe
+        return dataloader, len(data)