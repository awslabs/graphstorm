--- conflicted
+++ resolved
@@ -178,22 +178,15 @@
         return prepare_batch_input(g, input_nodes, dev=device,
                                    feat_field=self._node_feat_field)
 
-<<<<<<< HEAD
-    def get_edge_feats(self, input_edges, device='cpu'):
-=======
     def get_edge_feats(self, input_edges, edge_feat_field, device='cpu'):
->>>>>>> 3c09478a
         """ Get the node features
 
         Parameters
         ----------
         input_edges : Tensor or dict of Tensors
             The input edge IDs
-<<<<<<< HEAD
-=======
         edge_feat_field: str or dict of [str ..]
             The edge data fields that stores the edge features to retrieve
->>>>>>> 3c09478a
         device : Pytorch device
             The device where the returned edge features are stored.
 
@@ -207,11 +200,7 @@
                     "We don't know the input edge type, but the graph has more than one edge type."
             input_edges = {g.canonical_etypes[0]: input_edges}
         return prepare_batch_edge_input(g, input_edges, dev=device,
-<<<<<<< HEAD
-                                        feat_field=self._edge_feat_field)
-=======
                                         feat_field=edge_feat_field)
->>>>>>> 3c09478a
 
 class GSgnnEdgeData(GSgnnData):  # pylint: disable=abstract-method
     """ Data for edge tasks
