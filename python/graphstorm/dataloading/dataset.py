--- conflicted
+++ resolved
@@ -455,7 +455,6 @@
                 # If there are test data globally, we should add them to the dict.
                 if test_idx is not None and dist_sum(len(test_idx)) > 0:
                     test_idxs[canonical_etype] = test_idx
-<<<<<<< HEAD
             elif 'infer_mask' in g.edges[canonical_etype].data:
                 # Only do inference for edges with infer_mask set to 1
                 # In this case, we allow users to specify inference targets.
@@ -463,11 +462,6 @@
                     g.edges[canonical_etype].data['infer_mask'],
                     pb, etype=canonical_etype, force_even=True)
                 infer_idxs[canonical_etype] = infer_idx
-=======
-                elif test_idx is None:
-                    print(f"WARNING: {canonical_etype} does not contains " \
-                            "test data, skip testing {canonical_etype}")
->>>>>>> 80c4466d
             else:
                 # Inference only
                 # we will do inference on the entire edge set
