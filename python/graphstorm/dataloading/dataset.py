--- conflicted
+++ resolved
@@ -161,7 +161,6 @@
         """the field of edge feature"""
         return self._edge_feat_field
 
-<<<<<<< HEAD
     def has_node_feat(self, input_nodes, feat_name):
         """ Check whether node features with feat_name exist
 
@@ -199,7 +198,7 @@
                     "We don't know the input node type, but the graph has more than one node type."
             input_nodes = {g.ntypes[0]: input_nodes}
         return prepare_batch_input(g, input_nodes, dev=device, feat_field=feat_name)
-=======
+
     def has_node_feats(self, ntype):
         """ Test if the specified node type has features.
 
@@ -218,7 +217,6 @@
             return False
         else:
             return ntype in self.node_feat_field
->>>>>>> bf3d9c5a
 
     def get_node_feats(self, input_nodes, device='cpu'):
         """ Get the node features
