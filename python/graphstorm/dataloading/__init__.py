"""
    Copyright 2023 Contributors

    Licensed under the Apache License, Version 2.0 (the "License");
    you may not use this file except in compliance with the License.
    You may obtain a copy of the License at

       http://www.apache.org/licenses/LICENSE-2.0

    Unless required by applicable law or agreed to in writing, software
    distributed under the License is distributed on an "AS IS" BASIS,
    WITHOUT WARRANTIES OR CONDITIONS OF ANY KIND, either express or implied.
    See the License for the specific language governing permissions and
    limitations under the License.

    Initial to import dataloading and dataset classes
"""
from .dataloading import GSgnnLinkPredictionDataLoader
from .dataloading import GSgnnLPJointNegDataLoader
from .dataloading import GSgnnLPLocalUniformNegDataLoader
from .dataloading import GSgnnLPLocalJointNegDataLoader
from .dataloading import GSgnnAllEtypeLPJointNegDataLoader
from .dataloading import GSgnnAllEtypeLinkPredictionDataLoader
from .dataloading import GSgnnEdgeDataLoader
from .dataloading import GSgnnNodeDataLoader, GSgnnNodeSemiSupDataLoader
from .dataloading import GSgnnLinkPredictionTestDataLoader
from .dataloading import GSgnnLinkPredictionJointTestDataLoader
from .dataloading import (FastGSgnnLinkPredictionDataLoader,
                          FastGSgnnLPLocalJointNegDataLoader,
                          FastGSgnnLPJointNegDataLoader,
                          FastGSgnnLPLocalUniformNegDataLoader)

from .dataset import GSgnnEdgeTrainData, GSgnnLPTrainData
from .dataset import GSgnnEdgeInferData
from .dataset import GSgnnNodeTrainData
from .dataset import GSgnnNodeInferData

from .dataloading import BUILTIN_LP_UNIFORM_NEG_SAMPLER
from .dataloading import BUILTIN_LP_JOINT_NEG_SAMPLER
from .dataloading import BUILTIN_LP_LOCALUNIFORM_NEG_SAMPLER
from .dataloading import BUILTIN_LP_LOCALJOINT_NEG_SAMPLER
from .dataloading import BUILTIN_LP_ALL_ETYPE_UNIFORM_NEG_SAMPLER
from .dataloading import BUILTIN_LP_ALL_ETYPE_JOINT_NEG_SAMPLER
from .dataloading import (BUILTIN_FAST_LP_UNIFORM_NEG_SAMPLER,
                          BUILTIN_FAST_LP_JOINT_NEG_SAMPLER,
                          BUILTIN_FAST_LP_LOCALUNIFORM_NEG_SAMPLER,
                          BUILTIN_FAST_LP_LOCALJOINT_NEG_SAMPLER)

<<<<<<< HEAD
from .dataloading import (LP_DECODER_EDGE_WEIGHT)
=======
from .dataloading import (EP_DECODER_EDGE_FEAT)
>>>>>>> 689ffe72
<|MERGE_RESOLUTION|>--- conflicted
+++ resolved
@@ -44,10 +44,4 @@
 from .dataloading import (BUILTIN_FAST_LP_UNIFORM_NEG_SAMPLER,
                           BUILTIN_FAST_LP_JOINT_NEG_SAMPLER,
                           BUILTIN_FAST_LP_LOCALUNIFORM_NEG_SAMPLER,
-                          BUILTIN_FAST_LP_LOCALJOINT_NEG_SAMPLER)
-
-<<<<<<< HEAD
-from .dataloading import (LP_DECODER_EDGE_WEIGHT)
-=======
-from .dataloading import (EP_DECODER_EDGE_FEAT)
->>>>>>> 689ffe72
+                          BUILTIN_FAST_LP_LOCALJOINT_NEG_SAMPLER)