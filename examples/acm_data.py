--- conflicted
+++ resolved
@@ -326,7 +326,6 @@
                         help="The path of folder to store processed ACM data.")
 
     args = parser.parse_args()
-<<<<<<< HEAD
     print(args)
 
     # call create_acm_graph to build graph 
@@ -340,10 +339,4 @@
                                  is_split=False,
                                  dataset_name=args.dataset_name)
         create_acm_raw_data(graph=g,
-                            output_path=args.output_path)
-=======
-        
-    graph = create_acm_graph(dowload_path=args.download_path,
-                             dataset_name=args.args.dataset_name,
-                             output_path=args.output_path)
->>>>>>> 5a04efdb
+                            output_path=args.output_path)