import torch as th
import graphstorm as gs
from graphstorm.config import get_argument_parser
from graphstorm.config import GSConfig
from graphstorm.dataloading import GSgnnNodeDataLoader
<<<<<<< HEAD
from graphstorm.eval import GSgnnAccEvaluator
from graphstorm.dataloading import GSgnnData
=======
from graphstorm.eval import GSgnnClassificationEvaluator
from graphstorm.dataloading import GSgnnNodeTrainData
>>>>>>> 51c6a95c
from graphstorm.utils import get_device
from graphstorm.trainer import GSgnnNodePredictionTrainer

from model_nc import create_rgcn_model_for_nc

def main(config_args):
    """ main function
    """
    config = GSConfig(config_args)
    gs.initialize(ip_config=config.ip_config, backend=config.backend,
                  local_rank=config.local_rank)

    # Define the training dataset
<<<<<<< HEAD
    train_data = GSgnnData(
        config.part_config)
=======
    train_data = GSgnnNodeTrainData(
        config.graph_name,
        config.part_config,
        train_ntypes=config.target_ntype,
        eval_ntypes=config.eval_target_ntypes,
        label_field=config.label_field,
        node_feat_field=config.node_feat_name,
    )
>>>>>>> 51c6a95c

    # Define TGAT model
    model = create_rgcn_model_for_nc(train_data.g, config)
    print(model)

    # Create a trainer for NC tasks.
    trainer = GSgnnNodePredictionTrainer(
        model, topk_model_to_save=config.topk_model_to_save
    )

    if config.restore_model_path is not None:
        trainer.restore_model(
            model_path=config.restore_model_path,
            model_layer_to_load=["gnn", "embed"],
        )

    trainer.setup_device(device=get_device())

    # set evaluator
    evaluator = GSgnnClassificationEvaluator(
        config.eval_frequency,
        config.eval_metric,
        config.multilabel,
        config.use_early_stop,
        config.early_stop_burnin_rounds,
        config.early_stop_rounds,
        config.early_stop_strategy,
    )
    trainer.setup_evaluator(evaluator)

    # create train loader
    train_idxs = train_data.get_node_train_set(config.target_ntype)
    dataloader = GSgnnNodeDataLoader(
        train_data,
        train_idxs,
        fanout=config.fanout,
        batch_size=config.batch_size,
        node_feats=config.node_feat_name,
        label_field=config.label_field,
        train_task=True,
    )

    # create val loader
    val_idxs = train_data.get_node_val_set(config.eval_target_ntypes)
    val_dataloader = GSgnnNodeDataLoader(
        train_data,
        val_idxs,
        fanout=config.fanout,
        batch_size=config.eval_batch_size,
        node_feats=config.node_feat_name,
        label_field=config.label_field,
        train_task=False,
    )

    # create test loader
    test_idxs = train_data.get_node_test_set(config.eval_target_ntypes)
    test_dataloader = GSgnnNodeDataLoader(
        train_data,
        test_idxs,
        fanout=config.fanout,
        batch_size=config.eval_batch_size,
        node_feats=config.node_feat_name,
        label_field=config.label_field,
        train_task=False,
    )

    # Start the training process.
    model.prepare_input_encoder(train_data)
    trainer.fit(
        train_loader=dataloader,
        val_loader=val_dataloader,
        test_loader=test_dataloader,
        num_epochs=config.num_epochs,
        save_model_path=config.save_model_path,
        save_model_frequency=config.save_model_frequency,
    )


def generate_parser():
    """Generate an argument parser"""
    parser = get_argument_parser()
    return parser

if __name__ == "__main__":
    arg_parser = generate_parser()

    # Ignore unknown args to make script more robust to input arguments
    args, _ = arg_parser.parse_known_args()
    main(args)

<|MERGE_RESOLUTION|>--- conflicted
+++ resolved
@@ -3,13 +3,8 @@
 from graphstorm.config import get_argument_parser
 from graphstorm.config import GSConfig
 from graphstorm.dataloading import GSgnnNodeDataLoader
-<<<<<<< HEAD
-from graphstorm.eval import GSgnnAccEvaluator
+from graphstorm.eval import GSgnnClassificationEvaluator
 from graphstorm.dataloading import GSgnnData
-=======
-from graphstorm.eval import GSgnnClassificationEvaluator
-from graphstorm.dataloading import GSgnnNodeTrainData
->>>>>>> 51c6a95c
 from graphstorm.utils import get_device
 from graphstorm.trainer import GSgnnNodePredictionTrainer
 
@@ -23,20 +18,7 @@
                   local_rank=config.local_rank)
 
     # Define the training dataset
-<<<<<<< HEAD
-    train_data = GSgnnData(
-        config.part_config)
-=======
-    train_data = GSgnnNodeTrainData(
-        config.graph_name,
-        config.part_config,
-        train_ntypes=config.target_ntype,
-        eval_ntypes=config.eval_target_ntypes,
-        label_field=config.label_field,
-        node_feat_field=config.node_feat_name,
-    )
->>>>>>> 51c6a95c
-
+    train_data = GSgnnData(config.part_config)
     # Define TGAT model
     model = create_rgcn_model_for_nc(train_data.g, config)
     print(model)
