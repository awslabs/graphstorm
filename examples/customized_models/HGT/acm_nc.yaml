--- conflicted
+++ resolved
@@ -23,12 +23,8 @@
   hyperparam:
     dropout: 0.
     lr: 0.0001
-<<<<<<< HEAD
-    n_epochs: 200
-=======
     lm_tune_lr: 0.0001
     num_epochs: 200
->>>>>>> 02c3c4b9
     batch_size: 1024
     bert_infer_bs: 128
     wd_l2norm: 0
