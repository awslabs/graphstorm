--- conflicted
+++ resolved
@@ -153,13 +153,8 @@
         super(HGT, self).__init__()
         self.node_dict = node_id_dict
         self.edge_dict = edge_id_dict
-<<<<<<< HEAD
-        self.n_layers = n_layers
-        self.target_ntype=target_ntype
-=======
         self.num_layers = num_layers
         self.predict_ntype=predict_ntype
->>>>>>> fdfe20df
         self.alpha_l2norm = alpha_l2norm
 
         # set adapt weights according to node id and feature dimension dictionary
