--- conflicted
+++ resolved
@@ -11,13 +11,8 @@
     alpha_l2norm: 0.
   gnn:
     fanout: "50,50"
-<<<<<<< HEAD
-    n_layers: 2
-    hidden_size: 256
-=======
     num_layers: 2
     n_hidden: 256
->>>>>>> fdfe20df
     use_mini_batch_infer: false
   input:
     restore_model_path: null
