--- conflicted
+++ resolved
@@ -24,11 +24,7 @@
     lr: 0.0001
     n_epochs: 200
     batch_size: 1024
-<<<<<<< HEAD
-    eval_batch_size: 1024
-=======
     bert_infer_bs: 128
->>>>>>> 94b39fc8
     wd_l2norm: 0
   rgcn:
     n_bases: -1
