{
 "cells": [
  {
   "cell_type": "markdown",
   "metadata": {},
   "source": [
    "# Notebook 4: Use GraphStorm APIs for Customizing Model Components\n",
    "\n",
    "This notebook provides an example about how to customize components of GML models to fit specific requirements. These customized models normally extend GraphStorm higher-level APIs so that they not only implement their own functionalities, but also can embed into GraphStorm training and inference pipelines easily.\n",
    "\n",
    "----\n",
    "\n",
    "### An Example of a Customized Model\n",
    "\n",
    "A widely used GNN model is the `RGAT` model, proposed by [Relational Graph Attention Networks](https://arxiv.org/abs/1904.05811). The original `RGAT` model considers the different importance of neighbors for a node and leverages attention mechanism to aggregate messages from neighbors within the same edge type. Then, aggregations from neighbors cross different relation types are added together as the output representations of a node.\n",
    "\n",
    "$$h_i = \\sum_{r\\in \\mathscr{R}}\\sum_{j\\in \\mathcal{N}^{r}_{(i)}} \\alpha^{r}_{i,j} W^{r} h_j^{r}$$\n",
    "\n",
<<<<<<< HEAD
    "One way to enhance the `RGAT` model is to add attention mechnism to the aggregations **cross different relation types** instead of simply summing them up. We can use an additional weight set to compute the attention coefficients for different relation types, and then  compute the weighted sum of aggregations cross relation types.\n",
    "$$\\beta^r_i = \\dfrac{exp(h^{r}_i \\cdot \\phi)}{\\sum_{k \\in \\{1, \\dots, \\mathscr{R}\\}} exp(h^{k}_i \\cdot \\phi)}$$\n",
=======
    "One way to enhance the `RGAT` model is to add an attention mechnism to the aggregations **across different relation types** instead of simply summing them up. We can use an additional weight set to compute the attention coefficients for different relation type, and then  compute the weighted sum of aggregations across relation types.\n",
    "$$\\beta^r_i = \\dfrac{exp(h^{r}_i \\cdot \\phi)}{\\sum_{k \\in \\{1, \\dots, \\mathscr{R}\\}} exp(h^{k}_i \\cdot \\phi)},$$\n",
>>>>>>> 08469b2b
    "\n",
    "$$h_i = \\sum_{r \\in \\mathscr{R}}{\\beta^r_i \\times h_i^{r}},$$ where\n",
    "\n",
    "$$h_i^{r} = LeakyReLU(\\sum_{j\\in \\mathcal{N}^{r}_{(i)}} \\alpha^{r}_{i,j} W^{r} h_j^{r}).$$\n",
    "\n",
    "In this notebook, we will implement this `Cross Relation Attention Enhanced RGAT (CRAE_GAT)`, fit it into GraphStorm model architecture, and run training and inference using existing pipelines.\n",
    "\n",
    "### Prerequsites\n",
    "\n",
    "- GraphStorm. Please find [more details on installation of GraphStorm](https://graphstorm.readthedocs.io/en/latest/install/env-setup.html#setup-graphstorm-with-pip-packages).\n",
    "- ACM data that has been created according to the **[Notebook 0: Data Prepare](https://graphstorm.readthedocs.io/en/latest/api/notebooks/Notebook_0_Data_Prepare.html)**, and is stored in the `./acm_gs_1p/` folder.\n",
    "- Installation of supporting libraries, e.g., matplotlib."
   ]
  },
  {
   "cell_type": "markdown",
   "metadata": {},
   "source": [
    "## 1. Recap GraphStorm Model Architecture\n",
    "\n",
    "As explained in the **[Notebook 3: Model Variants](https://graphstorm.readthedocs.io/en/latest/api/notebooks/Notebook_3_Model_Variants.html)**, a GraphStorm model normally contains four modules:\n",
    "\n",
    "- An input encoder that converts input node features to the embeddings with hidden dimensions.\n",
    "- A GNN encoder that takes the embeddings from the input layer and performs message passing computation.\n",
    "- A decoder that is task sepcific, e.g., the `EntityClassifier` for classification tasks.\n",
    "- A loss function that matches specific tasks, e.g., the `ClassifyLossFunc`.\n",
    "\n",
    "Given this architecture, it is clear that we only need to build a **customized GNN encoder** that implements the `CREA_GAT` variant and leave the other modules untouch."
   ]
  },
  {
   "cell_type": "markdown",
   "metadata": {},
   "source": [
    "## 2. CRAE_GAT Variant Encoder Implementation\n",
    "\n",
    "To build a customized GNN encoder, we can refer to the behaviors of GraphStorm's GNN encoders, like `graphstorm.model.RelationalGATEncoder`, which extends the `graphstorm.model.GraphConvEncoder` and `graphstorm.model.GSgnnGNNEncoderInterface` classes, and implementing the required methods.\n",
    "\n",
    "Code in the below cells include a layer module, named `Crae_GatLayer`, that fulfills the CRAE_GAT functions in one layer of GNN, and an encoder module, named `Crae_GatEncoder`, that is compatible to GraphStorm APIs. \n",
    "\n",
    "### 2.1 `Crae_GatLaye` Implementation"
   ]
  },
  {
   "cell_type": "code",
   "execution_count": 5,
   "metadata": {
    "tags": []
   },
   "outputs": [],
   "source": [
    "import dgl\n",
    "import torch as th\n",
    "import torch.nn as nn\n",
    "\n",
    "class Crae_GatLayer(nn.Module):\n",
    "    \"\"\" One layer of CRAE_GAT\n",
    "    \"\"\"\n",
    "    def __init__(self, in_dim, out_dim, num_heads, rel_names, bias=True,\n",
    "                 activation=None, self_loop=False, dropout=0.0, norm=None):\n",
    "        super(Crae_GatLayer, self).__init__()\n",
    "        self.bias = bias\n",
    "        self.activation = activation\n",
    "        self.self_loop = self_loop\n",
    "        self.leaky_relu = nn.LeakyReLU(0.2)\n",
    "\n",
    "        # GAT module for each relation type\n",
    "        self.rel_gats = nn.ModuleDict()\n",
    "        for rel in rel_names:\n",
    "            self.rel_gats[str(rel)] = dgl.nn.GATConv(in_dim, out_dim//num_heads,    # should be divible\n",
    "                                                     num_heads, allow_zero_in_degree=True)\n",
    "\n",
    "        # cross-relation attention weight set\n",
    "        self.cr_attn_weights = nn.Parameter(th.Tensor(out_dim, 1))\n",
    "        nn.init.normal_(self.cr_attn_weights)\n",
    "\n",
    "        # bias\n",
    "        if bias:\n",
    "            self.h_bias = nn.Parameter(th.Tensor(out_dim))\n",
    "            nn.init.zeros_(self.h_bias)\n",
    "\n",
    "        # weight for self loop\n",
    "        if self.self_loop:\n",
    "            self.loop_weight = nn.Parameter(th.Tensor(in_dim, out_dim))\n",
    "            nn.init.xavier_uniform_(self.loop_weight, gain=nn.init.calculate_gain('relu'))\n",
    "\n",
    "        # dropout\n",
    "        self.dropout = nn.Dropout(dropout)\n",
    "\n",
    "        # normalization for each node type\n",
    "        ntypes = set()\n",
    "        for rel in rel_names:\n",
    "            ntypes.add(rel[0])\n",
    "            ntypes.add(rel[2])\n",
    "\n",
    "        if norm == \"batch\":\n",
    "            self.norm = nn.ParameterDict({ntype:nn.BatchNorm1d(out_dim) for ntype in ntypes})\n",
    "        elif norm == \"layer\":\n",
    "            self.norm = nn.ParameterDict({ntype:nn.LayerNorm(out_dim) for ntype in ntypes})\n",
    "        else:\n",
    "            self.norm = None\n",
    "\n",
    "    def forward(self, g, inputs):\n",
    "        \"\"\"\n",
    "        g: DGL.block\n",
    "            A DGL block\n",
    "        inputs : dict[str, torch.Tensor]\n",
    "            Node feature for each node type.\n",
    "\n",
    "        Returns\n",
    "        -------\n",
    "        dict[str, torch.Tensor]\n",
    "            New node features for each node type.\n",
    "        \"\"\"\n",
    "        g = g.local_var()\n",
    "\n",
    "        # loop each edge type to fulfill GAT computation within each edge type\n",
    "        for src_type, e_type, dst_type in g.canonical_etypes:\n",
    "\n",
    "            # extract subgraph of each edge type\n",
    "            sub_graph = g[src_type, e_type, dst_type]\n",
    "\n",
    "            # check if no edges exist for this edge type\n",
    "            if sub_graph.num_edges() == 0:\n",
    "                continue\n",
    "\n",
    "            # extract source and destination node features\n",
    "            src_feat = inputs[src_type]\n",
    "            dst_feat = inputs[dst_type][ :sub_graph.num_dst_nodes()]\n",
    "\n",
    "            # GAT in one relation type\n",
    "            agg = self.rel_gats[str((src_type, e_type, dst_type))](sub_graph, (src_feat, dst_feat))\n",
    "            agg = agg.view(agg.shape[0], -1)\n",
    "\n",
    "            # store aggregations in destination nodes\n",
    "            sub_graph.dstdata['agg_' + str((src_type, e_type, dst_type))] = self.leaky_relu(agg)\n",
    "\n",
    "        h = {}\n",
    "        for n_type in g.dsttypes:\n",
    "            if g.num_dst_nodes(n_type) == 0:\n",
    "                continue\n",
    "\n",
    "            # cross relation attention enhancement as outputs\n",
    "            agg_list = []\n",
    "            for k, v in g.dstnodes[n_type].data.items():\n",
    "                if k.startswith('agg_'):\n",
    "                    agg_list.append(v)\n",
    "\n",
    "            # cross-relation attention\n",
    "            cr_agg = th.stack(agg_list, dim=1)\n",
    "\n",
    "            cr_att = th.matmul(cr_agg, self.cr_attn_weights)\n",
    "            cr_sfm = th.softmax(cr_att, dim=1)\n",
    "\n",
    "            # cross-relation weighted aggregation\n",
    "            cr_sum = (cr_agg * cr_sfm).sum(dim=1)\n",
    "\n",
    "            # process new features\n",
    "            if self.self_loop:\n",
    "                cr_sum = cr_sum + th.matmul(inputs[n_type][ :g.num_dst_nodes(n_type)], self.loop_weight)\n",
    "            if self.bias:\n",
    "                cr_sum = cr_sum + self.h_bias\n",
    "            if self.activation:\n",
    "                cr_sum = self.activation(cr_sum)\n",
    "            if self.norm:\n",
    "                cr_sum = self.norm[n_type](cr_sum)\n",
    "            cr_sum = self.dropout(cr_sum)\n",
    "\n",
    "            h[n_type] = cr_sum\n",
    "\n",
    "        return h\n"
   ]
  },
  {
   "cell_type": "markdown",
   "metadata": {},
   "source": [
    "### 2.2 `Crae_GatEncoder` implementation\n",
    "\n",
    "Here we implement the `Crae_GatEncoder` by extending the base GraphStorm encoder, `graphstorm.model.gnn_encoder_base.GraphConvEncoder`, and implementing the `forward(self, blocks, h)` funciton to make this class compatible to GraphStorm model architecture. The `forward()` function takes a DGL block list and a dictionary of node representations as input argument, and return a dictionary that contains the new node representations. This `forward()` function will be called by `graphstorm.model.GSgnnNodeModel`on its `forward()` function.\n",
    "\n",
    "**Note:** because the `GSgnnGNNEncoderInterface` API is for multiple task learning, which has less impact of this example. Therefor, for simplicity this implementation does not extend it."
   ]
  },
  {
   "cell_type": "code",
   "execution_count": 6,
   "metadata": {
    "tags": []
   },
   "outputs": [],
   "source": [
    "from graphstorm.model.gnn_encoder_base import GraphConvEncoder\n",
    "import torch.nn.functional as F\n",
    "\n",
    "class Crae_GatEncoder(GraphConvEncoder):\n",
    "    \"\"\" A Cross Relation Attention Enhanced GAT Encoder by extending Graphstorm APIs\n",
    "    \"\"\"\n",
    "    def __init__(self, g, h_dim, out_dim, num_heads, num_hidden_layers=1,\n",
    "                 dropout=0, use_self_loop=True, norm='batch'):\n",
    "        super(Crae_GatEncoder, self).__init__(h_dim, out_dim, num_hidden_layers)\n",
    "\n",
    "        # h2h\n",
    "        for _ in range(num_hidden_layers):\n",
    "            self.layers.append(Crae_GatLayer(h_dim, h_dim, num_heads, g.canonical_etypes,\n",
    "                                             activation=F.relu, self_loop=use_self_loop, dropout=dropout, norm=norm))\n",
    "        # h2o\n",
    "        self.layers.append(Crae_GatLayer(h_dim, out_dim, num_heads, g.canonical_etypes,\n",
    "                                         activation=F.relu, self_loop=use_self_loop, norm=norm))\n",
    "\n",
    "    def forward(self, blocks, h):\n",
    "        \"\"\" accept block list and feature dictionary as inputs\n",
    "        \"\"\"\n",
    "        for layer, block in zip(self.layers, blocks):\n",
    "            h = layer(block, h)\n",
    "        return h"
   ]
  },
  {
   "cell_type": "markdown",
   "metadata": {},
   "source": [
    "## 3 Build a Node Classification Model based on the `Crae_GatEncoder`\n",
    "\n",
    "The below `RgatNCModel` follows the same node classification model architecture used in the **[Notebook 1: Node Classification Pipeline](https://graphstorm.readthedocs.io/en/latest/api/notebooks/Notebook_1_NC_Pipeline.html)**. In terms of the GNN encoder components, this model gives the options of using either the `Crae_GatEncoder` or the GraphStorm built-in `RelationalGATEncoder`."
   ]
  },
  {
   "cell_type": "code",
   "execution_count": 20,
   "metadata": {
    "tags": []
   },
   "outputs": [],
   "source": [
    "from graphstorm.model import GSgnnNodeModel, GSNodeEncoderInputLayer, RelationalGATEncoder, EntityClassifier, ClassifyLossFunc\n",
    "\n",
    "class RgatNCModel(GSgnnNodeModel):\n",
    "    \"\"\" A customized RGAT model for node classification using Graphstorm APIs\n",
    "    \"\"\"\n",
    "    def __init__(self, g, num_heads, num_hid_layers, node_feat_field, hid_size, num_classes, multilabel=False,\n",
    "                 encoder_type='crae'    # option for different rgat encoders\n",
    "                ):\n",
    "        super(RgatNCModel, self).__init__(alpha_l2norm=0.)\n",
    "\n",
    "        # extract feature size\n",
    "        feat_size = gs.get_node_feat_size(g, node_feat_field)\n",
    "\n",
    "        # set an input layer encoder\n",
    "        encoder = GSNodeEncoderInputLayer(g=g, feat_size=feat_size, embed_size=hid_size)\n",
    "        self.set_node_input_encoder(encoder)\n",
    "\n",
    "        # set the option of using either customized RGAT or built-in RGAT encoder\n",
    "        if encoder_type == 'crae':\n",
    "            gnn_encoder = Crae_GatEncoder(g, hid_size, hid_size, num_heads,\n",
    "                                          num_hidden_layers=num_hid_layers-1)\n",
    "        elif encoder_type == 'rgat':\n",
    "            gnn_encoder = RelationalGATEncoder(g, hid_size, hid_size, num_heads,\n",
    "                                               num_hidden_layers=num_hid_layers-1)\n",
    "        else:\n",
    "            raise Exception(f'Not supported encoders \\\"{encoder_type}\\\".')\n",
    "        self.set_gnn_encoder(gnn_encoder)\n",
    "\n",
    "        # set a decoder specific to node classification task\n",
    "        decoder = EntityClassifier(in_dim=hid_size, num_classes=num_classes, multilabel=multilabel)\n",
    "        self.set_decoder(decoder)\n",
    "\n",
    "        # classification loss function\n",
    "        self.set_loss_func(ClassifyLossFunc(multilabel=multilabel))\n",
    "\n",
    "        # initialize model's optimizer\n",
    "        self.init_optimizer(lr=0.001, sparse_optimizer_lr=0.01, weight_decay=0)"
   ]
  },
  {
   "cell_type": "markdown",
   "metadata": {},
   "source": [
    "## 4. Node Classification Pipeline by Using the `Crae_GatNCModel` Model \n",
    "\n",
    "The overall training and pipeline for using the customized model for node classification tasks is identical as those in the **[Notebook 1: Node Classification Pipeline](https://graphstorm.readthedocs.io/en/latest/api/notebooks/Notebook_1_NC_Pipeline.html)**.\n",
    "\n",
    "### 4.1 Training pipeline"
   ]
  },
  {
   "cell_type": "code",
   "execution_count": 1,
   "metadata": {
    "tags": []
   },
   "outputs": [],
   "source": [
    "import logging\n",
    "logging.basicConfig(level=20)\n",
    "import graphstorm as gs\n",
    "gs.initialize()\n",
    "\n",
    "acm_data = gs.dataloading.GSgnnData(part_config='./acm_gs_1p/acm.json')\n",
    "\n",
    "nfeats_4_modeling = {'author':['feat'], 'paper':['feat'],'subject':['feat']}\n",
    "\n",
    "train_dataloader = gs.dataloading.GSgnnNodeDataLoader(\n",
    "    dataset=acm_data,\n",
    "    target_idx=acm_data.get_node_train_set(ntypes=['paper']),\n",
    "    node_feats=nfeats_4_modeling,\n",
    "    label_field='label',\n",
    "    fanout=[20, 20],\n",
    "    batch_size=64,\n",
    "    train_task=True)\n",
    "val_dataloader = gs.dataloading.GSgnnNodeDataLoader(\n",
    "    dataset=acm_data,\n",
    "    target_idx=acm_data.get_node_val_set(ntypes=['paper']),\n",
    "    node_feats=nfeats_4_modeling,\n",
    "    label_field='label',\n",
    "    fanout=[100, 100],\n",
    "    batch_size=256,\n",
    "    train_task=False)\n",
    "test_dataloader = gs.dataloading.GSgnnNodeDataLoader(\n",
    "    dataset=acm_data,\n",
    "    target_idx=acm_data.get_node_test_set(ntypes=['paper']),\n",
    "    node_feats=nfeats_4_modeling,\n",
    "    label_field='label',\n",
    "    fanout=[100, 100],\n",
    "    batch_size=256,\n",
    "    train_task=False)\n",
    "\n",
    "model = RgatNCModel(g=acm_data.g, num_heads=8, num_hid_layers=2, node_feat_field=nfeats_4_modeling,\n",
    "                    hid_size=128, num_classes=14, encoder_type='crae')\n",
    "\n",
    "evaluator = gs.eval.GSgnnClassificationEvaluator(eval_frequency=100)\n",
    "\n",
    "trainer = gs.trainer.GSgnnNodePredictionTrainer(model)\n",
    "trainer.setup_evaluator(evaluator)\n",
    "trainer.setup_device(gs.utils.get_device())\n",
    "\n",
    "trainer.fit(train_loader=train_dataloader,\n",
    "            val_loader=val_dataloader,\n",
    "            test_loader=test_dataloader,\n",
    "            num_epochs=50,\n",
    "            save_model_path='a_save_path/')"
   ]
  },
  {
   "cell_type": "markdown",
   "metadata": {},
   "source": [
    "### 4.2 Visualize Model Performance History"
   ]
  },
  {
   "cell_type": "code",
   "execution_count": 11,
   "metadata": {
    "tags": []
   },
   "outputs": [],
   "source": [
    "import matplotlib.pyplot as plt\n",
    "\n",
    "val_metrics, test_metrics = [], []\n",
    "for val_metric, test_metric in trainer.evaluator.history:\n",
    "    val_metrics.append(val_metric['accuracy'])\n",
    "    test_metrics.append(test_metric['accuracy'])\n",
    "\n",
    "fig, ax = plt.subplots()\n",
    "ax.plot(val_metrics, label='val')\n",
    "ax.plot(test_metrics, label='test')\n",
    "ax.set(xlabel='Epoch', ylabel='Accuracy')\n",
    "ax.legend(loc='best')"
   ]
  },
  {
   "cell_type": "markdown",
   "metadata": {},
   "source": [
    "### 4.3 Inference pipeline"
   ]
  },
  {
   "cell_type": "code",
   "execution_count": 12,
   "metadata": {},
   "outputs": [],
   "source": [
    "best_model_path = trainer.get_best_model_path()\n",
    "print('Best model path:', best_model_path)\n",
    "\n",
    "model.restore_model(best_model_path)\n",
    "\n",
    "infer_dataloader = gs.dataloading.GSgnnNodeDataLoader(dataset=acm_data,\n",
    "                                                      target_idx=acm_data.get_node_test_set(ntypes=['paper']),\n",
    "                                                      node_feats=nfeats_4_modeling,\n",
    "                                                      label_field='label',\n",
    "                                                      fanout=[100, 100],\n",
    "                                                      batch_size=256,\n",
    "                                                      train_task=False)\n",
    "\n",
    "infer = gs.inference.GSgnnNodePredictionInferrer(model)\n",
    "\n",
    "infer.infer(infer_dataloader,\n",
    "            save_embed_path='infer/embeddings',\n",
    "            save_prediction_path='infer/predictions',\n",
    "            use_mini_batch_infer=True)"
   ]
  },
  {
   "cell_type": "code",
   "execution_count": null,
   "metadata": {},
   "outputs": [],
   "source": []
  }
 ],
 "metadata": {
  "kernelspec": {
   "display_name": "Python 3 (ipykernel)",
   "language": "python",
   "name": "python3"
  },
  "language_info": {
   "codemirror_mode": {
    "name": "ipython",
    "version": 3
   },
   "file_extension": ".py",
   "mimetype": "text/x-python",
   "name": "python",
   "nbconvert_exporter": "python",
   "pygments_lexer": "ipython3",
   "version": "3.10.14"
  }
 },
 "nbformat": 4,
 "nbformat_minor": 4
}<|MERGE_RESOLUTION|>--- conflicted
+++ resolved
@@ -16,13 +16,10 @@
     "\n",
     "$$h_i = \\sum_{r\\in \\mathscr{R}}\\sum_{j\\in \\mathcal{N}^{r}_{(i)}} \\alpha^{r}_{i,j} W^{r} h_j^{r}$$\n",
     "\n",
-<<<<<<< HEAD
     "One way to enhance the `RGAT` model is to add attention mechnism to the aggregations **cross different relation types** instead of simply summing them up. We can use an additional weight set to compute the attention coefficients for different relation types, and then  compute the weighted sum of aggregations cross relation types.\n",
     "$$\\beta^r_i = \\dfrac{exp(h^{r}_i \\cdot \\phi)}{\\sum_{k \\in \\{1, \\dots, \\mathscr{R}\\}} exp(h^{k}_i \\cdot \\phi)}$$\n",
-=======
     "One way to enhance the `RGAT` model is to add an attention mechnism to the aggregations **across different relation types** instead of simply summing them up. We can use an additional weight set to compute the attention coefficients for different relation type, and then  compute the weighted sum of aggregations across relation types.\n",
     "$$\\beta^r_i = \\dfrac{exp(h^{r}_i \\cdot \\phi)}{\\sum_{k \\in \\{1, \\dots, \\mathscr{R}\\}} exp(h^{k}_i \\cdot \\phi)},$$\n",
->>>>>>> 08469b2b
     "\n",
     "$$h_i = \\sum_{r \\in \\mathscr{R}}{\\beta^r_i \\times h_i^{r}},$$ where\n",
     "\n",
