"""
Copyright Amazon.com, Inc. or its affiliates. All Rights Reserved.

Licensed under the Apache License, Version 2.0 (the "License").
You may not use this file except in compliance with the License.
You may obtain a copy of the License at

    http://www.apache.org/licenses/LICENSE-2.0

Unless required by applicable law or agreed to in writing, software
distributed under the License is distributed on an "AS IS" BASIS,
WITHOUT WARRANTIES OR CONDITIONS OF ANY KIND, either express or implied.
See the License for the specific language governing permissions and
limitations under the License.

Executes a graph processing task using PySpark.

This script allows us to run a PySpark job to perform the
graph processing task, preparing the data for distributed
partitioning. It is used as an entry point script with the
`gs-processing` command.

Usage:
    distributed_executor.py --input-prefix <s3-or-local-prefix> \\
        --output-prefix <s3-or-local-prefix> \\
        --config-file <config-file>

Script Parameters
-----------------
--input-prefix: str
    S3 or local path prefix to the input data.
--output-prefix: str
    S3 or local path prefix to where the output data will be generated.
--config-filename: str
    GSProcessing configuration filename, needs to be under --input-prefix.
--num-output-files: int
    Number of output files Spark will create. Note that this affects
    the available parallelism for the graph processing task, so do not
    set this too low to ensure good performance. A good rule of thumb
    is to set this to 2*num_of_cores_in_cluster. If not provided we
    let Spark decide the parallelism level.
--log-level: str
    Log level for the script.
--add-reverse-edges: str
    When set to true (default), we add reverse edges for each edge type.
--do-repartition: str
    When set to true, we try to perform the row count alignment step on
    the Spark leader.
"""

import argparse
import copy
import dataclasses
import json
import logging
import os
import re
from pathlib import Path
import tempfile
import time
from collections.abc import Mapping
from typing import Any, Dict, Optional

import boto3
import botocore

from graphstorm_processing.graph_loaders.dist_heterogeneous_loader import (
    DistHeterogeneousGraphLoader,
    HeterogeneousLoaderConfig,
    ProcessedGraphRepresentation,
)
from graphstorm_processing.config.config_parser import (
    create_config_objects,
    update_dict_if_homogeneous,
)
from graphstorm_processing.config.config_conversion import GConstructConfigConverter
from graphstorm_processing.constants import TRANSFORMATIONS_FILENAME
from graphstorm_processing.data_transformations import spark_utils, s3_utils
from graphstorm_processing.repartition_files import (
    repartition_files,
    modify_flat_array_metadata,
    ParquetRepartitioner,
)
from graphstorm_processing.graph_loaders.row_count_utils import verify_metadata_match
from graphstorm_processing.constants import ExecutionEnv, FilesystemType, HOMOGENEOUS_FLAG


@dataclasses.dataclass
class ExecutorConfig:
    """Configuration  for the DistributedExecutor

    Parameters
    ----------
    local_config_path : str
        Local path to the input config file.
    local_metadata_output_path : str
        Local path for output metadata files.
    input_prefix : str
        Prefix for input data. Can be S3 URI or local path.
    output_prefix : str
        Prefix for output data. Can be S3 URI or local path.
    num_output_files : int
        The number of output files Spark will try to create.
    execution_env : ExecutionEnv
        The kind of execution environment the job will run on.
    config_filename : str
        The filename for the configuration file.
    filesystem_type : FilesystemType
        The filesystem type, can be LOCAL or S3
    add_reverse_edges : bool
        Whether to create reverse edges for each edge type.
    graph_name: str, optional
        The name of the graph being processed. If not provided we use part of the input_prefix.
    do_repartition: bool
        Whether to apply repartitioning to the graph on the Spark leader.
    """

    local_config_path: str
    local_metadata_output_path: str
    input_prefix: str
    output_prefix: str
    num_output_files: int
    execution_env: ExecutionEnv
    config_filename: str
    filesystem_type: FilesystemType
    add_reverse_edges: bool
    graph_name: Optional[str]
    do_repartition: bool


@dataclasses.dataclass
class GSProcessingArguments:
    """Arguments for the graph processing task"""

    input_prefix: str
    output_prefix: str
    config_filename: str
    num_output_files: int
    add_reverse_edges: bool
    log_level: str
    graph_name: Optional[str]
    do_repartition: bool


class DistributedExecutor:
    """
    Used as the entry point for distributed execution.

    Parameters
    ----------
    executor_config : ExecutorConfig
        Executor configuration object.
    """

    def __init__(
        self,
        executor_config: ExecutorConfig,
    ):
        self.local_config_path = executor_config.local_config_path
        self.local_metadata_output_path = executor_config.local_metadata_output_path
        self.input_prefix = executor_config.input_prefix
        self.output_prefix = executor_config.output_prefix
        self.num_output_files = executor_config.num_output_files
        self.config_filename = executor_config.config_filename
        self.filesystem_type = executor_config.filesystem_type
        self.execution_env = executor_config.execution_env
        self.add_reverse_edges = executor_config.add_reverse_edges
        # We use the data location as the graph name if a name is not provided
        if executor_config.graph_name:
            self.graph_name = executor_config.graph_name
        else:
            derived_name = s3_utils.s3_path_remove_trailing(self.input_prefix).split("/")[-1]
            logging.warning("Setting graph name derived from input path: %s", derived_name)
            self.graph_name = derived_name
        check_graph_name(self.graph_name)
        self.repartition_on_leader = executor_config.do_repartition
        # Input config dict using GSProcessing schema
        self.gsp_config_dict = {}

        # Ensure we have write access to the output path
        if self.filesystem_type == FilesystemType.LOCAL:
            if not os.path.exists(self.output_prefix):
                try:
                    os.makedirs(self.output_prefix, exist_ok=True)
                except OSError as e:
                    logging.error("Unable to create output path: %s", e)
                    raise e
        else:
            # Ensure we can read and write files from/to the S3 prefix
            s3 = boto3.resource("s3")
            bucket_name, prefix = s3_utils.extract_bucket_and_key(self.output_prefix)
            head_bucket_response = s3.meta.client.head_bucket(Bucket=bucket_name)
            assert head_bucket_response["ResponseMetadata"]["HTTPStatusCode"] == 200, (
                f"Could not read objects at S3 output prefix: {self.output_prefix} "
                "Check permissions for execution role."
            )
            bucket_resouce = s3.Bucket(bucket_name)
            bucket_resouce.put_object(Key=f"{prefix}/test_file.txt", Body=b"test")
            response = bucket_resouce.delete_objects(
                Delete={"Objects": [{"Key": f"{prefix}/test_file.txt"}], "Quiet": True}
            )
            assert response["ResponseMetadata"]["HTTPStatusCode"] == 200, (
                f"Could not delete objects at S3 output prefix: {self.output_prefix} "
                "Check permissions for execution role."
            )

        graph_conf = os.path.join(self.local_config_path, self.config_filename)
        with open(graph_conf, "r", encoding="utf-8") as f:
            dataset_config_dict: Dict[str, Any] = json.load(f)

        # Load the pre-computed transformations if the file exists
        if os.path.exists(os.path.join(self.local_config_path, TRANSFORMATIONS_FILENAME)):
            with open(
                os.path.join(self.local_config_path, TRANSFORMATIONS_FILENAME),
                "r",
                encoding="utf-8",
            ) as f:
                self.precomputed_transformations = json.load(f)
        else:
            self.precomputed_transformations = {}

        if "version" in dataset_config_dict:
            config_version: str = dataset_config_dict["version"]
            if config_version.startswith("gsprocessing"):
                logging.info("Parsing config file as GSProcessing config")
                self.gsp_config_dict = dataset_config_dict["graph"]
            elif config_version.startswith("gconstruct"):
                logging.info("Parsing config file as GConstruct config")
                converter = GConstructConfigConverter()
                self.gsp_config_dict = converter.convert_to_gsprocessing(dataset_config_dict)[
                    "graph"
                ]
            else:
                logging.warning("Unrecognized configuration file version name: %s", config_version)
                try:
                    converter = GConstructConfigConverter()
                    self.gsp_config_dict = converter.convert_to_gsprocessing(dataset_config_dict)[
                        "graph"
                    ]
                except Exception:  # pylint: disable=broad-exception-caught
                    logging.warning("Could not parse config as GConstruct, trying GSProcessing")
                    assert (
                        "graph" in dataset_config_dict
                    ), "Top-level element 'graph' needs to exist in a GSProcessing config"
                    self.gsp_config_dict = dataset_config_dict["graph"]
                    logging.info("Parsed config file as GSProcessing config")
        else:
            # Older versions of GConstruct configs might be missing a version entry
            logging.warning("No configuration file version name, trying to parse as GConstruct...")
            converter = GConstructConfigConverter()
            self.gsp_config_dict = converter.convert_to_gsprocessing(dataset_config_dict)["graph"]

        # Create the Spark session for execution
        self.spark = spark_utils.create_spark_session(self.execution_env, self.filesystem_type)

        # Initialize the graph loader
        update_dict_if_homogeneous(self.gsp_config_dict)
        data_configs = create_config_objects(self.gsp_config_dict)
        loader_config = HeterogeneousLoaderConfig(
            is_homogeneous=self.gsp_config_dict[HOMOGENEOUS_FLAG],
            add_reverse_edges=self.add_reverse_edges,
            data_configs=data_configs,
            enable_assertions=False,
            graph_name=self.graph_name,
            input_prefix=self.input_prefix,
            local_input_path=self.local_config_path,
            local_metadata_output_path=self.local_metadata_output_path,
            num_output_files=self.num_output_files,
            output_prefix=self.output_prefix,
            precomputed_transformations=self.precomputed_transformations,
        )

        self.loader = DistHeterogeneousGraphLoader(
            self.spark,
            loader_config,
        )

    def _upload_output_files(self, loader: DistHeterogeneousGraphLoader, force=False):
        """Upload output files to S3

        Parameters
        ----------
        loader : DistHeterogeneousGraphLoader
            The graph loader instance that performed the processing
        force : bool, optional
            Enforce upload even in SageMaker, by default False
        """
        if (
            not self.execution_env == ExecutionEnv.SAGEMAKER
            and self.filesystem_type == FilesystemType.S3
        ) or force:
            # Output files need to be manually uploaded to S3 when not on SM
            bucket, s3_prefix = s3_utils.extract_bucket_and_key(self.output_prefix)
            s3 = boto3.resource("s3")

            output_files = os.listdir(loader.local_meta_output_path)
            for output_file in output_files:
                s3.meta.client.upload_file(
                    f"{os.path.join(loader.local_meta_output_path, output_file)}",
                    bucket,
                    f"{s3_prefix}/{output_file}",
                )

    def run(self) -> None:
        """
        Executes the Spark processing job, optional repartition job, and uploads any metadata files
        if needed.
        """
        logging.info("Performing data processing with PySpark...")

        t0 = time.time()

        processed_representations: ProcessedGraphRepresentation = self.loader.load()
        graph_meta_dict = processed_representations.processed_graph_metadata_dict

        t1 = time.time()
        logging.info("Time to transform data for distributed partitioning: %s sec", t1 - t0)
        # Stop the Spark context
        self.spark.stop()

        all_match = verify_metadata_match(graph_meta_dict)
        repartitioner = ParquetRepartitioner(
            self.output_prefix,
            self.filesystem_type,
            region=None,
            verify_outputs=True,
            streaming_repartitioning=False,
        )

        # If pre-computed representations exist, merge them with the input dict and save to disk
        with open(
            os.path.join(
                self.local_metadata_output_path,
                f"{os.path.splitext(self.config_filename)[0]}_with_transformations.json",
            ),
            "w",
            encoding="utf-8",
        ) as f:
            input_dict_with_transforms = self._merge_config_with_transformations(
                self.gsp_config_dict, processed_representations.transformation_representations
            )
            json.dump(input_dict_with_transforms, f, indent=4)

        repartition_start = time.perf_counter()
        updated_metadata = {}
        if all_match:
            logging.info(
                "All file row counts match, applying Parquet metadata modification on Spark leader."
            )
            modify_flat_array_metadata(graph_meta_dict, repartitioner)
            # modify_flat_array_metadata modifies file metadata in-place,
            # so the original meta dict still applies
            updated_metadata = graph_meta_dict
        else:
            if self.repartition_on_leader:
                logging.info("Attempting to repartition graph data on Spark leader...")
                try:
                    # Upload existing output files before trying to re-partition
                    if self.filesystem_type == FilesystemType.S3:
                        self._upload_output_files(self.loader, force=True)
                    updated_metadata = repartition_files(graph_meta_dict, repartitioner)
                except Exception as e:  # pylint: disable=broad-exception-caught
                    # If an error happens during re-partition, we don't want to fail the entire
                    # gs-processing job, so we just post an error and continue
                    logging.error(
                        "Failed to repartition data on Spark leader, "
                        "will need to run follow-up re-partition job. "
                        "Original error: %s",
                        str(e),
                    )
            else:
                logging.warning("gs-repartition will need to run as a follow-up job on the data!")

        processed_representations.timers["repartition"] = time.perf_counter() - repartition_start

        # If any of the metadata modification took place, write an updated metadata file
        if updated_metadata:
            updated_meta_path = os.path.join(
                self.loader.local_meta_output_path, "updated_row_counts_metadata.json"
            )
            with open(
                updated_meta_path,
                "w",
                encoding="utf-8",
            ) as f:
                json.dump(updated_metadata, f, indent=4)
                f.flush()
                logging.info("Updated metadata written to %s", updated_meta_path)
            logging.info(
                "Data are now prepared for processing by the Distributed Partition pipeline."
            )

        with open(
            os.path.join(self.local_metadata_output_path, "perf_counters.json"),
            "w",
            encoding="utf-8",
        ) as f:
            sorted_timers = dict(
                sorted(processed_representations.timers.items(), key=lambda x: x[1], reverse=True)
            )
            json.dump(sorted_timers, f, indent=4)

<<<<<<< HEAD
        # Update saved feature dim in input config
        self._merge_config_with_feat_dim(self.gsp_config_dict, graph_meta_dict)

        # If pre-computed representations exist, merge them with the input dict and save to disk
        with open(
            os.path.join(
                self.local_metadata_output_path,
                f"{os.path.splitext(self.config_filename)[0]}_with_transformations.json",
            ),
            "w",
            encoding="utf-8",
        ) as f:
            input_dict_with_transforms = self._merge_config_with_transformations(
                self.gsp_config_dict, processed_representations.transformation_representations
            )
            json.dump(input_dict_with_transforms, f, indent=4)

=======
>>>>>>> 65681861
        # This is used to upload the output output JSON files to S3 on non-SageMaker runs,
        # since we can't rely on SageMaker to do it
        if self.filesystem_type == FilesystemType.S3:
            self._upload_output_files(
                self.loader, force=(not self.execution_env == ExecutionEnv.SAGEMAKER)
            )

    def _merge_config_with_feat_dim(self, gsp_config_dict: dict, graph_meta_dict: dict):
        """Merge the config dict with the feature dimension dict.

        Parameters
        ----------
        gsp_config_dict : dict
            The input configuration dictionary, using GSProcessing schema
        graph_meta_dict: dict
            The output graph metadata dictionary
        """
        nfeat_size = graph_meta_dict["graph_info"]["nfeat_size"]
        efeat_size = graph_meta_dict["graph_info"]["efeat_size"]
        # Nodes may not be defined in the node config
        if "nodes" in gsp_config_dict:
            for gsp_node_config in gsp_config_dict["nodes"]:
                node_type = gsp_node_config["type"]
                if "features" in gsp_node_config:
                    for gsp_node_feat in gsp_node_config["features"]:
                        feat_name = (
                            gsp_node_feat["name"]
                            if "name" in gsp_node_feat
                            else gsp_node_feat["column"]
                        )
                        # Align with gconstruct to allow dim a list for 3-D features
                        gsp_node_feat["dim"] = [nfeat_size[node_type][feat_name]]

        for gsp_edge_config in gsp_config_dict["edges"]:
            src_type = gsp_edge_config["source"]["type"]
            dst_type = gsp_edge_config["dest"]["type"]
            relation = gsp_edge_config["relation"]["type"]
            edge_type = f"{src_type}:{relation}:{dst_type}"
            if "features" in gsp_edge_config:
                for gsp_edge_feat in gsp_edge_config["features"]:
                    feat_name = (
                        gsp_edge_feat["name"]
                        if "name" in gsp_edge_feat
                        else gsp_edge_feat["column"]
                    )
                    # Align with gconstruct to allow dim a list for 3-D features
                    gsp_edge_feat["dim"] = [efeat_size[edge_type][feat_name]]

    def _merge_config_with_transformations(
        self,
        gsp_config_dict: dict,
        transformations: Mapping[str, Mapping[str, Mapping]],
    ) -> dict:
        """Merge the config dict with the transformations dict and return a copy.

        Parameters
        ----------
        gsp_config_dict : dict
            The input configuration dictionary, using GSProcessing schema
        transformations : Mapping[str, Mapping[str, Mapping]]
            The processed graph representations containing the transformations.
            Expected dict schema:

            {
                "node_features": {
                    "node_type1": {
                        "feature_name1": {
                            "transformation_name": # transformation name, e.g. "numerical"
                            # feature1 representation goes here
                        },
                        "feature_name2": {}, ...
                    },
                    "node_type2": {...}
                },
                "edges_features": {...}
            }

        Returns
        -------
        dict
            A copy of the ``gsp_config_dict`` modified to be merged with
            the transformation representations.
        """
        gsp_config_dict_copy = copy.deepcopy(gsp_config_dict)

        edge_transformations: Mapping[str, Mapping[str, Mapping]] = transformations["edge_features"]
        node_transformations: Mapping[str, Mapping[str, Mapping]] = transformations["node_features"]
        edge_input_dicts: list[dict] = gsp_config_dict_copy["edges"]
        node_input_dicts: list[dict] = gsp_config_dict_copy["nodes"]

        def get_structure_type(single_input_dict: dict, structure_type: str) -> str:
            """Gets the node or edge type name from input dict."""
            if structure_type == "node":
                type_name = single_input_dict["type"]
            elif structure_type == "edge":
                src_type = single_input_dict["source"]["type"]
                dst_type = single_input_dict["dest"]["type"]
                relation = single_input_dict["relation"]["type"]
                type_name = f"{src_type}:{relation}:{dst_type}"
            else:
                raise ValueError(
                    f"Invalid structure type: {structure_type}. Expected 'node' or 'edge'."
                )

            return type_name

        def append_transformations(
            structure_input_dicts: list[dict],
            structure_transforms: Mapping[str, Mapping[str, Mapping]],
            structure_type: str,
        ):
            """Appends the pre-computed transformations to the input dicts."""
            assert structure_type in ["edge", "node"]
            for input_dict in structure_input_dicts:
                # type_name is the name of either a node type or edge type
                type_name = get_structure_type(input_dict, structure_type)
                # If we have pre-computed transformations for this type
                if type_name in structure_transforms:
                    # type_transforms holds the transformation representations for
                    # every feature that has one for type_name, from feature name to
                    # feature representation dict.
                    type_transforms: Mapping[str, Mapping] = structure_transforms[type_name]
                    assert (
                        "features" in input_dict
                    ), f"Expected type {type_name} to have have features in the input config"

                    # Iterate over every feature for the node/edge type,
                    # and append representation to its input dict, if one exists
                    for type_feat_dict in input_dict["features"]:
                        # We take a feature's name either explicitly if it exists,
                        # or from the column name otherwise.
                        feat_name = (
                            type_feat_dict["name"]
                            if "name" in type_feat_dict
                            else type_feat_dict["column"]
                        )
                        if feat_name in type_transforms:
                            # Feature representation needs to contain all the
                            # necessary information to re-apply the feature transformation
                            feature_representation = type_transforms[feat_name]
                            type_feat_dict["precomputed_transformation"] = feature_representation

        if edge_transformations:
            append_transformations(edge_input_dicts, edge_transformations, "edge")
        if node_transformations:
            append_transformations(node_input_dicts, node_transformations, "node")

        gsp_top_level_dict = {
            "graph": gsp_config_dict_copy,
            "version": "gsprocessing-v1.0",
        }

        return gsp_top_level_dict


def parse_args() -> argparse.Namespace:
    """Parse the arguments for the execution."""
    parser = argparse.ArgumentParser(description="GraphStorm Processing Entry Point")
    parser.add_argument(
        "--input-prefix",
        type=str,
        help="Path under which input data files are expected. "
        "Can be a local path or S3 prefix (starting with 's3://').",
        required=True,
    )
    parser.add_argument(
        "--output-prefix",
        type=str,
        help="Path under which output will be created. "
        "Can be a local path or S3 prefix (starting with 's3://').",
        required=True,
    )
    parser.add_argument(
        "--config-filename",
        type=str,
        help="GConstruct or GSProcessing data configuration filename.",
        required=True,
    )
    parser.add_argument(
        "--num-output-files",
        type=int,
        default=None,
        help=(
            "The desired number of output files to be created per type. "
            "If set to '', None, or '-1', we let Spark decide."
        ),
    )
    parser.add_argument(
        "--add-reverse-edges",
        type=lambda x: (str(x).lower() in ["true", "1"]),
        default=True,
        help="When set to True, will create reverse edges for every edge type.",
    )
    parser.add_argument(
        "--graph-name",
        type=str,
        help=(
            "Name for the graph being processed."
            "The graph name must adhere to the Python "
            "identifier naming rules with the exception "
            "that hyphens (-) are permitted and the name "
            "can start with numbers. If not provided, we will use the last "
            "section of the input prefix path."
        ),
        required=False,
        default=None,
    )
    parser.add_argument(
        "--log-level",
        type=str,
        default="INFO",
        help="Logging level, default is INFO",
        choices=["DEBUG", "INFO", "WARNING", "ERROR", "CRITICAL"],
    )
    parser.add_argument(
        "--do-repartition",
        type=lambda x: (str(x).lower() in ["true", "1"]),
        default=False,
        help=(
            "When set to 'True', will try to re-partition the output "
            "data on the Spark leader if necessary."
        ),
    )

    return parser.parse_args()


def check_graph_name(graph_name):
    """Check whether the graph name is a valid graph name.

        We enforce that the graph name adheres to the Python
        identifier naming rules as in
        https://docs.python.org/3/reference/lexical_analysis.html#identifiers,
        with the exception that hyphens (-) are permitted
        and the name can start with numbers.
        This helps avoid the cases when an invalid graph name,
        such as `/graph`, causes unexpected errors.

        Note: Same as graphstorm.utils.check_graph_name.

    Parameter
    ---------
    graph_name: str
        Graph Name.
    """
    gname = re.sub(r"^\d+", "", graph_name)
    assert gname.replace("-", "_").isidentifier(), (
        "GraphStorm expects the graph name adheres to the Python"
        "identifier naming rules with the exception that hyphens "
        "(-) are permitted and the name can start with numbers. "
        f"Got: {graph_name}"
    )


def main():
    """Main entry point for GSProcessing"""
    # Allows us to get typed arguments from the command line
    gsprocessing_args = GSProcessingArguments(**vars(parse_args()))
    logging.basicConfig(
        level=gsprocessing_args.log_level,
        format="[GSPROCESSING] %(asctime)s %(levelname)-8s %(message)s",
    )

    # Determine execution environment
    if os.path.exists("/opt/ml/config/processingjobconfig.json"):
        execution_env = ExecutionEnv.SAGEMAKER
    elif os.path.exists("/usr/lib/spark/code/EMR_SERVERLESS_EXECUTION"):
        execution_env = ExecutionEnv.EMR_SERVERLESS
    elif os.path.exists("/usr/lib/spark/code/EMR_EXECUTION"):
        execution_env = ExecutionEnv.EMR_ON_EC2
    else:
        execution_env = ExecutionEnv.LOCAL

    if gsprocessing_args.input_prefix.startswith("s3://"):
        assert gsprocessing_args.output_prefix.startswith("s3://"), (
            "When providing S3 input and output prefixes, they must both be S3 URIs, got: "
            f"input: '{gsprocessing_args.input_prefix}' "
            f"and output: '{gsprocessing_args.output_prefix}'."
        )

        filesystem_type = FilesystemType.S3
    else:
        # Ensure input and output prefixes exist and convert to absolute paths
        gsprocessing_args.input_prefix = str(
            Path(gsprocessing_args.input_prefix).resolve(strict=True)
        )
        if not Path(gsprocessing_args.output_prefix).absolute().exists():
            os.makedirs(gsprocessing_args.output_prefix)
        gsprocessing_args.output_prefix = str(
            Path(gsprocessing_args.output_prefix).resolve(strict=True)
        )
        filesystem_type = FilesystemType.LOCAL

    # local input location for config file and execution script
    if execution_env == ExecutionEnv.SAGEMAKER:
        local_config_path = "/opt/ml/processing/input/data"
    else:
        # When not running on SM, we need to manually pull the config file from S3
        if filesystem_type == FilesystemType.LOCAL:
            local_config_path = gsprocessing_args.input_prefix
        else:
            tempdir = tempfile.TemporaryDirectory()  # pylint: disable=consider-using-with
            input_bucket, input_s3_prefix = s3_utils.extract_bucket_and_key(
                gsprocessing_args.input_prefix
            )
            s3 = boto3.client("s3")
            try:
                s3.download_file(
                    input_bucket,
                    f"{input_s3_prefix}/{gsprocessing_args.config_filename}",
                    os.path.join(tempdir.name, gsprocessing_args.config_filename),
                )
            except botocore.exceptions.ClientError as e:  # type: ignore
                raise RuntimeError(
                    "Unable to download config file at"
                    f"s3://{input_bucket}/{input_s3_prefix}/"
                    f"{gsprocessing_args.config_filename}"
                ) from e
            # Try to download the pre-computed transformations file, if it exists
            try:
                s3.download_file(
                    input_bucket,
                    f"{input_s3_prefix}/{TRANSFORMATIONS_FILENAME}",
                    os.path.join(tempdir.name, TRANSFORMATIONS_FILENAME),
                )
            except botocore.exceptions.ClientError as _:
                pass
            local_config_path = tempdir.name

    # local output location for metadata files
    if execution_env == ExecutionEnv.SAGEMAKER:
        local_metadata_output_path = "/opt/ml/processing/output"
    else:
        if filesystem_type == FilesystemType.LOCAL:
            local_metadata_output_path = gsprocessing_args.output_prefix
        else:
            # Only needed for local execution with S3 data
            local_metadata_output_path = tempdir.name

    if not gsprocessing_args.num_output_files:
        gsprocessing_args.num_output_files = -1

    # Save arguments to file for posterity
    with open(
        os.path.join(local_metadata_output_path, "launch_arguments.json"), "w", encoding="utf-8"
    ) as f:
        json.dump(dataclasses.asdict(gsprocessing_args), f, indent=4)
        f.flush()

    executor_configuration = ExecutorConfig(
        local_config_path=local_config_path,
        local_metadata_output_path=local_metadata_output_path,
        input_prefix=gsprocessing_args.input_prefix,
        output_prefix=gsprocessing_args.output_prefix,
        num_output_files=gsprocessing_args.num_output_files,
        config_filename=gsprocessing_args.config_filename,
        execution_env=execution_env,
        filesystem_type=filesystem_type,
        add_reverse_edges=gsprocessing_args.add_reverse_edges,
        graph_name=gsprocessing_args.graph_name,
        do_repartition=gsprocessing_args.do_repartition,
    )

    dist_executor = DistributedExecutor(executor_configuration)

    dist_executor.run()


if __name__ == "__main__":
    main()<|MERGE_RESOLUTION|>--- conflicted
+++ resolved
@@ -400,7 +400,6 @@
             )
             json.dump(sorted_timers, f, indent=4)
 
-<<<<<<< HEAD
         # Update saved feature dim in input config
         self._merge_config_with_feat_dim(self.gsp_config_dict, graph_meta_dict)
 
@@ -418,8 +417,6 @@
             )
             json.dump(input_dict_with_transforms, f, indent=4)
 
-=======
->>>>>>> 65681861
         # This is used to upload the output output JSON files to S3 on non-SageMaker runs,
         # since we can't rely on SageMaker to do it
         if self.filesystem_type == FilesystemType.S3:
