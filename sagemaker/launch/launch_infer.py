--- conflicted
+++ resolved
@@ -69,11 +69,7 @@
     prefix = f"gs-infer-{graph_name}"
 
     # In Link Prediction, no prediction outputs
-<<<<<<< HEAD
-    if task_type == "link_prediction" or "compute_emb":
-=======
     if task_type == "link_prediction" or task_type == "compute_emb":
->>>>>>> 687da878
         params = {"task-type": task_type,
                   "graph-name": graph_name,
                   "graph-data-s3": graph_data_s3,
