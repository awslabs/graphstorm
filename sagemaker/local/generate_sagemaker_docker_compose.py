--- conflicted
+++ resolved
@@ -171,7 +171,12 @@
         if known_args.custom_script:
             command_str += f" --custom-script {known_args.custom_script}"
         if known_args.output_prediction_s3:
-            command_str += f" --output-prediction-s3 {known_args.output_prediction_s3}"
+            if task_type != "link_prediction"
+                command_str += f" --output-prediction-s3 {pred_path}"
+            else:
+                # LP can't save preds
+                logging.warning("Cannot save predictions for link prediction task, "
+                                "double-check input arguments.")
         if known_args.output_emb_s3:
             command_str += f" --output-emb-s3 {known_args.output_emb_s3}"
         command_str +=  ' ' + unknown_args
@@ -200,7 +205,6 @@
     compose_dict = {}  # type: Dict
 
     compose_dict['version'] = '3.7'
-<<<<<<< HEAD
     compose_dict['networks'] = {'gsf': {'name': 'gsf-network'}}
     action_needs_gpu = args.action != 'partition'
 
@@ -222,42 +226,6 @@
         https://docs.docker.com/compose/compose-file/05-services/
         for docker-compose file syntax.
         """
-=======
-    compose_dict['networks'] = {'gfs': {
-        'external': {'name': 'gfs-network'}}}
-
-    def gen_train_cmd(custom_script):
-        entry_point = 'train_entry.py'
-
-        cmd = f'python3  {entry_point} ' \
-            f'--task-type {args.task_type} ' \
-            f'--graph-data-s3 {args.graph_data_s3} ' \
-            f'--graph-name {args.graph_name} ' \
-            f'--train-yaml-s3 {args.yaml_s3} ' \
-            f'--model-artifact-s3 {args.model_artifact_s3} ' \
-            f'{custom_script} ' + ' '.join(unknownargs)
-        return cmd
-
-    def gen_infer_cmd(custom_script):
-        entry_point = 'infer_entry.py'
-        output_emb_s3 = f'--output-emb-s3 {args.output_emb_s3} ' \
-                        if args.output_emb_s3 is not None else ''
-        output_prediction_s3 = f'--output-prediction-s3 {args.output_prediction_s3} ' \
-                        if args.output_prediction_s3 is not None and \
-                           args.task_type != "link_prediction" else '' # LP doesn't save prediction
-
-        cmd = f'python3  {entry_point} ' \
-            f'--task-type {args.task_type} ' \
-            f'--graph-data-s3 {args.graph_data_s3} ' \
-            f'--graph-name {args.graph_name} ' \
-            f'--infer-yaml-s3 {args.yaml_s3} ' \
-            f'--model-artifact-s3 {args.model_artifact_s3} ' \
-            f'{output_emb_s3} {output_prediction_s3} {custom_script} ' + \
-            ' '.join(unknownargs)
-        return cmd
-
-    def generate_instance_entry(instance_idx, world_size):
->>>>>>> da854815
         inner_host_list = [f'algo-{i}' for i in range(1, world_size+1)]
         quoted_host_list = ', '.join(f'"{host}"' for host in inner_host_list)
         host_list = f'[{quoted_host_list}]'
