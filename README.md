--- conflicted
+++ resolved
@@ -16,11 +16,7 @@
 
 ## Get Started
 ### Installation
-<<<<<<< HEAD
 GraphStorm is compatible to Python 3.7+. It requires PyTorch 1.13+, DGL 1.0 and transformers 4.3.0+. GraphStorm supports DGL only up to version 2.3.0.
-=======
-GraphStorm is compatible to Python 3.8+. It requires PyTorch 1.13+, DGL 1.0 and transformers 4.3.0+.
->>>>>>> 79f9181b
 
 GraphStorm can be installed with pip and it can be used to train GNN models in a standalone mode. To run GraphStorm in a distributed environment, we recommend users to using [Docker](https://docs.docker.com/get-started/overview/) container to reduce envrionment setup efforts. A guideline to setup GraphStorm running environment can be found at [here](https://graphstorm.readthedocs.io/en/latest/install/env-setup.html#setup-graphstorm-docker-environment) and a full instruction on how to setup distributed training can be found [here](https://graphstorm.readthedocs.io/en/latest/cli/model-training-inference/distributed/cluster.html).
 
