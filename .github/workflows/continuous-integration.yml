--- conflicted
+++ resolved
@@ -43,11 +43,7 @@
   COMMAND-E2E: chmod +x ./e2e_check.sh && ./e2e_check.sh
   COMMAND-E2E-MGPU: chmod +x ./e2e_mgpu_check.sh && ./e2e_mgpu_check.sh
   COMMAND-E2E-MGPU-MULTITASK: chmod +x ./e2e_mgpu_multitask_check.sh && ./e2e_mgpu_multitask_check.sh
-<<<<<<< HEAD
-  COMMAND-E2E-MGPU-GB: chmod +x ./e2e_mgpu_gb_check.sh && ./e2e_mgpu_gb_check.sh
-=======
   COMMAND-E2E-GB: chmod +x ./e2e_gb_check.sh && ./e2e_gb_check.sh
->>>>>>> f7796f29
 
 jobs:
 
@@ -315,60 +311,45 @@
                                --remote https://github.com/'${{ github.event.pull_request.head.repo.full_name }}' \
                                --source-ref '${{ github.event.pull_request.head.sha }}' \
                                --wait
-<<<<<<< HEAD
-  
-  e2e_mgpu_graphbolt:
-=======
   e2e_graphbolt:
->>>>>>> f7796f29
-    if: ${{ github.event.label.name != 'draft' }}
-    needs: [pytest_check, lint_check]
-    runs-on: ubuntu-latest
-    steps:
-    - name: Configure AWS Credentials
-      uses: aws-actions/configure-aws-credentials@v1
-      with:
-        role-to-assume: arn:aws:iam::698571788627:role/github-oidc-role
-        aws-region: us-east-1
-    - name: Checkout repository
-      uses: actions/checkout@v3
-    - name: Set up Python 3.x
-      uses: actions/setup-python@v4
-      with:
-        python-version: '3.x'
-    - name: Install dependencies
-      shell: bash
-      run: |
-        python3 -m pip install --upgrade pip
-        python3 -m pip install pytest
-        pip3 install boto3
-    - name: Submit Job (for Push)
-      if: ${{ github.event_name == 'push' }}
-      shell: bash
-      run: |
-        echo "Start submitting job - Push"  
-<<<<<<< HEAD
-        python3 ./submitJob.py --job-type CI-GPU-DGL230 --name Graphstorm-E2E-MGPUTest-GB-Push-'${{ github.ref }}' \
-                               --command "${{ env.COMMAND-E2E-MGPU-GB }}" \
-=======
+    if: ${{ github.event.label.name != 'draft' }}
+    needs: [pytest_check, lint_check]
+    runs-on: ubuntu-latest
+    steps:
+    - name: Configure AWS Credentials
+      uses: aws-actions/configure-aws-credentials@v1
+      with:
+        role-to-assume: arn:aws:iam::698571788627:role/github-oidc-role
+        aws-region: us-east-1
+    - name: Checkout repository
+      uses: actions/checkout@v3
+    - name: Set up Python 3.x
+      uses: actions/setup-python@v4
+      with:
+        python-version: '3.x'
+    - name: Install dependencies
+      shell: bash
+      run: |
+        python3 -m pip install --upgrade pip
+        python3 -m pip install pytest
+        pip3 install boto3
+    - name: Submit Job (for Push)
+      if: ${{ github.event_name == 'push' }}
+      shell: bash
+      run: |
+        echo "Start submitting job - Push"  
         python3 ./submitJob.py --job-type CI-GPU-DGL230 --name Graphstorm-E2E-Test-GB-Push-'${{ github.ref }}' \
                                --command "${{ env.COMMAND-E2E-GB }}" \
->>>>>>> f7796f29
-                               --remote https://github.com/'${{ github.repository }}' \
-                               --source-ref '${{ github.ref }}' \
-                               --wait
-    - name: Submit Job (for Pull Request)
-      if: ${{ github.event_name == 'pull_request_target' }}
-      shell: bash
-      run: |
-        echo "Start submitting job - Pull Request"
-<<<<<<< HEAD
-        python3 ./submitJob.py --job-type CI-GPU-DGL230 --name Graphstorm-E2E-MGPUTest-GB-PR#-'${{ github.event.number }}' \
-                               --command "${{ env.COMMAND-E2E-MGPU-GB }}" \
-=======
+                               --remote https://github.com/'${{ github.repository }}' \
+                               --source-ref '${{ github.ref }}' \
+                               --wait
+    - name: Submit Job (for Pull Request)
+      if: ${{ github.event_name == 'pull_request_target' }}
+      shell: bash
+      run: |
+        echo "Start submitting job - Pull Request"
         python3 ./submitJob.py --job-type CI-GPU-DGL230 --name Graphstorm-E2E-Test-GB-PR#-'${{ github.event.number }}' \
                                --command "${{ env.COMMAND-E2E-GB }}" \
->>>>>>> f7796f29
                                --remote https://github.com/'${{ github.event.pull_request.head.repo.full_name }}' \
                                --source-ref '${{ github.event.pull_request.head.sha }}' \
                                --wait