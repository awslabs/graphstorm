--- conflicted
+++ resolved
@@ -13,16 +13,12 @@
       - 'graphstorm-processing/*'
       - '.github/workflows/gsprocessing-workflow.yml'
   pull_request_target:
-<<<<<<< HEAD
+    types: [ labeled ]
     paths-ignore:
       - '.github/workflow_scripts/gsprocessing_pytest.sh'
       - '.github/workflow_scripts/gsprocessing_lint.sh'
       - 'graphstorm-processing/*'
-      - '.github/workflows/gsprocessing-workflow.yml'
-=======
-    types: [ labeled ]
-    
->>>>>>> 852ebaf4
+      - '.github/workflows/gsprocessing-workflow.yml'    
 
 permissions:
   id-token: write
