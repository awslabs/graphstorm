# Graphstorm CI
# Test execution order - [lint] -> [pytest] -> [end2end_cpu, end2end, end2end_mgpu]
name: continuous-integration

on:
  push:
    branches:
      - main
      - ci_dev
    paths-ignore:
      - '.github/workflow_scripts/gsprocessing_pytest.sh'
      - '.github/workflow_scripts/gsprocessing_lint.sh'
      - 'graphstorm-processing/*'
      - '.github/workflows/gsprocessing-workflow.yml'
  pull_request_target:
<<<<<<< HEAD
    types: [ labeled ]
    paths-ignore:
      - '.github/workflow_scripts/gsprocessing_pytest.sh'
      - '.github/workflow_scripts/gsprocessing_lint.sh'
      - 'graphstorm-processing/*'
      - '.github/workflows/gsprocessing-workflow.yml'    
=======
    types: [ labeled, opened, reopened, synchronize, ready_for_review ]
    
>>>>>>> f6cafc55

permissions:
  id-token: write
  pull-requests: write
  contents: read

defaults:
  run:
    shell: bash

# All test scripts split in individual .sh files and moved to .github/workflow scripts
env:
  COMMAND-PYTEST: chmod +x ./pytest_check.sh && ./pytest_check.sh
  COMMAND-LINT: chmod +x ./lint_check.sh && ./lint_check.sh
  COMMAND-E2E-CPU-TEST: chmod +x ./e2e_cpu_check.sh && ./e2e_cpu_check.sh
  COMMAND-E2E: chmod +x ./e2e_check.sh && ./e2e_check.sh
  COMMAND-E2E-MGPU: chmod +x ./e2e_mgpu_check.sh && ./e2e_mgpu_check.sh

jobs:

  lint_check:
    if: ${{ github.event_name == 'push' ||
      (github.event.label.name != 'draft'
      && github.event_name == 'pull_request_target'
      && contains(github.event.pull_request.labels.*.name, 'ready'))}}
    runs-on: ubuntu-latest
    steps:
    - name: Configure AWS Credentials
      uses: aws-actions/configure-aws-credentials@v1
      with:
        role-to-assume: arn:aws:iam::698571788627:role/github-oidc-role
        role-duration-seconds: 14400
        aws-region: us-east-1
    - name: Checkout repository
      uses: actions/checkout@v3
    - name: Set up Python 3.x
      uses: actions/setup-python@v4
      with:
        python-version: '3.x'
    - name: Install dependencies
      shell: bash
      run: |
        python3 -m pip install --upgrade pip
        python3 -m pip install pytest
        pip3 install boto3
    - name: Submit Job (for Push)
      if: ${{ github.event_name == 'push' }}
      shell: bash
      run: |
        echo "Start submitting job - Push"  
        python3 ./submitJob.py --job-type CI-LINT-PUSH --name Graphstorm-LintTest-Push-'${{ github.ref }}' \
                               --command "${{ env.COMMAND-LINT }}" \
                               --remote https://github.com/'${{ github.repository }}' \
                               --source-ref '${{ github.ref }}' \
                               --wait
    - name: Submit Job (for Pull Request)
      if: ${{ github.event_name == 'pull_request_target' }}
      shell: bash
      run: |
        echo "Start submitting job - Pull Request"
        python3 ./submitJob.py --job-type CI-LINT-PUSH --name Graphstorm-LintTest-PR#-'${{ github.event.number }}' \
                               --command "${{ env.COMMAND-LINT }}" \
                               --remote https://github.com/'${{ github.event.pull_request.head.repo.full_name }}' \
                               --source-ref '${{ github.event.pull_request.head.sha }}' \
                               --wait


  pytest_check:
    if: ${{ github.event.label.name != 'draft' }}
    needs: lint_check
    runs-on: ubuntu-latest
    steps:
    - name: Configure AWS Credentials
      uses: aws-actions/configure-aws-credentials@v1
      with:
        role-to-assume: arn:aws:iam::698571788627:role/github-oidc-role
        aws-region: us-east-1
    - name: Checkout repository
      uses: actions/checkout@v3
    - name: Set up Python 3.x
      uses: actions/setup-python@v4
      with:
        python-version: '3.x'
    - name: Install dependencies
      shell: bash
      run: |
        python3 -m pip install --upgrade pip
        python3 -m pip install pytest
        pip3 install boto3
    - name: Submit Job (for Push)
      if: ${{ github.event_name == 'push' }}
      shell: bash
      run: |
        echo "Start submitting job - Push"  
        python3 ./submitJob.py --job-type CI-CPU-PUSH --name Graphstorm-PyTest-Push-'${{ github.ref }}' \
                               --command "${{ env.COMMAND-PYTEST }}" \
                               --remote https://github.com/'${{ github.repository }}' \
                               --source-ref '${{ github.ref }}' \
                               --wait
    - name: Submit Job (for Pull Request)
      if: ${{ github.event_name == 'pull_request_target' }}
      shell: bash
      run: |
        echo "Start submitting job - Pull Request"
        python3 ./submitJob.py --job-type CI-CPU --name Graphstorm-PyTest-PR#-'${{ github.event.number }}' \
                               --command "${{ env.COMMAND-PYTEST }}" \
                               --remote https://github.com/'${{ github.event.pull_request.head.repo.full_name }}' \
                               --source-ref '${{ github.event.pull_request.head.sha }}' \
                               --wait


  e2e_cpu_check:
    if: ${{ github.event.label.name != 'draft' }}
    needs: [pytest_check, lint_check]
    runs-on: ubuntu-latest
    steps:
    - name: Configure AWS Credentials
      uses: aws-actions/configure-aws-credentials@v1
      with:
        role-to-assume: arn:aws:iam::698571788627:role/github-oidc-role
        aws-region: us-east-1
    - name: Checkout repository
      uses: actions/checkout@v3
    - name: Set up Python 3.x
      uses: actions/setup-python@v4
      with:
        python-version: '3.x'
    - name: Install dependencies
      shell: bash
      run: |
        python3 -m pip install --upgrade pip
        python3 -m pip install pytest
        pip3 install boto3
    - name: Submit Job (for Push)
      if: ${{ github.event_name == 'push' }}
      shell: bash
      run: |
        echo "Start submitting job - Push"  
        python3 ./submitJob.py --job-type CI-CPU-CHECK-PUSH --name Graphstorm-E2ETest-CPU-Push-'${{ github.ref }}' \
                               --command "${{ env.COMMAND-E2E-CPU-TEST }}" \
                               --remote https://github.com/'${{ github.repository }}' \
                               --source-ref '${{ github.ref }}' \
                               --wait
    - name: Submit Job (for Pull Request)
      if: ${{ github.event_name == 'pull_request_target' }}
      shell: bash
      run: |
        echo "Start submitting job - Pull Request"
        python3 ./submitJob.py --job-type CI-CPU-CHECK --name Graphstorm-E2ETest-CPU-PR#-'${{ github.event.number }}' \
                               --command "${{ env.COMMAND-E2E-CPU-TEST }}" \
                               --remote https://github.com/'${{ github.event.pull_request.head.repo.full_name }}' \
                               --source-ref '${{ github.event.pull_request.head.sha }}' \
                               --wait


  e2e_check:
    if: ${{ github.event.label.name != 'draft' }}
    needs: [pytest_check, lint_check]
    runs-on: ubuntu-latest
    steps:
    - name: Configure AWS Credentials
      uses: aws-actions/configure-aws-credentials@v1
      with:
        role-to-assume: arn:aws:iam::698571788627:role/github-oidc-role
        aws-region: us-east-1
    - name: Checkout repository
      uses: actions/checkout@v3
    - name: Set up Python 3.x
      uses: actions/setup-python@v4
      with:
        python-version: '3.x'
    - name: Install dependencies
      shell: bash
      run: |
        python3 -m pip install --upgrade pip
        python3 -m pip install pytest
        pip3 install boto3
    - name: Submit Job (for Push)
      if: ${{ github.event_name == 'push' }}
      shell: bash
      run: |
        echo "Start submitting job - Push"  
        python3 ./submitJob.py --job-type CI-CPU-PUSH --name Graphstorm-E2ETest-Push-'${{ github.ref }}' \
                               --command "${{ env.COMMAND-E2E }}" \
                               --remote https://github.com/'${{ github.repository }}' \
                               --source-ref '${{ github.ref }}' \
                               --wait
    - name: Submit Job (for Pull Request)
      if: ${{ github.event_name == 'pull_request_target' }}
      shell: bash
      run: |
        echo "Start submitting job - Pull Request"
        python3 ./submitJob.py --job-type CI-CPU --name Graphstorm-E2ETest-PR#-'${{ github.event.number }}' \
                               --command "${{ env.COMMAND-E2E }}" \
                               --remote https://github.com/'${{ github.event.pull_request.head.repo.full_name }}' \
                               --source-ref '${{ github.event.pull_request.head.sha }}' \
                               --wait


  e2e_mgpu_check:
    if: ${{ github.event.label.name != 'draft' }}
    needs: [pytest_check, lint_check]
    runs-on: ubuntu-latest
    steps:
    - name: Configure AWS Credentials
      uses: aws-actions/configure-aws-credentials@v1
      with:
        role-to-assume: arn:aws:iam::698571788627:role/github-oidc-role
        aws-region: us-east-1
    - name: Checkout repository
      uses: actions/checkout@v3
    - name: Set up Python 3.x
      uses: actions/setup-python@v4
      with:
        python-version: '3.x'
    - name: Install dependencies
      shell: bash
      run: |
        python3 -m pip install --upgrade pip
        python3 -m pip install pytest
        pip3 install boto3
    - name: Submit Job (for Push)
      if: ${{ github.event_name == 'push' }}
      shell: bash
      run: |
        echo "Start submitting job - Push"  
        python3 ./submitJob.py --job-type CI-GPU-PUSH --name Graphstorm-E2E-MGPUTest-Push-'${{ github.ref }}' \
                               --command "${{ env.COMMAND-E2E-MGPU }}" \
                               --remote https://github.com/'${{ github.repository }}' \
                               --source-ref '${{ github.ref }}' \
                               --wait
    - name: Submit Job (for Pull Request)
      if: ${{ github.event_name == 'pull_request_target' }}
      shell: bash
      run: |
        echo "Start submitting job - Pull Request"
        python3 ./submitJob.py --job-type CI-GPU --name Graphstorm-E2E-MGPUTest-PR#-'${{ github.event.number }}' \
                               --command "${{ env.COMMAND-E2E-MGPU }}" \
                               --remote https://github.com/'${{ github.event.pull_request.head.repo.full_name }}' \
                               --source-ref '${{ github.event.pull_request.head.sha }}' \
                               --wait
        <|MERGE_RESOLUTION|>--- conflicted
+++ resolved
@@ -13,17 +13,12 @@
       - 'graphstorm-processing/*'
       - '.github/workflows/gsprocessing-workflow.yml'
   pull_request_target:
-<<<<<<< HEAD
-    types: [ labeled ]
+    types: [ labeled, opened, reopened, synchronize, ready_for_review ]
     paths-ignore:
       - '.github/workflow_scripts/gsprocessing_pytest.sh'
       - '.github/workflow_scripts/gsprocessing_lint.sh'
       - 'graphstorm-processing/*'
       - '.github/workflows/gsprocessing-workflow.yml'    
-=======
-    types: [ labeled, opened, reopened, synchronize, ready_for_review ]
-    
->>>>>>> f6cafc55
 
 permissions:
   id-token: write
