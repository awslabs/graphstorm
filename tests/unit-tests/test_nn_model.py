"""
    Copyright 2023 Contributors

    Licensed under the Apache License, Version 2.0 (the "License");
    you may not use this file except in compliance with the License.
    You may obtain a copy of the License at

       http://www.apache.org/licenses/LICENSE-2.0

    Unless required by applicable law or agreed to in writing, software
    distributed under the License is distributed on an "AS IS" BASIS,
    WITHOUT WARRANTIES OR CONDITIONS OF ANY KIND, either express or implied.
    See the License for the specific language governing permissions and
    limitations under the License.

    Test basic Nueral Network modules
"""
import pytest
import tempfile
import torch as th
import dgl
import numpy as np
from numpy.testing import assert_almost_equal, assert_raises

from graphstorm.model.rgat_encoder import RelationalAttLayer
from graphstorm.model.rgcn_encoder import RelGraphConvLayer
from graphstorm.model.hgt_encoder import HGTLayer, HGTLayerwithEdgeFeat
from graphstorm.model.gat_encoder import GATConv, GATEncoder

from data_utils import (generate_dummy_hetero_graph,
                        generate_dummy_hetero_graph_for_efeat_gnn)

def create_dummy_zero_input_test_graph(dim):
    num_src_nodes = {
        "n0": 1024,
        "n1": 0,
        "n2": 0,
        "n3": 0,
        "n4": 0,
    }
    num_nodes_dict = {
        "n0": 1024,
        "n1": 0,
        "n2": 0,
        "n3": 0,
        "n4": 0,
    }

    edges = {
    ("n1", "r0", "n0"): (th.empty((0,), dtype=th.int64),
                            (th.empty((0,), dtype=th.int64))),
    ("n2", "r1", "n0"): (th.empty((0,), dtype=th.int64),
                            (th.empty((0,), dtype=th.int64))),
    ("n3", "r2", "n1"): (th.empty((0,), dtype=th.int64),
                            (th.empty((0,), dtype=th.int64))),
    ("n4", "r3", "n2"): (th.empty((0,), dtype=th.int64),
                            (th.empty((0,), dtype=th.int64))),
    ("n0", "r4", "n3"): (th.empty((0,), dtype=th.int64),
                            (th.empty((0,), dtype=th.int64))),
    }

    block = dgl.create_block(edges,
        num_src_nodes=num_src_nodes,
        num_dst_nodes=num_nodes_dict)

    inputs = {"n0": th.zeros((1024,dim)),
              "n1": th.empty((0,dim)),
              "n2": th.empty((0,dim)),
              "n3": th.empty((0,dim)),
              "n4": th.empty((0,dim)),}

    return block, inputs, list(num_src_nodes.keys()), list(edges.keys())


def create_dummy_no_indegree_test_graph(dim=16):
    """ Generate dummy test graph in which some destination nodes have no in-degree.
    This could happen when either these nodes are target nodes, or these nodes have
    outdegree to target nodes but no indegree to themselves.
    """
    num_src_nodes = {
        "n0": 1024,             # The first n0 256 nodes are des nodes w/t indegree
        "n1": 128,              # Half of n1 nodes link to n2 nodes, target nodes
        "n2": 64                # Target nodes are all in src and dst lists.
    }
    num_nodes_dict = {
        "n0": 256,              # The dst nodes w/t indegree
        "n1": 64,               # Half of n1 nodes are dst nodes from n0 nodes
        "n2": 64                # some link from n0, and some from n1
    }

    edges = {
    ("n0", "r0", "n1"): (th.arange(256, 1024), th.concat([th.arange(64), th.randint(0, 64, (704,))])),
    ("n0", "r1", "n2"): (th.arange(256), th.concat([th.arange(64), th.randint(0, 64, (192,))])),
    ("n1", "r2", "n2"): (th.arange(64, 128), th.arange(64))
    }

    block = dgl.create_block(edges,
        num_src_nodes=num_src_nodes,
        num_dst_nodes=num_nodes_dict)

    inputs = {"n0": th.zeros((1024, dim)),
              "n1": th.empty((128, dim)),
              "n2": th.empty((64, dim))}

    return block, inputs, list(num_src_nodes.keys()), list(edges.keys())


def create_dummy_zero_dest_test_graph(dim):
    num_src_nodes = {
        "n0": 4,
        "n1": 2,
        "n2": 1,
    }
    num_dst_dict = {
        "n0": 0,
        "n1": 2,
        "n2": 0,
    }

    edges = {
    ("n0", "r0", "n1"): (th.arange(4),th.tensor([0,0,1,1])),
    ("n2", "r1", "n1"): (th.arange(1),th.tensor([0])),
    ("n1", "r2", "n2"): (th.empty((0,), dtype=th.int64),        # In DGL 2.0+, there will be a case
                            (th.empty((0,), dtype=th.int64))),  # where both source and dest nodes
    }                                                           # are 0, but still DGL MFC keep this
                                                                # edge type that might cause errors
    block = dgl.create_block(edges,
        num_src_nodes=num_src_nodes,
        num_dst_nodes=num_dst_dict)

    inputs = {"n0": th.zeros((4,dim)),
              "n1": th.zeros((2,dim)),
              "n2": th.zeros((1,dim)),}

    return block, inputs, list(num_src_nodes.keys()), list(edges.keys())

    
@pytest.mark.parametrize("input_dim", [32])
@pytest.mark.parametrize("output_dim", [32])
def test_rgcn_with_zero_input(input_dim, output_dim):
    block, inputs, _, etypes = create_dummy_zero_input_test_graph(input_dim)

    layer = RelGraphConvLayer(
        input_dim, output_dim, etypes,
        2, activation=th.nn.ReLU(), self_loop=True,
        dropout=0.1)

    out = layer(block, inputs)
    assert out["n0"].shape[0] == 1024
    assert out["n0"].shape[1] == output_dim
    assert out["n1"].shape[0] == 0
    assert out["n1"].shape[1] == output_dim
    assert out["n2"].shape[0] == 0
    assert out["n2"].shape[1] == output_dim
    assert out["n3"].shape[0] == 0
    assert out["n3"].shape[1] == output_dim
    assert "n4" not in out


@pytest.mark.parametrize("input_dim", [32])
@pytest.mark.parametrize("output_dim", [32,64])
def test_rgat_with_zero_input(input_dim, output_dim):
    block, inputs, _, etypes = create_dummy_zero_input_test_graph(input_dim)

    layer = RelationalAttLayer(
        input_dim, output_dim, etypes,
        2, activation=th.nn.ReLU(), self_loop=True,
        dropout=0.1)

    out = layer(block, inputs)

    assert out["n0"].shape[0] == 1024
    assert out["n0"].shape[1] == output_dim
    assert out["n1"].shape[0] == 0
    assert out["n1"].shape[1] == output_dim
    assert out["n2"].shape[0] == 0
    assert out["n2"].shape[1] == output_dim
    assert out["n3"].shape[0] == 0
    assert out["n3"].shape[1] == output_dim
    assert "n4" not in out


@pytest.mark.parametrize("input_dim", [32])
@pytest.mark.parametrize("output_dim", [32,64])
def test_hgt_with_zero_input(input_dim, output_dim):
    block, inputs, ntypes, etypes = create_dummy_zero_input_test_graph(input_dim)

    layer = HGTLayer(input_dim,
                     output_dim,
                     ntypes,
                     etypes,
                     num_heads=4)
    out = layer(block, inputs)

    assert out["n0"].shape[0] == 1024
    assert out["n0"].shape[1] == output_dim
    assert out["n1"].shape[0] == 0
    assert out["n1"].shape[1] == output_dim
    assert out["n2"].shape[0] == 0
    assert out["n2"].shape[1] == output_dim
    assert out["n3"].shape[0] == 0
    assert out["n3"].shape[1] == output_dim
    assert "n4" in out    # for a very rare case, we allow source node only type to have 0s 
                          # in output dict.

@pytest.mark.parametrize("input_dim", [32])
@pytest.mark.parametrize("output_dim", [32,64])
def test_gat_with_zero_input(input_dim, output_dim):
    # GAT works with homogeneous graphs, so we need to create a simpler test
    # Create a simple homogeneous block with zero input nodes
    from dgl.distributed.constants import DEFAULT_NTYPE, DEFAULT_ETYPE
    import torch as th
    import dgl
    
    # Create a block with some nodes having zero features
    num_src_nodes = 1024
    num_dst_nodes = 1024
    
    # Create edges (some nodes will have no incoming edges)
    src_nodes = th.arange(512, 1024)  # Only half the nodes have outgoing edges
    dst_nodes = th.randint(0, 1024, (512,))
    
    block = dgl.create_block((src_nodes, dst_nodes), 
                           num_src_nodes=num_src_nodes, 
                           num_dst_nodes=num_dst_nodes)
    
    # Add required node IDs for GAT encoder
    block.nodes[DEFAULT_NTYPE].data[dgl.NID] = th.arange(num_src_nodes)
    
    # Create input features
    inputs = {DEFAULT_NTYPE: th.zeros((num_src_nodes, input_dim))}
    
    # Create GAT encoder - with 0 hidden layers, it should go directly from input_dim to output_dim
    gat_encoder = GATEncoder(input_dim, output_dim, num_heads=2, num_hidden_layers=0)
    
    # Create blocks for GAT encoder (needs list of blocks)
    blocks = [block]
    
    out = gat_encoder(blocks, inputs)

    assert out[DEFAULT_NTYPE].shape[0] == num_dst_nodes
    assert out[DEFAULT_NTYPE].shape[1] == output_dim
    # Check output is not NaN or Inf
    assert not th.isnan(out[DEFAULT_NTYPE]).any(), "Output contains NaN values"
    assert not th.isinf(out[DEFAULT_NTYPE]).any(), "Output contains Inf values"

@pytest.mark.parametrize("input_dim", [32])
@pytest.mark.parametrize("output_dim", [32])
def test_rgcn_with_no_indegree_dstnodes(input_dim, output_dim):
    block, inputs, ntypes, etypes = create_dummy_no_indegree_test_graph(input_dim)

    layer = RelGraphConvLayer(
        input_dim, output_dim, etypes,
        2, activation=th.nn.ReLU(), self_loop=True,
        dropout=0.1)

    outputs = layer(block, inputs)
    
    assert outputs['n0'].shape[0] == 256
    assert outputs['n0'].shape[1] == output_dim
    assert outputs['n1'].shape[0] == 64
    assert outputs['n1'].shape[1] == output_dim
    assert outputs['n2'].shape[0] == 64
    assert outputs['n2'].shape[1] == output_dim


@pytest.mark.parametrize("input_dim", [32])
@pytest.mark.parametrize("output_dim", [32,64])
def test_rgat_with_no_indegree_dstnodes(input_dim, output_dim):
    block, inputs, ntypes, etypes = create_dummy_no_indegree_test_graph(input_dim)

    layer = RelationalAttLayer(input_dim, output_dim, etypes,
                               2, activation=th.nn.ReLU(), self_loop=True,
                               dropout=0.1)
    outputs = layer(block, inputs)
    
    assert outputs['n0'].shape[0] == 256
    assert outputs['n0'].shape[1] == output_dim
    assert outputs['n1'].shape[0] == 64
    assert outputs['n1'].shape[1] == output_dim
    assert outputs['n2'].shape[0] == 64
    assert outputs['n2'].shape[1] == output_dim


@pytest.mark.parametrize("input_dim", [32])
@pytest.mark.parametrize("output_dim", [32,64])
def test_hgt_with_no_indegree_dstnodes(input_dim, output_dim):
    block, inputs, ntypes, etypes = create_dummy_no_indegree_test_graph(input_dim)

    layer = HGTLayer(input_dim,
                     output_dim,
                     ntypes,
                     etypes,
                     num_heads=4)
    outputs = layer(block, inputs)

    assert outputs['n0'].shape[0] == 256
    assert outputs['n0'].shape[1] == output_dim
    assert outputs['n1'].shape[0] == 64
    assert outputs['n1'].shape[1] == output_dim
    assert outputs['n2'].shape[0] == 64
    assert outputs['n2'].shape[1] == output_dim

@pytest.mark.parametrize("input_dim", [32])
@pytest.mark.parametrize("output_dim", [32,64])
def test_gat_with_no_indegree_dstnodes(input_dim, output_dim):
    # Create a homogeneous graph where some destination nodes have no in-degree
    from dgl.distributed.constants import DEFAULT_NTYPE
    import torch as th
    import dgl
    
    num_src_nodes = 1024
    num_dst_nodes = 256
    
    # Create edges where some dst nodes have no incoming edges
    src_nodes = th.randint(0, num_src_nodes, (500,))
    dst_nodes = th.randint(0, 128, (500,))  # Only first 128 dst nodes get edges
    
    block = dgl.create_block((src_nodes, dst_nodes), 
                           num_src_nodes=num_src_nodes, 
                           num_dst_nodes=num_dst_nodes)
    
    # Add required node IDs for GAT encoder
    block.nodes[DEFAULT_NTYPE].data[dgl.NID] = th.arange(num_src_nodes)
    
    inputs = {DEFAULT_NTYPE: th.randn((num_src_nodes, input_dim))}

    gat_encoder = GATEncoder(input_dim, output_dim, num_heads=2, num_hidden_layers=0)
    blocks = [block]
    
    outputs = gat_encoder(blocks, inputs)
    
    assert outputs[DEFAULT_NTYPE].shape[0] == num_dst_nodes
    assert outputs[DEFAULT_NTYPE].shape[1] == output_dim
    # Check output is not NaN or Inf
    assert not th.isnan(outputs[DEFAULT_NTYPE]).any(), "Output contains NaN values"
    assert not th.isinf(outputs[DEFAULT_NTYPE]).any(), "Output contains Inf values"

@pytest.mark.parametrize("input_dim", [32])
@pytest.mark.parametrize("output_dim", [32,64])
def test_rgcn_with_zero_dstnodes(input_dim, output_dim):
    block, inputs, ntypes, etypes = create_dummy_zero_dest_test_graph(input_dim)

    layer = RelGraphConvLayer(
            input_dim, output_dim, etypes,
            2, activation=th.nn.ReLU(), self_loop=True,
            dropout=0.1)
    outputs = layer(block, inputs)

    assert not 'n0' in outputs                      # No edge type to n0, so not in outputs
    assert outputs['n1'].shape[0] == 2              # 2 n1 destination nodes
    assert outputs['n1'].shape[1] == output_dim     # same as output dim
    assert outputs['n2'].shape[0] == 0              # 0 n2 destinnation node, and the (n2,r2,n1)
                                                    # edge exists in the block, so n2 will be in
                                                    # the outputs, but has 0 in the 1st dim, and
    assert outputs['n2'].shape[1] == output_dim     # output dim on the 2nd dim.

@pytest.mark.parametrize("input_dim", [32])
@pytest.mark.parametrize("output_dim", [32,64])
def test_rgat_with_zero_dstnodes(input_dim, output_dim):
    block, inputs, ntypes, etypes = create_dummy_zero_dest_test_graph(input_dim)

    layer = RelationalAttLayer(input_dim, output_dim, etypes,
                               2, activation=th.nn.ReLU(), self_loop=True,
                               dropout=0.1)
    outputs = layer(block, inputs)

    assert not 'n0' in outputs                      # No edge type to n0, so not in outputs
    assert outputs['n1'].shape[0] == 2              # 2 n1 destination nodes
    assert outputs['n1'].shape[1] == output_dim     # same as output dim
    assert outputs['n2'].shape[0] == 0              # 0 n2 destinnation nodes
    assert outputs['n2'].shape[1] == output_dim     # same as output

@pytest.mark.parametrize("input_dim", [32])
@pytest.mark.parametrize("output_dim", [32,64])
def test_hgt_with_zero_dstnodes(input_dim, output_dim):
    block, inputs, ntypes, etypes = create_dummy_zero_dest_test_graph(input_dim)

    layer = HGTLayer(input_dim,
                     output_dim,
                     ntypes,
                     etypes,
                     num_heads=4)
    outputs = layer(block, inputs)

    assert 'n0' in outputs    # for a very rare case, we allow source node only type to have 0s 
                              # in output dict.
    assert outputs['n1'].shape[0] == 2              # 2 n1 destination nodes
    assert outputs['n1'].shape[1] == output_dim     # same as output dim
    assert outputs['n2'].shape[0] == 0              # 0 n2 destinnation nodes
    assert outputs['n2'].shape[1] == output_dim     # same as output

@pytest.mark.parametrize("input_dim", [32])
@pytest.mark.parametrize("output_dim", [32,64])
def test_gat_with_zero_dstnodes(input_dim, output_dim):
    # Create a homogeneous graph with zero destination nodes for some cases
    from dgl.distributed.constants import DEFAULT_NTYPE
    import torch as th
    import dgl
    
    num_src_nodes = 4
    num_dst_nodes = 2
    
    # Create edges
    src_nodes = th.tensor([0, 1, 2, 3])
    dst_nodes = th.tensor([0, 0, 1, 1])
    
    block = dgl.create_block((src_nodes, dst_nodes), 
                           num_src_nodes=num_src_nodes, 
                           num_dst_nodes=num_dst_nodes)
    
    # Add required node IDs for GAT encoder
    block.nodes[DEFAULT_NTYPE].data[dgl.NID] = th.arange(num_src_nodes)
    
    inputs = {DEFAULT_NTYPE: th.randn((num_src_nodes, input_dim))}

    gat_encoder = GATEncoder(input_dim, output_dim, num_heads=2, num_hidden_layers=0)
    blocks = [block]
    
    outputs = gat_encoder(blocks, inputs)

    assert outputs[DEFAULT_NTYPE].shape[0] == num_dst_nodes
    assert outputs[DEFAULT_NTYPE].shape[1] == output_dim
    # Check output is not NaN or Inf
    assert not th.isnan(outputs[DEFAULT_NTYPE]).any(), "Output contains NaN values"
    assert not th.isinf(outputs[DEFAULT_NTYPE]).any(), "Output contains Inf values"

@pytest.mark.parametrize("input_dim", [32])
@pytest.mark.parametrize("output_dim", [32,64])
@pytest.mark.parametrize("dev", ['cpu','cuda:0'])
def test_rgcn_with_edge_features(input_dim, output_dim, dev):
    """ Test the RelGraphConvLayer that supports edge features
    """
    # construct test block and input features
    heter_graph = generate_dummy_hetero_graph(size='tiny', gen_mask=False, 
                                              add_reverse=False, is_random=False)

    seeds = {'n1': [0]}
    subg = dgl.sampling.sample_neighbors(heter_graph, seeds, 100)
    block = dgl.to_block(subg, seeds).to(dev)

    etypes = [("n0", "r0", "n1"), ("n0", "r1", "n1")]

    src1, dst1, r0_eid = subg.edges(form='all', etype='r0')
    src2, dst2, r1_eid = subg.edges(form='all', etype='r1')

    src_idx = th.unique(th.concat([src1, src2]))
    dst_idx = th.unique(th.concat([dst1, dst2]))

    node_feats = {
        "n0": th.rand(src_idx.shape[0], input_dim).to(dev),
        "n1": th.rand(dst_idx.shape[0], input_dim).to(dev)
    }
    edge_feats = {
        ("n0", "r0", "n1"): th.rand(r0_eid.shape[0], input_dim).to(dev),
        ("n0", "r1", "n1"): th.rand(r1_eid.shape[0], input_dim).to(dev)
    }

    # Test case 0: normal case, have both node and edge feature on all node and edge types
    layer = RelGraphConvLayer(
        input_dim, output_dim, etypes,
        num_bases=2,
        edge_feat_name={("n0", "r0", "n1"): ['feat'], ("n0", "r1", "n1"): ['feat']},
        activation=th.nn.ReLU(), self_loop=True,
        dropout=0.1)
    layer = layer.to(dev)

    emb0 = layer(block, node_feats, edge_feats)
    # check output numbers, dimensions and device
    assert 'n0' not in emb0
    assert emb0['n1'].shape[0] == len(seeds['n1'])
    assert emb0['n1'].shape[1] == output_dim
    assert emb0['n1'].get_device() == (-1 if dev == 'cpu' else 0)

    # Test case 1: normal case, one edge type has features
    layer = RelGraphConvLayer(
        input_dim, output_dim, etypes,
        num_bases=2,
        edge_feat_name={("n0", "r0", "n1"): ['feat']},
        activation=th.nn.ReLU(), self_loop=True,
        dropout=0.1)
    layer = layer.to(dev)

    edge_feats = {
        ("n0", "r0", "n1"): th.rand(r0_eid.shape[0], input_dim).to(dev)
    }

    emb1 = layer(block, node_feats, edge_feats)
    # check output numbers, and dimensions
    assert 'n0' not in emb1
    assert emb1['n1'].shape[0] == len(seeds['n1'])
    assert emb1['n1'].shape[1] == output_dim

    layer = RelGraphConvLayer(
        input_dim, output_dim, etypes,
        num_bases=2,
        edge_feat_name={("n0", "r1", "n1"): ['feat']},
        activation=th.nn.ReLU(), self_loop=True,
        dropout=0.1)
    layer = layer.to(dev)

    edge_feats = {
        ("n0", "r1", "n1"): th.rand(r1_eid.shape[0], input_dim).to(dev)
    }

    emb1 = layer(block, node_feats, edge_feats)
    # check output numbers, and dimensions
    assert 'n0' not in emb1
    assert emb1['n1'].shape[0] == len(seeds['n1'])
    assert emb1['n1'].shape[1] == output_dim

    # Test case 2: normal case, no model weights nor edge features as inputs
    layer = RelGraphConvLayer(
        input_dim, output_dim, etypes,
        num_bases=2,
        activation=th.nn.ReLU(), self_loop=True,
        dropout=0.1)
    layer = layer.to(dev)

    emb2 = layer(block, node_feats)
    # check output numbers, and dimensions
    assert 'n0' not in emb2
    assert emb2['n1'].shape[0] == len(seeds['n1'])
    assert emb2['n1'].shape[1] == output_dim

    # Test case 3: normal case, all 5 message passing ops
    # Test 3.1, "add" op
    layer = RelGraphConvLayer(
        input_dim, output_dim, etypes,
        num_bases=2,
        edge_feat_name={("n0", "r0", "n1"): ['feat'], ("n0", "r1", "n1"): ['feat']},
        edge_feat_mp_op="add",
        activation=th.nn.ReLU(), self_loop=True,
        dropout=0.1)
    layer = layer.to(dev)

    edge_feats = {
        ("n0", "r0", "n1"): th.rand(r0_eid.shape[0], input_dim).to(dev),
        ("n0", "r1", "n1"): th.rand(r1_eid.shape[0], input_dim).to(dev)
    }

    emb31 = layer(block, node_feats, edge_feats)
    # check output numbers, dimensions and device
    assert 'n0' not in emb31
    assert emb31['n1'].shape[0] == len(seeds['n1'])
    assert emb31['n1'].shape[1] == output_dim

    # Test 3.2, "sub" op
    layer = RelGraphConvLayer(
        input_dim, output_dim, etypes,
        num_bases=2,
        edge_feat_name={("n0", "r0", "n1"): ['feat'], ("n0", "r1", "n1"): ['feat']},
        edge_feat_mp_op="sub",
        activation=th.nn.ReLU(), self_loop=True,
        dropout=0.1)
    layer = layer.to(dev)

    emb32 = layer(block, node_feats, edge_feats)
    # check output numbers, dimensions and device
    assert 'n0' not in emb32
    assert emb32['n1'].shape[0] == len(seeds['n1'])
    assert emb32['n1'].shape[1] == output_dim

    # Test 3.3, "mul" op
    layer = RelGraphConvLayer(
        input_dim, output_dim, etypes,
        num_bases=2,
        edge_feat_name={("n0", "r0", "n1"): ['feat'], ("n0", "r1", "n1"): ['feat']},
        edge_feat_mp_op="mul",
        activation=th.nn.ReLU(), self_loop=True,
        dropout=0.1)
    layer = layer.to(dev)

    emb33 = layer(block, node_feats, edge_feats)
    # check output numbers, dimensions and device
    assert 'n0' not in emb33
    assert emb33['n1'].shape[0] == len(seeds['n1'])
    assert emb33['n1'].shape[1] == output_dim

    # Test 3.4, "div" op
    layer = RelGraphConvLayer(
        input_dim, output_dim, etypes,
        num_bases=2,
        edge_feat_name={("n0", "r0", "n1"): ['feat'], ("n0", "r1", "n1"): ['feat']},
        edge_feat_mp_op="div",
        activation=th.nn.ReLU(), self_loop=True,
        dropout=0.1)
    layer = layer.to(dev)

    emb34 = layer(block, node_feats, edge_feats)
    # check output numbers, dimensions and device
    assert 'n0' not in emb34
    assert emb34['n1'].shape[0] == len(seeds['n1'])
    assert emb34['n1'].shape[1] == output_dim

    # Test case 4: abnormal case, layer has no edge feature weights, but give edge features。
    #              this will trigger an assertion error to let users know that they need to use
    #              GraphConvwithEdgeFeat.
    layer = RelGraphConvLayer(
        input_dim, output_dim, etypes,
        num_bases=2,
        activation=th.nn.ReLU(), self_loop=True,
        dropout=0.1)
    layer = layer.to(dev)

    with assert_raises(AssertionError):
        layer(block, node_feats, edge_feats)

    # Test case 5: abnormal case, layer has edge feature weights, but not give edge features
    #              this will trigger an assertion error of mismatch of the number of inputs
    layer = RelGraphConvLayer(
        input_dim, output_dim, etypes,
        num_bases=2,
        edge_feat_name={("n0", "r0", "n1"): ['feat'], ("n0", "r1", "n1"): ['feat']},
        activation=th.nn.ReLU(), self_loop=True,
        dropout=0.1)
    layer = layer.to(dev)

    with assert_raises(AssertionError):
        layer(block, node_feats)

    # Test case 6: normal case, checking forward results accuracy.
    #              we set all feature to be 1s and all weights to be 1s.
    #  - 'concat' and 'add' both have the same results for n1:[0], i.e., input_dim*2 + input_dim*4 * 2**-0.5
    #  - 'sub' will have all results to be 0s.
    #  - 'mul' and 'div' both have the same results for n1:[0], i.e., input_dim + input_dim*2 * 2**-0.5
    node_feats = {
        "n0": th.ones(src_idx.shape[0], input_dim).to(dev),
        "n1": th.ones(dst_idx.shape[0], input_dim).to(dev)
    }
    edge_feats = {
        ("n0", "r0", "n1"): th.ones(r0_eid.shape[0], input_dim).to(dev),
        ("n0", "r1", "n1"): th.ones(r1_eid.shape[0], input_dim).to(dev)
    }

    # concat
    layer = RelGraphConvLayer(
        input_dim, output_dim, etypes,
        num_bases=2,
        edge_feat_name={("n0", "r0", "n1"): ['feat'], ("n0", "r1", "n1"): ['feat']},
        weight=False, bias=False, activation=None, self_loop=False, dropout=0.0, norm=None)
    th.nn.init.ones_(layer.conv._get_module(('n0', 'r0', 'n1')).weights)
    th.nn.init.ones_(layer.conv._get_module(('n0', 'r1', 'n1')).weights)
    layer = layer.to(dev)

    emb6 = layer(block, node_feats, edge_feats)
    actual_1 = (emb6['n1']/input_dim).detach().cpu()
    desired_1 = th.ones(dst_idx.shape[0], output_dim) * (2 + 4*(2**-0.5))
    assert_almost_equal(actual_1.numpy(), desired_1.numpy(), decimal=5)

    # add
    layer = RelGraphConvLayer(
        input_dim, output_dim, etypes,
        num_bases=2,
        edge_feat_name={("n0", "r0", "n1"): ['feat'], ("n0", "r1", "n1"): ['feat']},
        edge_feat_mp_op='add',
        weight=False, bias=False, activation=None, self_loop=False, dropout=0.0, norm=None)
    th.nn.init.ones_(layer.conv._get_module(('n0', 'r0', 'n1')).weights)
    th.nn.init.ones_(layer.conv._get_module(('n0', 'r1', 'n1')).weights)
    layer = layer.to(dev)

    emb6 = layer(block, node_feats, edge_feats)
    actual_1 = (emb6['n1']/input_dim).detach().cpu()
    desired_1 = th.ones(dst_idx.shape[0], output_dim) * (2 + 4*(2**-0.5))
    assert_almost_equal(actual_1.numpy(), desired_1.numpy(), decimal=5)

    # sub
    layer = RelGraphConvLayer(
        input_dim, output_dim, etypes,
        num_bases=2,
        edge_feat_name={("n0", "r0", "n1"): ['feat'], ("n0", "r1", "n1"): ['feat']},
        edge_feat_mp_op='sub',
        weight=False, bias=False, activation=None, self_loop=False, dropout=0.0, norm=None)
    th.nn.init.ones_(layer.conv._get_module(('n0', 'r0', 'n1')).weights)
    th.nn.init.ones_(layer.conv._get_module(('n0', 'r1', 'n1')).weights)
    layer = layer.to(dev)

    emb6 = layer(block, node_feats, edge_feats)
    assert_almost_equal(emb6['n1'].detach().cpu().numpy(),
                       (th.zeros(dst_idx.shape[0], output_dim)).numpy(), decimal=5)

    # mul
    layer = RelGraphConvLayer(
        input_dim, output_dim, etypes,
        num_bases=2,
        edge_feat_name={("n0", "r0", "n1"): ['feat'], ("n0", "r1", "n1"): ['feat']},
        edge_feat_mp_op='mul',
        weight=False, bias=False, activation=None, self_loop=False, dropout=0.0, norm=None)
    th.nn.init.ones_(layer.conv._get_module(('n0', 'r0', 'n1')).weights)
    th.nn.init.ones_(layer.conv._get_module(('n0', 'r1', 'n1')).weights)
    layer = layer.to(dev)

    emb6 = layer(block, node_feats, edge_feats)
    assert_almost_equal(emb6['n1'].detach().cpu().numpy(),
                       (th.ones(dst_idx.shape[0],
                                output_dim) * (input_dim + input_dim*2*(2**-0.5))).numpy(),
                       decimal=5)

    # div
    layer = RelGraphConvLayer(
        input_dim, output_dim, etypes,
        num_bases=2,
        edge_feat_name={("n0", "r0", "n1"): ['feat'], ("n0", "r1", "n1"): ['feat']},
        edge_feat_mp_op='div',
        weight=False, bias=False, activation=None, self_loop=False, dropout=0.0, norm=None)
    th.nn.init.ones_(layer.conv._get_module(('n0', 'r0', 'n1')).weights)
    th.nn.init.ones_(layer.conv._get_module(('n0', 'r1', 'n1')).weights)
    layer = layer.to(dev)

    emb6 = layer(block, node_feats, edge_feats)
    actual_2 = (emb6['n1']/input_dim).detach().cpu()
    desired_2 = th.ones(dst_idx.shape[0], output_dim) * (1 + 2*(2**-0.5))
    assert_almost_equal(actual_2.numpy(), desired_2.numpy(), decimal=5)

@pytest.mark.parametrize("input_dim", [32])
@pytest.mark.parametrize("output_dim", [32,64])
@pytest.mark.parametrize("dev", ['cpu','cuda:0'])
def test_rgat_with_edge_features(input_dim, output_dim, dev):
    """ Test the RelationalAttLayer that supports edge features """
    # construct test block and input features
    heter_graph = generate_dummy_hetero_graph(size='tiny', gen_mask=False,
                                              add_reverse=False, is_random=False)

    seeds = {'n1': [0]}
    subg = dgl.sampling.sample_neighbors(heter_graph, seeds, 100)
    block = dgl.to_block(subg, seeds).to(dev)

    etypes = [("n0", "r0", "n1"), ("n0", "r1", "n1")]

    src1, dst1, r0_eid = subg.edges(form='all', etype='r0')
    src2, dst2, r1_eid = subg.edges(form='all', etype='r1')

    src_idx = th.unique(th.concat([src1, src2]))
    dst_idx = th.unique(th.concat([dst1, dst2]))

    node_feats = {
        "n0": th.rand(src_idx.shape[0], input_dim).to(dev),
        "n1": th.rand(dst_idx.shape[0], input_dim).to(dev)
    }
    edge_feats = {
        ("n0", "r0", "n1"): th.rand(r0_eid.shape[0], input_dim).to(dev),
        ("n0", "r1", "n1"): th.rand(r1_eid.shape[0], input_dim).to(dev)
    }

    # Test case 0: normal case, have both node and edge feature on all node and edge types
    layer = RelationalAttLayer(
        input_dim, output_dim, etypes,
        num_heads=2,
        edge_feat_name={("n0", "r0", "n1"): ['feat'], ("n0", "r1", "n1"): ['feat']},
        activation=th.nn.ReLU(), self_loop=True,
        dropout=0.1)
    layer = layer.to(dev)

    emb0 = layer(block, node_feats, edge_feats)
    # check output numbers, dimensions and device
    assert 'n0' not in emb0
    assert emb0['n1'].shape[0] == len(seeds['n1'])
    assert emb0['n1'].shape[1] == output_dim
    assert emb0['n1'].get_device() == (-1 if dev == 'cpu' else 0)

    # Test case 1: normal case, one edge type has features
    layer = RelationalAttLayer(
        input_dim, output_dim, etypes,
        num_heads=2,
        edge_feat_name={("n0", "r0", "n1"): ['feat']},
        activation=th.nn.ReLU(), self_loop=True,
        dropout=0.1)
    layer = layer.to(dev)

    edge_feats = {
        ("n0", "r0", "n1"): th.rand(r0_eid.shape[0], input_dim).to(dev)
    }

    emb1 = layer(block, node_feats, edge_feats)
    # check output numbers, and dimensions
    assert 'n0' not in emb1
    assert emb1['n1'].shape[0] == len(seeds['n1'])
    assert emb1['n1'].shape[1] == output_dim

    layer = RelationalAttLayer(
        input_dim, output_dim, etypes,
        num_heads=2,
        edge_feat_name={("n0", "r1", "n1"): ['feat']},
        activation=th.nn.ReLU(), self_loop=True,
        dropout=0.1)
    layer = layer.to(dev)

    edge_feats = {
        ("n0", "r1", "n1"): th.rand(r1_eid.shape[0], input_dim).to(dev)
    }

    emb1 = layer(block, node_feats, edge_feats)
    # check output numbers, and dimensions
    assert 'n0' not in emb1
    assert emb1['n1'].shape[0] == len(seeds['n1'])
    assert emb1['n1'].shape[1] == output_dim

    # Test case 2: normal case, no edge features as inputs
    layer = RelationalAttLayer(
        input_dim, output_dim, etypes,
        num_heads=2,
        activation=th.nn.ReLU(), self_loop=True,
        dropout=0.1)
    layer = layer.to(dev)

    emb2 = layer(block, node_feats)
    # check output numbers, and dimensions
    assert 'n0' not in emb2
    assert emb2['n1'].shape[0] == len(seeds['n1'])
    assert emb2['n1'].shape[1] == output_dim

    # the value of emb0, emb1 and emb2 should be different,
    # as emb0 integrates edge features from  both etypes, emb1 integrates edge features from
    # one etype, and emb2 does not integrate edge features
    assert not th.allclose(emb0['n1'], emb1['n1'], atol=0.001)
    assert not th.allclose(emb0['n1'], emb2['n1'], atol=0.001)
    assert not th.allclose(emb1['n1'], emb2['n1'], atol=0.001)

    # Test case 3: normal case, all 5 message passing ops
    # Test 3.1, "add" op
    layer = RelationalAttLayer(
        input_dim, output_dim, etypes,
        num_heads=2,
        edge_feat_name={("n0", "r0", "n1"): ['feat'], ("n0", "r1", "n1"): ['feat']},
        edge_feat_mp_op="add",
        activation=th.nn.ReLU(), self_loop=True,
        dropout=0.1)
    layer = layer.to(dev)

    edge_feats = {
        ("n0", "r0", "n1"): th.rand(r0_eid.shape[0], input_dim).to(dev),
        ("n0", "r1", "n1"): th.rand(r1_eid.shape[0], input_dim).to(dev)
    }

    emb31 = layer(block, node_feats, edge_feats)
    # check output numbers, dimensions and device
    assert 'n0' not in emb31
    assert emb31['n1'].shape[0] == len(seeds['n1'])
    assert emb31['n1'].shape[1] == output_dim

    # Test 3.2, "sub" op
    layer = RelationalAttLayer(
        input_dim, output_dim, etypes,
        num_heads=2,
        edge_feat_name={("n0", "r0", "n1"): ['feat'], ("n0", "r1", "n1"): ['feat']},
        edge_feat_mp_op="sub",
        activation=th.nn.ReLU(), self_loop=True,
        dropout=0.1)
    layer = layer.to(dev)

    emb32 = layer(block, node_feats, edge_feats)
    # check output numbers, dimensions and device
    assert 'n0' not in emb32
    assert emb32['n1'].shape[0] == len(seeds['n1'])
    assert emb32['n1'].shape[1] == output_dim

    # Test 3.3, "mul" op
    layer = RelationalAttLayer(
        input_dim, output_dim, etypes,
        num_heads=2,
        edge_feat_name={("n0", "r0", "n1"): ['feat'], ("n0", "r1", "n1"): ['feat']},
        edge_feat_mp_op="mul",
        activation=th.nn.ReLU(), self_loop=True,
        dropout=0.1)
    layer = layer.to(dev)

    emb33 = layer(block, node_feats, edge_feats)
    # check output numbers, dimensions and device
    assert 'n0' not in emb33
    assert emb33['n1'].shape[0] == len(seeds['n1'])
    assert emb33['n1'].shape[1] == output_dim

    # Test 3.4, "div" op
    layer = RelationalAttLayer(
        input_dim, output_dim, etypes,
        num_heads=2,
        edge_feat_name={("n0", "r0", "n1"): ['feat'], ("n0", "r1", "n1"): ['feat']},
        edge_feat_mp_op="div",
        activation=th.nn.ReLU(), self_loop=True,
        dropout=0.1)
    layer = layer.to(dev)

    emb34 = layer(block, node_feats, edge_feats)
    # check output numbers, dimensions and device
    assert 'n0' not in emb34
    assert emb34['n1'].shape[0] == len(seeds['n1'])
    assert emb34['n1'].shape[1] == output_dim

    # the value of emb31, emb32, emb33, and emb34 should be different
    assert not th.allclose(emb31['n1'], emb32['n1'], atol=0.001)
    assert not th.allclose(emb31['n1'], emb33['n1'], atol=0.001)
    assert not th.allclose(emb31['n1'], emb34['n1'], atol=0.001)
    assert not th.allclose(emb32['n1'], emb33['n1'], atol=0.001)
    assert not th.allclose(emb32['n1'], emb34['n1'], atol=0.001)
    assert not th.allclose(emb33['n1'], emb34['n1'], atol=0.001)

    # Test case 4: abnormal case, layer has no edge feature weights, but give edge features。
    #              this will trigger an assertion error to let users know that they need to use
    #              GATConvwithEdgeFeat.
    layer = RelationalAttLayer(
        input_dim, output_dim, etypes,
        num_heads=2,
        activation=th.nn.ReLU(), self_loop=True,
        dropout=0.1)
    layer = layer.to(dev)

    with assert_raises(AssertionError):
        layer(block, node_feats, edge_feats)

    # Test case 5: abnormal case, layer has edge feature defined in initialization, but not give
    #              edge features in forward.
    #              This will trigger an assertion error of mismatch of the number of inputs.
    layer = RelationalAttLayer(
        input_dim, output_dim, etypes,
        num_heads=2,
        edge_feat_name={("n0", "r0", "n1"): ['feat'], ("n0", "r1", "n1"): ['feat']},
        activation=th.nn.ReLU(), self_loop=True,
        dropout=0.1)
    layer = layer.to(dev)

    with assert_raises(AssertionError):
        layer(block, node_feats)

    # Test case 6: normal case, checking forward results accuracy.
    #         we set all node and edge features to be 1s and all weights to be 1s.
    node_feats = {
        "n0": th.ones(src_idx.shape[0], input_dim).to(dev),
        "n1": th.ones(dst_idx.shape[0], input_dim).to(dev)
    }
    edge_feats = {
        ("n0", "r0", "n1"): th.ones(r0_eid.shape[0], input_dim).to(dev),
        ("n0", "r1", "n1"): th.ones(r1_eid.shape[0], input_dim).to(dev)
    }

    # concat
    #     the output value for n1 should be: (input_sim * 2) * num_etypes to 'n1'
    layer = RelationalAttLayer(
        input_dim, output_dim, etypes,
        num_heads=2,
        edge_feat_name={("n0", "r0", "n1"): ['feat'], ("n0", "r1", "n1"): ['feat']},
        bias=False, activation=None, self_loop=False, dropout=0.0, norm=None)
    th.nn.init.ones_(layer.conv._get_module(('n0', 'r0', 'n1')).fc_src.weight)
    th.nn.init.ones_(layer.conv._get_module(('n0', 'r0', 'n1')).fc_dst.weight)
    th.nn.init.ones_(layer.conv._get_module(('n0', 'r1', 'n1')).fc_src.weight)
    th.nn.init.ones_(layer.conv._get_module(('n0', 'r1', 'n1')).fc_dst.weight)
    layer = layer.to(dev)

    emb6 = layer(block, node_feats, edge_feats)
    desired_emb6 = np.ones([dst_idx.shape[0], output_dim]) * (input_dim * 2 + input_dim * 2)
    assert_almost_equal(emb6['n1'].detach().cpu().numpy(), desired_emb6, decimal=5)

    # add
    #     the output value for n1 should be: (input_sim * 2) * num_etypes to 'n1'
    layer = RelationalAttLayer(
        input_dim, output_dim, etypes,
        num_heads=2,
        edge_feat_mp_op='add',
        edge_feat_name={("n0", "r0", "n1"): ['feat'], ("n0", "r1", "n1"): ['feat']},
        bias=False, activation=None, self_loop=False, dropout=0.0, norm=None)
    th.nn.init.ones_(layer.conv._get_module(('n0', 'r0', 'n1')).fc_src.weight)
    th.nn.init.ones_(layer.conv._get_module(('n0', 'r0', 'n1')).fc_dst.weight)
    th.nn.init.ones_(layer.conv._get_module(('n0', 'r1', 'n1')).fc_src.weight)
    th.nn.init.ones_(layer.conv._get_module(('n0', 'r1', 'n1')).fc_dst.weight)
    layer = layer.to(dev)

    emb6 = layer(block, node_feats, edge_feats)
    desired_emb6 = np.ones([dst_idx.shape[0], output_dim]) * (input_dim * 2 + input_dim * 2)
    assert_almost_equal(emb6['n1'].detach().cpu().numpy(), desired_emb6, decimal=5)

    # sub
    #     the output value for n1 should be: 0s
    layer = RelationalAttLayer(
        input_dim, output_dim, etypes,
        num_heads=2,
        edge_feat_mp_op='sub',
        edge_feat_name={("n0", "r0", "n1"): ['feat'], ("n0", "r1", "n1"): ['feat']},
        bias=False, activation=None, self_loop=False, dropout=0.0, norm=None)
    th.nn.init.ones_(layer.conv._get_module(('n0', 'r0', 'n1')).fc_src.weight)
    th.nn.init.ones_(layer.conv._get_module(('n0', 'r0', 'n1')).fc_dst.weight)
    th.nn.init.ones_(layer.conv._get_module(('n0', 'r1', 'n1')).fc_src.weight)
    th.nn.init.ones_(layer.conv._get_module(('n0', 'r1', 'n1')).fc_dst.weight)
    layer = layer.to(dev)

    emb6 = layer(block, node_feats, edge_feats)
    desired_emb6 = np.zeros([dst_idx.shape[0], output_dim])
    assert_almost_equal(emb6['n1'].detach().cpu().numpy(), desired_emb6, decimal=5)

    # mul
    #     the output value for n1 should be: input_sim * num_etypes to 'n1'
    layer = RelationalAttLayer(
        input_dim, output_dim, etypes,
        num_heads=2,
        edge_feat_mp_op='mul',
        edge_feat_name={("n0", "r0", "n1"): ['feat'], ("n0", "r1", "n1"): ['feat']},
        bias=False, activation=None, self_loop=False, dropout=0.0, norm=None)
    th.nn.init.ones_(layer.conv._get_module(('n0', 'r0', 'n1')).fc_src.weight)
    th.nn.init.ones_(layer.conv._get_module(('n0', 'r0', 'n1')).fc_dst.weight)
    th.nn.init.ones_(layer.conv._get_module(('n0', 'r1', 'n1')).fc_src.weight)
    th.nn.init.ones_(layer.conv._get_module(('n0', 'r1', 'n1')).fc_dst.weight)
    layer = layer.to(dev)

    emb6 = layer(block, node_feats, edge_feats)
    desired_emb6 = np.ones([dst_idx.shape[0], output_dim]) * (input_dim + input_dim)
    assert_almost_equal(emb6['n1'].detach().cpu().numpy(), desired_emb6, decimal=5)

    # div
    #     the output value for n1 should be: input_sim * num_etypes to 'n1'
    layer = RelationalAttLayer(
        input_dim, output_dim, etypes,
        num_heads=2,
        edge_feat_mp_op='div',
        edge_feat_name={("n0", "r0", "n1"): ['feat'], ("n0", "r1", "n1"): ['feat']},
        bias=False, activation=None, self_loop=False, dropout=0.0, norm=None)
    th.nn.init.ones_(layer.conv._get_module(('n0', 'r0', 'n1')).fc_src.weight)
    th.nn.init.ones_(layer.conv._get_module(('n0', 'r0', 'n1')).fc_dst.weight)
    th.nn.init.ones_(layer.conv._get_module(('n0', 'r1', 'n1')).fc_src.weight)
    th.nn.init.ones_(layer.conv._get_module(('n0', 'r1', 'n1')).fc_dst.weight)
    layer = layer.to(dev)

    emb6 = layer(block, node_feats, edge_feats)
    desired_emb6 = np.ones([dst_idx.shape[0], output_dim]) * (input_dim + input_dim)
    assert_almost_equal(emb6['n1'].detach().cpu().numpy(), desired_emb6, decimal=5)

    # Test case 7: normal case, checking forward results accuracy.
    #         we set all node features to be 1s, all edge features to be 0s,
    #         and all weights to be 1s.
    node_feats = {
        "n0": th.ones(src_idx.shape[0], input_dim).to(dev),
        "n1": th.ones(dst_idx.shape[0], input_dim).to(dev)
    }
    edge_feats = {
        ("n0", "r0", "n1"): th.zeros(r0_eid.shape[0], input_dim).to(dev),
        ("n0", "r1", "n1"): th.zeros(r1_eid.shape[0], input_dim).to(dev)
    }

    # concat
    #     the output value for n1 should be: input_sim * num_etypes to 'n1'
    layer = RelationalAttLayer(
        input_dim, output_dim, etypes,
        num_heads=2,
        edge_feat_name={("n0", "r0", "n1"): ['feat'], ("n0", "r1", "n1"): ['feat']},
        bias=False, activation=None, self_loop=False, dropout=0.0, norm=None)
    th.nn.init.ones_(layer.conv._get_module(('n0', 'r0', 'n1')).fc_src.weight)
    th.nn.init.ones_(layer.conv._get_module(('n0', 'r0', 'n1')).fc_dst.weight)
    th.nn.init.ones_(layer.conv._get_module(('n0', 'r1', 'n1')).fc_src.weight)
    th.nn.init.ones_(layer.conv._get_module(('n0', 'r1', 'n1')).fc_dst.weight)
    layer = layer.to(dev)

    emb7 = layer(block, node_feats, edge_feats)
    desired_emb7 = np.ones([dst_idx.shape[0], output_dim]) * (input_dim * 2)
    assert_almost_equal(emb7['n1'].detach().cpu().numpy(), desired_emb7, decimal=5)

    # add
    #     the output value for n1 should be: input_sim * num_etypes to 'n1'
    layer = RelationalAttLayer(
        input_dim, output_dim, etypes,
        num_heads=2,
        edge_feat_mp_op='add',
        edge_feat_name={("n0", "r0", "n1"): ['feat'], ("n0", "r1", "n1"): ['feat']},
        bias=False, activation=None, self_loop=False, dropout=0.0, norm=None)
    th.nn.init.ones_(layer.conv._get_module(('n0', 'r0', 'n1')).fc_src.weight)
    th.nn.init.ones_(layer.conv._get_module(('n0', 'r0', 'n1')).fc_dst.weight)
    th.nn.init.ones_(layer.conv._get_module(('n0', 'r1', 'n1')).fc_src.weight)
    th.nn.init.ones_(layer.conv._get_module(('n0', 'r1', 'n1')).fc_dst.weight)
    layer = layer.to(dev)

    emb7 = layer(block, node_feats, edge_feats)
    desired_emb7 = np.ones([dst_idx.shape[0], output_dim]) * (input_dim * 2)
    assert_almost_equal(emb7['n1'].detach().cpu().numpy(), desired_emb7, decimal=5)

    # sub
    #     the output value for n1 should be: input_sim * num_etypes to 'n1'
    layer = RelationalAttLayer(
        input_dim, output_dim, etypes,
        num_heads=2,
        edge_feat_mp_op='sub',
        edge_feat_name={("n0", "r0", "n1"): ['feat'], ("n0", "r1", "n1"): ['feat']},
        bias=False, activation=None, self_loop=False, dropout=0.0, norm=None)
    th.nn.init.ones_(layer.conv._get_module(('n0', 'r0', 'n1')).fc_src.weight)
    th.nn.init.ones_(layer.conv._get_module(('n0', 'r0', 'n1')).fc_dst.weight)
    th.nn.init.ones_(layer.conv._get_module(('n0', 'r1', 'n1')).fc_src.weight)
    th.nn.init.ones_(layer.conv._get_module(('n0', 'r1', 'n1')).fc_dst.weight)
    layer = layer.to(dev)

    emb7 = layer(block, node_feats, edge_feats)
    desired_emb7 = np.ones([dst_idx.shape[0], output_dim]) * (input_dim * 2)
    assert_almost_equal(emb7['n1'].detach().cpu().numpy(), desired_emb7, decimal=5)

    # mul
    #     the output value for n1 should be: 0s
    layer = RelationalAttLayer(
        input_dim, output_dim, etypes,
        num_heads=2,
        edge_feat_mp_op='mul',
        edge_feat_name={("n0", "r0", "n1"): ['feat'], ("n0", "r1", "n1"): ['feat']},
        bias=False, activation=None, self_loop=False, dropout=0.0, norm=None)
    th.nn.init.ones_(layer.conv._get_module(('n0', 'r0', 'n1')).fc_src.weight)
    th.nn.init.ones_(layer.conv._get_module(('n0', 'r0', 'n1')).fc_dst.weight)
    th.nn.init.ones_(layer.conv._get_module(('n0', 'r1', 'n1')).fc_src.weight)
    th.nn.init.ones_(layer.conv._get_module(('n0', 'r1', 'n1')).fc_dst.weight)
    layer = layer.to(dev)

    emb7 = layer(block, node_feats, edge_feats)
    desired_emb7 = np.zeros([dst_idx.shape[0], output_dim])
    assert_almost_equal(emb7['n1'].detach().cpu().numpy(), desired_emb7, decimal=5)

    # div
    #     the output value for n1 should be: nan
    layer = RelationalAttLayer(
        input_dim, output_dim, etypes,
        num_heads=2,
        edge_feat_mp_op='div',
        edge_feat_name={("n0", "r0", "n1"): ['feat'], ("n0", "r1", "n1"): ['feat']},
        bias=False, activation=None, self_loop=False, dropout=0.0, norm=None)
    th.nn.init.ones_(layer.conv._get_module(('n0', 'r0', 'n1')).fc_src.weight)
    th.nn.init.ones_(layer.conv._get_module(('n0', 'r0', 'n1')).fc_dst.weight)
    th.nn.init.ones_(layer.conv._get_module(('n0', 'r1', 'n1')).fc_src.weight)
    th.nn.init.ones_(layer.conv._get_module(('n0', 'r1', 'n1')).fc_dst.weight)
    layer = layer.to(dev)

    emb7_n1 = layer(block, node_feats, edge_feats)['n1'].detach().cpu().numpy()
    assert emb7_n1.shape == (dst_idx.shape[0], output_dim)
    assert np.isnan(emb7_n1).all()

    # Test case 8: normal case, compare with using dgl.nn.GATConv without edge features
    #      sub-case 1.1: all edge features are 1s, 'mul' and 'div' make no difference, but
    #                    'add', 'sub', and 'concat' output differently.
    node_feats = {
        "n0": (th.ones(src_idx.shape[0], input_dim)*0.4).to(dev),
        "n1": (th.ones(src_idx.shape[0], input_dim)*0.7).to(dev)
    }
    edge_feats = {
        ("n0", "r0", "n1"): th.ones(r0_eid.shape[0], input_dim).to(dev),
        ("n0", "r1", "n1"): th.ones(r1_eid.shape[0], input_dim).to(dev)
    }

    gat_layer_woefeat = RelationalAttLayer(
        (input_dim, input_dim), output_dim, etypes,
        num_heads=2,
        edge_feat_name=None,
        bias=False, activation=None, self_loop=False, dropout=0.0, norm=None)
    th.nn.init.ones_(gat_layer_woefeat.conv._get_module(('n0', 'r0', 'n1')).fc_src.weight)
    th.nn.init.ones_(gat_layer_woefeat.conv._get_module(('n0', 'r0', 'n1')).fc_dst.weight)
    th.nn.init.ones_(gat_layer_woefeat.conv._get_module(('n0', 'r1', 'n1')).fc_src.weight)
    th.nn.init.ones_(gat_layer_woefeat.conv._get_module(('n0', 'r1', 'n1')).fc_dst.weight)
    gat_layer_woefeat = gat_layer_woefeat.to(dev)
    emb8_woefeat = gat_layer_woefeat(block, node_feats)

    # 'concat' operator, different outputs
    layer = RelationalAttLayer(
        input_dim, output_dim, etypes,
        num_heads=2,
        edge_feat_mp_op='concat',
        edge_feat_name={("n0", "r0", "n1"): ['feat'], ("n0", "r1", "n1"): ['feat']},
        bias=False, activation=None, self_loop=False, dropout=0.0, norm=None)
    th.nn.init.ones_(layer.conv._get_module(('n0', 'r0', 'n1')).fc_src.weight)
    th.nn.init.ones_(layer.conv._get_module(('n0', 'r0', 'n1')).fc_dst.weight)
    th.nn.init.ones_(layer.conv._get_module(('n0', 'r1', 'n1')).fc_src.weight)
    th.nn.init.ones_(layer.conv._get_module(('n0', 'r1', 'n1')).fc_dst.weight)
    layer = layer.to(dev)

    emb8 = layer(block, node_feats, edge_feats)
    assert np.not_equal(emb8_woefeat['n1'].detach().cpu().numpy(),
                        emb8['n1'].detach().cpu().numpy()).any()

    # 'add' operator, different outputs
    layer = RelationalAttLayer(
        input_dim, output_dim, etypes,
        num_heads=2,
        edge_feat_mp_op='add',
        edge_feat_name={("n0", "r0", "n1"): ['feat'], ("n0", "r1", "n1"): ['feat']},
        bias=False, activation=None, self_loop=False, dropout=0.0, norm=None)
    th.nn.init.ones_(layer.conv._get_module(('n0', 'r0', 'n1')).fc_src.weight)
    th.nn.init.ones_(layer.conv._get_module(('n0', 'r0', 'n1')).fc_dst.weight)
    th.nn.init.ones_(layer.conv._get_module(('n0', 'r1', 'n1')).fc_src.weight)
    th.nn.init.ones_(layer.conv._get_module(('n0', 'r1', 'n1')).fc_dst.weight)
    layer = layer.to(dev)

    emb8 = layer(block, node_feats, edge_feats)
    assert np.not_equal(emb8_woefeat['n1'].detach().cpu().numpy(),
                        emb8['n1'].detach().cpu().numpy()).any()

    # 'sub' operator, different outputs
    layer = RelationalAttLayer(
        input_dim, output_dim, etypes,
        num_heads=2,
        edge_feat_mp_op='sub',
        edge_feat_name={("n0", "r0", "n1"): ['feat'], ("n0", "r1", "n1"): ['feat']},
        bias=False, activation=None, self_loop=False, dropout=0.0, norm=None)
    th.nn.init.ones_(layer.conv._get_module(('n0', 'r0', 'n1')).fc_src.weight)
    th.nn.init.ones_(layer.conv._get_module(('n0', 'r0', 'n1')).fc_dst.weight)
    th.nn.init.ones_(layer.conv._get_module(('n0', 'r1', 'n1')).fc_src.weight)
    th.nn.init.ones_(layer.conv._get_module(('n0', 'r1', 'n1')).fc_dst.weight)
    layer = layer.to(dev)

    emb8 = layer(block, node_feats, edge_feats)
    assert np.not_equal(emb8_woefeat['n1'].detach().cpu().numpy(),
                        emb8['n1'].detach().cpu().numpy()).any()

    # 'mul' operator, same outputs
    layer = RelationalAttLayer(
        input_dim, output_dim, etypes,
        num_heads=2,
        edge_feat_mp_op='mul',
        edge_feat_name={("n0", "r0", "n1"): ['feat'], ("n0", "r1", "n1"): ['feat']},
        bias=False, activation=None, self_loop=False, dropout=0.0, norm=None)
    th.nn.init.ones_(layer.conv._get_module(('n0', 'r0', 'n1')).fc_src.weight)
    th.nn.init.ones_(layer.conv._get_module(('n0', 'r0', 'n1')).fc_dst.weight)
    th.nn.init.ones_(layer.conv._get_module(('n0', 'r1', 'n1')).fc_src.weight)
    th.nn.init.ones_(layer.conv._get_module(('n0', 'r1', 'n1')).fc_dst.weight)
    layer = layer.to(dev)

    emb8 = layer(block, node_feats, edge_feats)
    assert_almost_equal(emb8_woefeat['n1'].detach().cpu().numpy(),
                        emb8['n1'].detach().cpu(), decimal=3)

    # 'div' operator, same outputs
    layer = RelationalAttLayer(
        input_dim, output_dim, etypes,
        num_heads=2,
        edge_feat_mp_op='div',
        edge_feat_name={("n0", "r0", "n1"): ['feat'], ("n0", "r1", "n1"): ['feat']},
        bias=False, activation=None, self_loop=False, dropout=0.0, norm=None)
    th.nn.init.ones_(layer.conv._get_module(('n0', 'r0', 'n1')).fc_src.weight)
    th.nn.init.ones_(layer.conv._get_module(('n0', 'r0', 'n1')).fc_dst.weight)
    th.nn.init.ones_(layer.conv._get_module(('n0', 'r1', 'n1')).fc_src.weight)
    th.nn.init.ones_(layer.conv._get_module(('n0', 'r1', 'n1')).fc_dst.weight)
    layer = layer.to(dev)

    emb8 = layer(block, node_feats, edge_feats)
    assert_almost_equal(emb8_woefeat['n1'].detach().cpu().numpy(),
                        emb8['n1'].detach().cpu(), decimal=3)

    #      sub-case 1.2: all edge features are 0s, 'add', 'sub', and 'concat' make no difference,
    #                    but 'mul' and 'div' output differently.
    edge_feats = {
        ("n0", "r0", "n1"): th.zeros(r0_eid.shape[0], input_dim).to(dev),
        ("n0", "r1", "n1"): th.zeros(r1_eid.shape[0], input_dim).to(dev)
    }

    gat_layer_woefeat = RelationalAttLayer(
        (input_dim, input_dim), output_dim, etypes,
        num_heads=2,
        edge_feat_name=None,
        bias=False, activation=None, self_loop=False, dropout=0.0, norm=None)
    th.nn.init.ones_(gat_layer_woefeat.conv._get_module(('n0', 'r0', 'n1')).fc_src.weight)
    th.nn.init.ones_(gat_layer_woefeat.conv._get_module(('n0', 'r0', 'n1')).fc_dst.weight)
    th.nn.init.ones_(gat_layer_woefeat.conv._get_module(('n0', 'r1', 'n1')).fc_src.weight)
    th.nn.init.ones_(gat_layer_woefeat.conv._get_module(('n0', 'r1', 'n1')).fc_dst.weight)
    gat_layer_woefeat = gat_layer_woefeat.to(dev)
    emb8_woefeat = gat_layer_woefeat(block, node_feats)

    # 'concat' operator, same outputs
    layer = RelationalAttLayer(
        input_dim, output_dim, etypes,
        num_heads=2,
        edge_feat_mp_op='concat',
        edge_feat_name={("n0", "r0", "n1"): ['feat'], ("n0", "r1", "n1"): ['feat']},
        bias=False, activation=None, self_loop=False, dropout=0.0, norm=None)
    th.nn.init.ones_(layer.conv._get_module(('n0', 'r0', 'n1')).fc_src.weight)
    th.nn.init.ones_(layer.conv._get_module(('n0', 'r0', 'n1')).fc_dst.weight)
    th.nn.init.ones_(layer.conv._get_module(('n0', 'r1', 'n1')).fc_src.weight)
    th.nn.init.ones_(layer.conv._get_module(('n0', 'r1', 'n1')).fc_dst.weight)
    layer = layer.to(dev)

    emb8 = layer(block, node_feats, edge_feats)
    assert_almost_equal(emb8_woefeat['n1'].detach().cpu().numpy(),
                        emb8['n1'].detach().cpu(), decimal=3)

    # 'add' operator, same outputs
    layer = RelationalAttLayer(
        input_dim, output_dim, etypes,
        num_heads=2,
        edge_feat_mp_op='add',
        edge_feat_name={("n0", "r0", "n1"): ['feat'], ("n0", "r1", "n1"): ['feat']},
        bias=False, activation=None, self_loop=False, dropout=0.0, norm=None)
    th.nn.init.ones_(layer.conv._get_module(('n0', 'r0', 'n1')).fc_src.weight)
    th.nn.init.ones_(layer.conv._get_module(('n0', 'r0', 'n1')).fc_dst.weight)
    th.nn.init.ones_(layer.conv._get_module(('n0', 'r1', 'n1')).fc_src.weight)
    th.nn.init.ones_(layer.conv._get_module(('n0', 'r1', 'n1')).fc_dst.weight)
    layer = layer.to(dev)

    emb8 = layer(block, node_feats, edge_feats)
    assert_almost_equal(emb8_woefeat['n1'].detach().cpu().numpy(),
                        emb8['n1'].detach().cpu(), decimal=3)

    # 'sub' operator, same outputs
    layer = RelationalAttLayer(
        input_dim, output_dim, etypes,
        num_heads=2,
        edge_feat_mp_op='sub',
        edge_feat_name={("n0", "r0", "n1"): ['feat'], ("n0", "r1", "n1"): ['feat']},
        bias=False, activation=None, self_loop=False, dropout=0.0, norm=None)
    th.nn.init.ones_(layer.conv._get_module(('n0', 'r0', 'n1')).fc_src.weight)
    th.nn.init.ones_(layer.conv._get_module(('n0', 'r0', 'n1')).fc_dst.weight)
    th.nn.init.ones_(layer.conv._get_module(('n0', 'r1', 'n1')).fc_src.weight)
    th.nn.init.ones_(layer.conv._get_module(('n0', 'r1', 'n1')).fc_dst.weight)
    layer = layer.to(dev)

    emb8 = layer(block, node_feats, edge_feats)
    assert_almost_equal(emb8_woefeat['n1'].detach().cpu().numpy(),
                        emb8['n1'].detach().cpu(), decimal=3)

    # 'mul' operator, different outputs
    layer = RelationalAttLayer(
        input_dim, output_dim, etypes,
        num_heads=2,
        edge_feat_mp_op='mul',
        edge_feat_name={("n0", "r0", "n1"): ['feat'], ("n0", "r1", "n1"): ['feat']},
        bias=False, activation=None, self_loop=False, dropout=0.0, norm=None)
    th.nn.init.ones_(layer.conv._get_module(('n0', 'r0', 'n1')).fc_src.weight)
    th.nn.init.ones_(layer.conv._get_module(('n0', 'r0', 'n1')).fc_dst.weight)
    th.nn.init.ones_(layer.conv._get_module(('n0', 'r1', 'n1')).fc_src.weight)
    th.nn.init.ones_(layer.conv._get_module(('n0', 'r1', 'n1')).fc_dst.weight)
    layer = layer.to(dev)

    emb8 = layer(block, node_feats, edge_feats)
    assert np.not_equal(emb8_woefeat['n1'].detach().cpu().numpy(),
                        emb8['n1'].detach().cpu().numpy()).any()

    # 'div' operator, different outputs
    layer = RelationalAttLayer(
        input_dim, output_dim, etypes,
        num_heads=2,
        edge_feat_mp_op='div',
        edge_feat_name={("n0", "r0", "n1"): ['feat'], ("n0", "r1", "n1"): ['feat']},
        bias=False, activation=None, self_loop=False, dropout=0.0, norm=None)
    th.nn.init.ones_(layer.conv._get_module(('n0', 'r0', 'n1')).fc_src.weight)
    th.nn.init.ones_(layer.conv._get_module(('n0', 'r0', 'n1')).fc_dst.weight)
    th.nn.init.ones_(layer.conv._get_module(('n0', 'r1', 'n1')).fc_src.weight)
    th.nn.init.ones_(layer.conv._get_module(('n0', 'r1', 'n1')).fc_dst.weight)
    layer = layer.to(dev)

    emb8 = layer(block, node_feats, edge_feats)
    assert np.not_equal(emb8_woefeat['n1'].detach().cpu().numpy(),
                        emb8['n1'].detach().cpu().numpy()).any()

def init_hgtlayer(layer):
    """ Initialize an HGT layer to make it having all 1s weights, and all 0s biases.
    """
    for name, para in layer.named_parameters():
        if 'bias' in name or 'skip' in name:
            th.nn.init.constant_(para, 0)
        else:
            th.nn.init.constant_(para, 1)

@pytest.mark.parametrize("input_dim", [32])
@pytest.mark.parametrize("output_dim", [32,64])
@pytest.mark.parametrize("dev", ['cpu','cuda:0'])
def test_hgt_with_edge_features(input_dim, output_dim, dev):
    """ Test the HGTLayerwithEdgeFeat module that supports edge features.

    Because HGT model is more complex than RGCN and it is hard to compute specific numeric
    values as outputs for layer testing, we use `HGTLayer` as the baseline to test the
    `HGTLayerwithEdgeFeat` class. The idea is:
        1. Preset the model parameters of `HGTLayer` and `HGTLayerwithEdgeFeat` to be the same,
           except for `edge_feat_mp_os==concat`, where `HGTLayerwithEdgeFeat` has one more set
           of parameters, `ef_linears`. Model weights will be all 1s, and biases will be all 0s.
        2. Set edge feature to be all 1s. With this setting, `mul` and `div` operators in
           `HGTLayerwithEdgeFeat` will have the same outputs as `HGTLayer`, meanwhile, `add`
           `sub` and `concat` will have different outputs.
        3. Set edge feature to be all 0s. With this setting, `add`, 'sub' and `concat` operators
           in `HGTLayerwithEdgeFeat` will have the same outputs as `HGTLayer`, meanwhile, `mul`
           and `div` will have different outputs.
    """
    # construct test block and input features
    heter_graph = generate_dummy_hetero_graph(size='tiny', gen_mask=False,
                                              add_reverse=False, is_random=False)

    # Test case 0: normal case, fix sub graph structure and input features.
    #              outputs are determistic for both HGTLayer and HGTLayerwithEdgeFeat
    seeds = {'n1': [0]}     # one dest node
    subg = dgl.sampling.sample_neighbors(heter_graph, seeds, 100)
    # subg has two edge types, r0 has 1 source node, hence one edge; r1 has 2 source nodes,
    # hence has two edges.

    block = dgl.to_block(subg, seeds).to(dev)

    ntypes = heter_graph.ntypes
    etypes = [("n0", "r0", "n1"), ("n0", "r1", "n1")]

    src1, dst1, r0_eid = subg.edges(form='all', etype='r0')
    src2, dst2, r1_eid = subg.edges(form='all', etype='r1')
    # r0 edge source nid: 66
    # r1 edge source nids: 13, 45

    src_idx = th.unique(th.concat([src1, src2]))
    dst_idx = th.unique(th.concat([dst1, dst2]))

    # set node feature input to be a fix value, all 1s
    node_feats = {
        "n0": th.ones(src_idx.shape[0], input_dim).to(dev),
        "n1": th.ones(dst_idx.shape[0], input_dim).to(dev)
    }

    hgt_layer = HGTLayer(
        input_dim, output_dim,
        ntypes, etypes,
        num_heads=1,
        activation=th.nn.ReLU(),
        dropout=0.0,
        norm='')                # MUST disable normalization. Pytorch v2.3 layernorm is diff v2.1
    # v2.3 output all 0s if input values are same in all dimensions
    init_hgtlayer(hgt_layer)
    hgt_layer = hgt_layer.to(dev)
    hgt_layer.eval()
    baseline_emb = hgt_layer(block, node_feats)
    # With all node features as 1s, and all weights are 1s in the shape of (in_dim, out_dim),
    # biases are 0s, skips are 0s, which will be 0.5 after sigmoid, the output should be equal
    # to (in_dim * out_dim * 0.5 + in_dim * (1 - 0.5)) with N * out_dim shape. Here N=1 in this
    # case.
    target_val = input_dim * output_dim * 0.5 + input_dim * (1 - 0.5)
    assert_almost_equal(baseline_emb['n1'].detach().cpu().numpy(),
                        np.ones([1, output_dim]) * target_val, decimal=5)

    # set edge feature input to be a fix value, all 1s
    edge_feats = {
        ("n0", "r0", "n1"): th.ones(r0_eid.shape[0], input_dim).to(dev),
        ("n0", "r1", "n1"): th.ones(r1_eid.shape[0], input_dim).to(dev)
    }

    layerwithef = HGTLayerwithEdgeFeat(
        input_dim, output_dim,
        ntypes, etypes,
        num_heads=1,
        edge_feat_name={("n0", "r0", "n1"): ['feat'], ("n0", "r1", "n1"): ['feat']},
        edge_feat_mp_op='add',
        activation=th.nn.ReLU(),
        dropout=0.0,
        norm='')
    init_hgtlayer(layerwithef)
    layerwithef = layerwithef.to(dev)
    layerwithef.eval()
    add_emb = layerwithef(block, node_feats, edge_feats)
    # With all node features as 1s, and all weights are 1s in the shape of (in_dim, out_dim),
    # biases are 0s, skips are 0s, which will be 0.5s after sigmoid, and the 'edge_feat_mp_op'
    # is 'add', the output should be equal to (2 * in_dim * out_dim * 0.5 + in_dim * (1 - 0.5))
    # with N * out_dim shape. Here N=1 in this case.
    target_val = 2 * input_dim * output_dim * 0.5 + input_dim * (1 - 0.5)
    assert_almost_equal(add_emb['n1'].detach().cpu().numpy(),
                        np.ones([1, output_dim]) * target_val, decimal=5)

    layerwithef = HGTLayerwithEdgeFeat(
        input_dim, output_dim,
        ntypes, etypes,
        num_heads=1,
        edge_feat_name={("n0", "r0", "n1"): ['feat'], ("n0", "r1", "n1"): ['feat']},
        edge_feat_mp_op='concat',
        activation=th.nn.ReLU(),
        dropout=0.0,
        norm='')
    init_hgtlayer(layerwithef)
    layerwithef = layerwithef.to(dev)
    layerwithef.eval()
    concat_emb = layerwithef(block, node_feats, edge_feats)
    # With all node features as 1s, and all weights are 1s in the shape of (in_dim, out_dim),
    # biases are 0s, skips are 0s, which will be 0.5s after sigmoid, and the 'edge_feat_mp_op'
    # is 'concat', the output should be equal to (2 * in_dim * out_dim * 0.5 + in_dim * (1 - 0.5))
    # with N * out_dim shape. Here N=1 in this case.
    target_val = 2 * input_dim * output_dim * 0.5 + input_dim * (1 - 0.5)
    assert_almost_equal(concat_emb['n1'].detach().cpu().numpy(),
                        np.ones([1, output_dim]) * target_val, decimal=5)

    layerwithef = HGTLayerwithEdgeFeat(
        input_dim, output_dim,
        ntypes, etypes,
        num_heads=1,
        edge_feat_name={("n0", "r0", "n1"): ['feat'], ("n0", "r1", "n1"): ['feat']},
        edge_feat_mp_op='sub',
        activation=th.nn.ReLU(),
        dropout=0.0,
        norm='')
    init_hgtlayer(layerwithef)
    layerwithef = layerwithef.to(dev)
    layerwithef.eval()
    sub_emb = layerwithef(block, node_feats, edge_feats)
    # With all node features as 1s, and all weights are 1s in the shape of (in_dim, out_dim),
    # biases are 0s, skips are 0s, which will be 0.5s after sigmoid, and the 'edge_feat_mp_op'
    # is 'sub', the output should be equal to (0 * in_dim * out_dim * 0.5 + in_dim * (1 - 0.5))
    # with N * out_dim shape. Here N=1 in this case.
    target_val = 0 * input_dim * output_dim * 0.5 + input_dim * (1 - 0.5)
    assert_almost_equal(sub_emb['n1'].detach().cpu().numpy(),
                        np.ones([1, output_dim]) * target_val, decimal=5)

    layerwithef = HGTLayerwithEdgeFeat(
        input_dim, output_dim,
        ntypes, etypes,
        num_heads=1,
        edge_feat_name={("n0", "r0", "n1"): ['feat'], ("n0", "r1", "n1"): ['feat']},
        edge_feat_mp_op='mul',
        activation=th.nn.ReLU(),
        dropout=0.0,
        norm='')
    init_hgtlayer(layerwithef)
    layerwithef = layerwithef.to(dev)
    layerwithef.eval()
    mul_emb = layerwithef(block, node_feats, edge_feats)
    # With all node features as 1s, and all weights are 1s in the shape of (in_dim, out_dim),
    # biases are 0s, skips are 0s, which will be 0.5s after sigmoid, and the 'edge_feat_mp_op'
    # is 'add', the output should be equal to (1 * in_dim * out_dim * 0.5 + in_dim * (1 - 0.5))
    # with N * out_dim shape. Here N=1 in this case.
    target_val = 1 * input_dim * output_dim * 0.5 + input_dim * (1 - 0.5)
    assert_almost_equal(mul_emb['n1'].detach().cpu().numpy(),
                        np.ones([1, output_dim]) * target_val, decimal=5)

    layerwithef = HGTLayerwithEdgeFeat(
        input_dim, output_dim,
        ntypes, etypes,
        num_heads=1,
        edge_feat_name={("n0", "r0", "n1"): ['feat'], ("n0", "r1", "n1"): ['feat']},
        edge_feat_mp_op='div',
        activation=th.nn.ReLU(),
        dropout=0.0,
        norm='')
    init_hgtlayer(layerwithef)
    layerwithef = layerwithef.to(dev)
    layerwithef.eval()
    div_emb = layerwithef(block, node_feats, edge_feats)
    # With all node features as 1s, and all weights are 1s in the shape of (in_dim, out_dim),
    # biases are 0s, skips are 0s, which will be 0.5s after sigmoid, and the 'edge_feat_mp_op'
    # is 'add', the output should be equal to (2 * in_dim * out_dim * 0.5 + in_dim * (1 - 0.5))
    # with N * out_dim shape. Here N=1 in this case.
    target_val = 1 * input_dim * output_dim * 0.5 + input_dim * (1 - 0.5)
    assert_almost_equal(div_emb['n1'].detach().cpu().numpy(),
                        np.ones([1, output_dim]) * target_val, decimal=5)

    edge_feats_zeros = {
        ("n0", "r0", "n1"): th.zeros(r0_eid.shape[0], input_dim).to(dev),
        ("n0", "r1", "n1"): th.zeros(r1_eid.shape[0], input_dim).to(dev)
    }

    layerwithef = HGTLayerwithEdgeFeat(
        input_dim, output_dim,
        ntypes, etypes,
        num_heads=1,
        edge_feat_name={("n0", "r0", "n1"): ['feat'], ("n0", "r1", "n1"): ['feat']},
        edge_feat_mp_op='add',
        activation=th.nn.ReLU(),
        dropout=0.0,
        norm='')
    init_hgtlayer(layerwithef)
    layerwithef = layerwithef.to(dev)
    layerwithef.eval()
    add_emb = layerwithef(block, node_feats, edge_feats_zeros)
    # With all node features as 1s, edge feature inputs as 0s, and all weights are 1s in the shape of (in_dim, out_dim),
    # biases are 0s, skips are 0s, which will be 0.5s after sigmoid, and the 'edge_feat_mp_op'
    # is 'add', the output should be equal to (1 * in_dim * out_dim * 0.5 + in_dim * (1 - 0.5))
    # with N * out_dim shape. Here N=1 in this case.
    target_val = 1 * input_dim * output_dim * 0.5 + input_dim * (1 - 0.5)
    assert_almost_equal(add_emb['n1'].detach().cpu().numpy(),
                        np.ones([1, output_dim]) * target_val, decimal=5)

    layerwithef = HGTLayerwithEdgeFeat(
        input_dim, output_dim,
        ntypes, etypes,
        num_heads=1,
        edge_feat_name={("n0", "r0", "n1"): ['feat'], ("n0", "r1", "n1"): ['feat']},
        edge_feat_mp_op='concat',
        activation=th.nn.ReLU(),
        dropout=0.0,
        norm='')
    init_hgtlayer(layerwithef)
    layerwithef = layerwithef.to(dev)
    layerwithef.eval()
    concat_emb = layerwithef(block, node_feats, edge_feats_zeros)
    # With all node features as 1s, edge feature inputs as 0s, and all weights are 1s in the shape of (in_dim, out_dim),
    # biases are 0s, skips are 0s, which will be 0.5s after sigmoid, and the 'edge_feat_mp_op'
    # is 'concat', the output should be equal to (1 * in_dim * out_dim * 0.5 + in_dim * (1 - 0.5))
    # with N * out_dim shape. Here N=1 in this case.
    target_val = 1 * input_dim * output_dim * 0.5 + input_dim * (1 - 0.5)
    assert_almost_equal(concat_emb['n1'].detach().cpu().numpy(),
                        np.ones([1, output_dim]) * target_val, decimal=5)

    layerwithef = HGTLayerwithEdgeFeat(
        input_dim, output_dim,
        ntypes, etypes,
        num_heads=1,
        edge_feat_name={("n0", "r0", "n1"): ['feat'], ("n0", "r1", "n1"): ['feat']},
        edge_feat_mp_op='sub',
        activation=th.nn.ReLU(),
        dropout=0.0,
        norm='')
    init_hgtlayer(layerwithef)
    layerwithef = layerwithef.to(dev)
    layerwithef.eval()
    sub_emb = layerwithef(block, node_feats, edge_feats_zeros)
    # With all node features as 1s, edge feature inputs as 0s, and all weights are 1s in the shape of (in_dim, out_dim),
    # biases are 0s, skips are 0s, which will be 0.5s after sigmoid, and the 'edge_feat_mp_op'
    # is 'sub', the output should be equal to (1 * in_dim * out_dim * 0.5 + in_dim * (1 - 0.5))
    # with N * out_dim shape. Here N=1 in this case.
    target_val = 1 * input_dim * output_dim * 0.5 + input_dim * (1 - 0.5)
    assert_almost_equal(sub_emb['n1'].detach().cpu().numpy(),
                        np.ones([1, output_dim]) * target_val, decimal=5)

    layerwithef = HGTLayerwithEdgeFeat(
        input_dim, output_dim,
        ntypes, etypes,
        num_heads=1,
        edge_feat_name={("n0", "r0", "n1"): ['feat'], ("n0", "r1", "n1"): ['feat']},
        edge_feat_mp_op='mul',
        activation=th.nn.ReLU(),
        dropout=0.0,
        norm='')
    init_hgtlayer(layerwithef)
    layerwithef = layerwithef.to(dev)
    layerwithef.eval()
    mul_emb = layerwithef(block, node_feats, edge_feats_zeros)
    # With all node features as 1s, edge feature inputs as 0s, and all weights are 1s in the shape of (in_dim, out_dim),
    # biases are 0s, skips are 0s, which will be 0.5s after sigmoid, and the 'edge_feat_mp_op'
    # is 'mul', the output should be equal to (0 * in_dim * out_dim * 0.5 + in_dim * (1 - 0.5))
    # with N * out_dim shape. Here N=1 in this case.
    target_val = 0 * input_dim * output_dim * 0.5 + input_dim * (1 - 0.5)
    assert_almost_equal(mul_emb['n1'].detach().cpu().numpy(),
                        np.ones([1, output_dim]) * target_val, decimal=5)

    layerwithef = HGTLayerwithEdgeFeat(
        input_dim, output_dim,
        ntypes, etypes,
        num_heads=1,
        edge_feat_name={("n0", "r0", "n1"): ['feat'], ("n0", "r1", "n1"): ['feat']},
        edge_feat_mp_op='div',
        activation=th.nn.ReLU(),
        dropout=0.0,
        norm='')
    init_hgtlayer(layerwithef)
    layerwithef = layerwithef.to(dev)
    layerwithef.eval()
    div_emb = layerwithef(block, node_feats, edge_feats_zeros)
    # With all node features as 1s, edge feature inputs as 0s, and all weights are 1s in the shape of (in_dim, out_dim),
    # biases are 0s, skips are 0s, which will be 0.5s after sigmoid, and the 'edge_feat_mp_op'
    # is 'div', the output should be all nan with a shape of (1, output_dim)
    # with N * out_dim shape. Here N=1 in this case.

    output = div_emb['n1'].detach().cpu().numpy()
    assert output.shape == (1, output_dim)
    assert np.isnan(output).all()


    # Test case 1: normal case, have both node and edge feature on all node and edge types
    #      sub-case 1.1: all edge features are 1s, 'mul' and 'div' make no difference, but
    #                    'add', 'sub', and 'concat' output differently.
    seeds = {'n1': [0, 2]}
    subg = dgl.sampling.sample_neighbors(heter_graph, seeds, 100)
    block = dgl.to_block(subg, seeds).to(dev)

    ntypes = heter_graph.ntypes
    etypes = [("n0", "r0", "n1"), ("n0", "r1", "n1")]

    src1, dst1, r0_eid = subg.edges(form='all', etype='r0')
    src2, dst2, r1_eid = subg.edges(form='all', etype='r1')

    src_idx = th.unique(th.concat([src1, src2]))
    dst_idx = th.unique(th.concat([dst1, dst2]))

    node_feats = {
        "n0": th.rand(src_idx.shape[0], input_dim).to(dev),
        "n1": th.rand(dst_idx.shape[0], input_dim).to(dev)
    }

    edge_feats = {
        ("n0", "r0", "n1"): th.ones(r0_eid.shape[0], input_dim).to(dev),
        ("n0", "r1", "n1"): th.ones(r1_eid.shape[0], input_dim).to(dev)
    }

    hgt_layer = HGTLayer(
        input_dim, output_dim,
        ntypes, etypes,
        num_heads=4,
        activation=th.nn.ReLU(),
        dropout=0.0,
        norm='')                # MUST disable normalization. Pytorch v2.3 layernorm is diff v2.1
    # v2.3 output all 0s if input values are same in all dimensions
    init_hgtlayer(hgt_layer)
    hgt_layer = hgt_layer.to(dev)
    hgt_layer.eval()
    baseline_emb = hgt_layer(block, node_feats)

    # 'mul' operator, same outputs
    layerwithef = HGTLayerwithEdgeFeat(
        input_dim, output_dim,
        ntypes, etypes,
        num_heads=4,
        edge_feat_name={("n0", "r0", "n1"): ['feat'], ("n0", "r1", "n1"): ['feat']},
        edge_feat_mp_op='mul',
        activation=th.nn.ReLU(),
        dropout=0.0,
        norm='')
    init_hgtlayer(layerwithef)
    layerwithef = layerwithef.to(dev)
    layerwithef.eval()
    mul_emb = layerwithef(block, node_feats, edge_feats)
    assert_almost_equal(baseline_emb['n1'].detach().cpu().numpy(),
                        mul_emb['n1'].detach().cpu().numpy(), decimal=5)

    # 'div' operator, same outputs
    layerwithef = HGTLayerwithEdgeFeat(
        input_dim, output_dim,
        ntypes, etypes,
        num_heads=4,
        edge_feat_name={("n0", "r0", "n1"): ['feat'], ("n0", "r1", "n1"): ['feat']},
        edge_feat_mp_op='div',
        activation=th.nn.ReLU(),
        dropout=0.0,
        norm='')
    init_hgtlayer(layerwithef)
    layerwithef = layerwithef.to(dev)
    layerwithef.eval()
    div_emb = layerwithef(block, node_feats, edge_feats)
    assert_almost_equal(baseline_emb['n1'].detach().cpu().numpy(),
                        div_emb['n1'].detach().cpu().numpy(), decimal=5)

    # 'add' operator, different outputs
    layerwithef = HGTLayerwithEdgeFeat(
        input_dim, output_dim,
        ntypes, etypes,
        num_heads=4,
        edge_feat_name={("n0", "r0", "n1"): ['feat'], ("n0", "r1", "n1"): ['feat']},
        edge_feat_mp_op='add',
        activation=th.nn.ReLU(),
        dropout=0.0,
        norm='')
    init_hgtlayer(layerwithef)
    layerwithef = layerwithef.to(dev)
    layerwithef.eval()
    add_emb = layerwithef(block, node_feats, edge_feats)
    assert np.not_equal(baseline_emb['n1'].detach().cpu().numpy(),
                        add_emb['n1'].detach().cpu().numpy()).any()

    # 'sub' operator, different outputs
    layerwithef = HGTLayerwithEdgeFeat(
        input_dim, output_dim,
        ntypes, etypes,
        num_heads=4,
        edge_feat_name={("n0", "r0", "n1"): ['feat'], ("n0", "r1", "n1"): ['feat']},
        edge_feat_mp_op='sub',
        activation=th.nn.ReLU(),
        dropout=0.0,
        norm='')
    init_hgtlayer(layerwithef)
    layerwithef = layerwithef.to(dev)
    layerwithef.eval()
    sub_emb = layerwithef(block, node_feats, edge_feats)
    assert np.not_equal(baseline_emb['n1'].detach().cpu().numpy(),
                        sub_emb['n1'].detach().cpu().numpy()).any()

    # 'concat' operator, different outputs
    layerwithef = HGTLayerwithEdgeFeat(
        input_dim, output_dim,
        ntypes, etypes,
        num_heads=4,
        edge_feat_name={("n0", "r0", "n1"): ['feat'], ("n0", "r1", "n1"): ['feat']},
        edge_feat_mp_op='concat',
        activation=th.nn.ReLU(),
        dropout=0.0,
        norm='')
    init_hgtlayer(layerwithef)
    layerwithef = layerwithef.to(dev)
    layerwithef.eval()
    concat_emb = layerwithef(block, node_feats, edge_feats)
    assert np.not_equal(baseline_emb['n1'].detach().cpu().numpy(),
                        concat_emb['n1'].detach().cpu().numpy()).any()

    #      sub-case 1.2: all edge features are 0s, 'add', 'sub', and 'concat' make no difference,
    #                    but 'mul' and 'div' output differently.
    edge_feats = {
        ("n0", "r0", "n1"): th.zeros(r0_eid.shape[0], input_dim).to(dev),
        ("n0", "r1", "n1"): th.zeros(r1_eid.shape[0], input_dim).to(dev)
    }

    hgt_layer = HGTLayer(
        input_dim, output_dim,
        ntypes, etypes,
        num_heads=4,
        activation=th.nn.ReLU(),
        dropout=0.0,
        norm='')
    init_hgtlayer(hgt_layer)
    hgt_layer = hgt_layer.to(dev)
    hgt_layer.eval()
    baseline_emb = hgt_layer(block, node_feats)

    # 'concat' operator, same outputs
    layerwithef = HGTLayerwithEdgeFeat(
        input_dim, output_dim,
        ntypes, etypes,
        num_heads=4,
        edge_feat_name={("n0", "r0", "n1"): ['feat'], ("n0", "r1", "n1"): ['feat']},
        edge_feat_mp_op='concat',
        activation=th.nn.ReLU(),
        dropout=0.0,
        norm='')
    init_hgtlayer(layerwithef)
    layerwithef = layerwithef.to(dev)
    layerwithef.eval()
    concat_emb = layerwithef(block, node_feats, edge_feats)
    assert_almost_equal(baseline_emb['n1'].detach().cpu().numpy(),
                        concat_emb['n1'].detach().cpu().numpy(), decimal=5)

    # 'add' operator, same outputs
    layerwithef = HGTLayerwithEdgeFeat(
        input_dim, output_dim,
        ntypes, etypes,
        num_heads=4,
        edge_feat_name={("n0", "r0", "n1"): ['feat'], ("n0", "r1", "n1"): ['feat']},
        edge_feat_mp_op='add',
        activation=th.nn.ReLU(),
        dropout=0.0,
        norm='')
    init_hgtlayer(layerwithef)
    layerwithef = layerwithef.to(dev)
    layerwithef.eval()
    add_emb = layerwithef(block, node_feats, edge_feats)
    assert_almost_equal(baseline_emb['n1'].detach().cpu().numpy(),
                        add_emb['n1'].detach().cpu().numpy(), decimal=5)

    # 'sub' operator, same outputs
    layerwithef = HGTLayerwithEdgeFeat(
        input_dim, output_dim,
        ntypes, etypes,
        num_heads=4,
        edge_feat_name={("n0", "r0", "n1"): ['feat'], ("n0", "r1", "n1"): ['feat']},
        edge_feat_mp_op='sub',
        activation=th.nn.ReLU(),
        dropout=0.0,
        norm='')
    init_hgtlayer(layerwithef)
    layerwithef = layerwithef.to(dev)
    layerwithef.eval()
    sub_emb = layerwithef(block, node_feats, edge_feats)
    assert_almost_equal(baseline_emb['n1'].detach().cpu().numpy(),
                        sub_emb['n1'].detach().cpu().numpy())

    # 'mul' operator, different outputs
    layerwithef = HGTLayerwithEdgeFeat(
        input_dim, output_dim,
        ntypes, etypes,
        num_heads=4,
        edge_feat_name={("n0", "r0", "n1"): ['feat'], ("n0", "r1", "n1"): ['feat']},
        edge_feat_mp_op='mul',
        activation=th.nn.ReLU(),
        dropout=0.0,
        norm='')
    init_hgtlayer(layerwithef)
    layerwithef = layerwithef.to(dev)
    layerwithef.eval()
    mul_emb = layerwithef(block, node_feats, edge_feats)
    assert np.not_equal(baseline_emb['n1'].detach().cpu().numpy(),
                        mul_emb['n1'].detach().cpu().numpy()).any()

    # 'div' operator, different outputs
    layerwithef = HGTLayerwithEdgeFeat(
        input_dim, output_dim,
        ntypes, etypes,
        num_heads=4,
        edge_feat_name={("n0", "r0", "n1"): ['feat'], ("n0", "r1", "n1"): ['feat']},
        edge_feat_mp_op='div',
        activation=th.nn.ReLU(),
        dropout=0.0,
        norm='')
    init_hgtlayer(layerwithef)
    layerwithef = layerwithef.to(dev)
    layerwithef.eval()
    div_emb = layerwithef(block, node_feats, edge_feats)
    assert np.not_equal(baseline_emb['n1'].detach().cpu().numpy(),
                        div_emb['n1'].detach().cpu().numpy()).any()

    # test case 2: normal case, one edge type has features
    mp_ops = ['add', 'concat', 'sub', 'mul', 'div']
    for e_f_mp_op in mp_ops:
        # r0 case edge has feature, but r1 edge does not
        layerwithef = HGTLayerwithEdgeFeat(
            input_dim, output_dim,
            ntypes, etypes,
            num_heads=4,
            edge_feat_name={("n0", "r0", "n1"): ['feat']},
            edge_feat_mp_op=e_f_mp_op,
            activation=th.nn.ReLU(),
            dropout=0.0,
            norm='')
        init_hgtlayer(layerwithef)
        layerwithef = layerwithef.to(dev)
        layerwithef.eval()

        edge_feats = {
            ("n0", "r0", "n1"): th.rand(r0_eid.shape[0], input_dim).to(dev)
        }

        emb = layerwithef(block, node_feats, edge_feats)

        assert 'n0' in emb    # for a very rare case, we allow source node only type to have 0s 
                              # in output dict.
        assert emb['n1'].shape[0] == len(seeds['n1'])
        assert emb['n1'].shape[1] == output_dim

        # r1 case edge has features, but r0 edge does not.
        layerwithef = HGTLayerwithEdgeFeat(
            input_dim, output_dim,
            ntypes, etypes,
            num_heads=4,
            edge_feat_name={("n0", "r1", "n1"): ['feat']},
            edge_feat_mp_op=e_f_mp_op,
            activation=th.nn.ReLU(),
            dropout=0.0,
            norm='')
        init_hgtlayer(layerwithef)
        layerwithef = layerwithef.to(dev)
        layerwithef.eval()

        edge_feats = {
            ("n0", "r1", "n1"): th.rand(r1_eid.shape[0], input_dim).to(dev)
        }

        emb = layerwithef(block, node_feats, edge_feats)

        assert 'n0' in emb    # for a very rare case, we allow source node only type to have 0s 
                              # in output dict.
        assert emb['n1'].shape[0] == len(seeds['n1'])
        assert emb['n1'].shape[1] == output_dim

        # Test case 3: abnormal case, initialize HGTLayerwithEdgeFeat layer with no edge feature name.
        #               this will trigger an assertion error of empty edge
        with assert_raises(AssertionError):
            layerwithef = HGTLayerwithEdgeFeat(
                input_dim, output_dim,
                ntypes, etypes,
                num_heads=4,
                edge_feat_mp_op=e_f_mp_op,
                activation=th.nn.ReLU(),
                dropout=0.0,
                norm='')

        # Test case 4: abnormal case, initialize HGTLayer layer with edge feature name.
        #               this will trigger a type error of unexpected keyword argument
        with assert_raises(TypeError):
            layerwithef = HGTLayer(
                input_dim, output_dim,
                ntypes, etypes,
                num_heads=4,
                edge_feat_name={("n0", "r1", "n1"): ['feat']},
                edge_feat_mp_op=e_f_mp_op,
                activation=th.nn.ReLU(),
                dropout=0.0,
                norm='')

        # Test case 5: abnormal case, layer has edge feature weights, but give no edge features.
        #               this will trigger an assertion error of no edge features provided for message.
        layerwithef = HGTLayerwithEdgeFeat(
            input_dim, output_dim,
            ntypes, etypes,
            num_heads=4,
            edge_feat_name={("n0", "r0", "n1"): ['feat'], ("n0", "r1", "n1"): ['feat']},
            edge_feat_mp_op=e_f_mp_op,
            activation=th.nn.ReLU(),
            dropout=0.0,
            norm='')
        init_hgtlayer(layerwithef)
        layerwithef = layerwithef.to(dev)
        layerwithef.eval()

        with assert_raises(AssertionError):
            layerwithef(block, node_feats)

        # Test case 6: abnormal case, initialize with 2 edge types but only provide 1 edge type in
        #               forward. Should work fine.
        layerwithef = HGTLayerwithEdgeFeat(
            input_dim, output_dim,
            ntypes, etypes,
            num_heads=4,
            edge_feat_name={("n0", "r0", "n1"): ['feat'], ("n0", "r1", "n1"): ['feat']},
            edge_feat_mp_op=e_f_mp_op,
            activation=th.nn.ReLU(),
            dropout=0.0,
            norm='')
        init_hgtlayer(layerwithef)
        layerwithef = layerwithef.to(dev)
        layerwithef.eval()

        edge_feats = {
            ("n0", "r1", "n1"): th.rand(r1_eid.shape[0], input_dim).to(dev)
        }

        emb = layerwithef(block, node_feats, edge_feats)

        assert 'n0' in emb    # for a very rare case, we allow source node only type to have 0s 
                              # in output dict.
        assert emb['n1'].shape[0] == len(seeds['n1'])
        assert emb['n1'].shape[1] == output_dim

        # Test case 7: abnormal case, provide empty dict as edge feats. Should trigger an
        #               assertion error of no edge feature provided.
        layerwithef = HGTLayerwithEdgeFeat(
            input_dim, output_dim,
            ntypes, etypes,
            num_heads=4,
            edge_feat_name={("n0", "r0", "n1"): ['feat'], ("n0", "r1", "n1"): ['feat']},
            edge_feat_mp_op=e_f_mp_op,
            activation=th.nn.ReLU(),
            dropout=0.0,
            norm='')
        init_hgtlayer(layerwithef)
        layerwithef = layerwithef.to(dev)
        layerwithef.eval()

        edge_feats = {}

        with assert_raises(AssertionError):
            layerwithef(block, node_feats, edge_feats)

    # Test case 8: a corner case, layer was set with edge feature name, but the input block has 0
    #              number of edge types that should have edge features.
    #       8.1 abnormal case, set layer with  ('n0', 'r0', 'n1') edge feature name, but has >0
    #           input edges, but either don't provide edge features to forward or provide an emtpy
    #           dict. This will trigger an asserttion error.
    #       This has been tested in the Test Case 5 and the Test Case 7.

    #       8.2 normal case, set layer with ('n0', 'r0', 'n1') edge feature name, but 0 input edges
    #           by either not providing input edge feature or providing an empty dict

    # remove all edges in ('n0', 'r0', 'n1') edge type
    subg.remove_edges(th.tensor([0,1]), etype=('n0', 'r0', 'n1'))

    # collect new src and dst node ids
    src1, dst1, r0_eid = subg.edges(form='all', etype='r0')
    src2, dst2, r1_eid = subg.edges(form='all', etype='r1')

    src_idx = th.unique(th.concat([src1, src2]))
    dst_idx = th.unique(th.concat([dst1, dst2]))

    # set node feature input to be a fix value, all 1s
    node_feats = {
        "n0": th.ones(src_idx.shape[0], input_dim).to(dev),
        "n1": th.ones(dst_idx.shape[0], input_dim).to(dev)
    }

    # convert the new subgraph to a block with 0 number of edges in ('n0', 'r0', 'n1')
    block_zero_edge = dgl.to_block(subg, seeds).to(dev)

    # intialize hgt layer with ('n0', 'r0', 'n1') edge
    layerwithef = HGTLayerwithEdgeFeat(
        input_dim, output_dim,
        ntypes, etypes,
        num_heads=4,
        edge_feat_name={("n0", "r0", "n1"): ['feat']},
        edge_feat_mp_op='sub',
        activation=th.nn.ReLU(),
        dropout=0.0,
        norm='')
    init_hgtlayer(layerwithef)
    layerwithef = layerwithef.to(dev)
    layerwithef.eval()

    # method A: not provide input edge feature
    emb_a = layerwithef(block_zero_edge, node_feats)

    assert 'n0' in emb_a    # for a very rare case, we allow source node only type to have 0s 
                            # in output dict.
    assert emb_a['n1'].shape[0] == len(seeds['n1'])
    assert emb_a['n1'].shape[1] == output_dim

    # method B: provide an empty dict as input edge feature
    emb_b = layerwithef(block_zero_edge, node_feats, {})

    assert 'n0' in emb_b    # for a very rare case, we allow source node only type to have 0s 
                            # in output dict.
    assert emb_b['n1'].shape[0] == len(seeds['n1'])
    assert emb_b['n1'].shape[1] == output_dim

    # check the two inputs should generate the same output
    assert_almost_equal(emb_a['n1'].detach().cpu().numpy(),
                        emb_b['n1'].detach().cpu().numpy())

    # check this should be the same as HGTLayer withouth any edge features.
    hgt_layer = HGTLayer(
        input_dim, output_dim,
        ntypes, etypes,
        num_heads=4,
        activation=th.nn.ReLU(),
        dropout=0.0,
        norm='')
    init_hgtlayer(hgt_layer)
    hgt_layer = hgt_layer.to(dev)
    hgt_layer.eval()
    baseline_emb = hgt_layer(block_zero_edge, node_feats)

    assert_almost_equal(baseline_emb['n1'].detach().cpu().numpy(),
                        emb_a['n1'].detach().cpu().numpy())
    assert_almost_equal(baseline_emb['n1'].detach().cpu().numpy(),
                        emb_b['n1'].detach().cpu().numpy())

@pytest.mark.parametrize("input_dim", [32])
@pytest.mark.parametrize("output_dim", [32,64])
@pytest.mark.parametrize("dev", ['cpu','cuda:0'])
def test_gat_with_edge_features(input_dim, output_dim, dev):
    """ Test the GAT encoder that supports edge features """
    from dgl.distributed.constants import DEFAULT_NTYPE, DEFAULT_ETYPE
    import torch as th
    import dgl
    
    # Create a simple homogeneous graph
    num_src_nodes = 10
    num_dst_nodes = 5
    
    src_nodes = th.tensor([0, 1, 2, 3, 4, 5, 6, 7])
    dst_nodes = th.tensor([0, 1, 2, 3, 0, 1, 2, 4])
    
    block = dgl.create_block((src_nodes, dst_nodes), 
                           num_src_nodes=num_src_nodes, 
                           num_dst_nodes=num_dst_nodes).to(dev)
    
    # Add required node IDs for GAT encoder
    block.nodes[DEFAULT_NTYPE].data[dgl.NID] = th.arange(num_src_nodes).to(dev)
    
    node_feats = {DEFAULT_NTYPE: th.rand(num_src_nodes, input_dim).to(dev)}
    edge_feats = {DEFAULT_ETYPE: th.rand(len(src_nodes), input_dim).to(dev)}

    # Test case 0: normal case, have both node and edge features
    edge_feat_name = {DEFAULT_ETYPE: ['feat']}
    gat_encoder = GATEncoder(input_dim, output_dim, num_heads=2, 
                           num_hidden_layers=0, 
                           edge_feat_name=edge_feat_name)
    gat_encoder = gat_encoder.to(dev)

    blocks = [block]
    edge_feat_blocks = [edge_feats]
    
    emb0 = gat_encoder(blocks, node_feats, edge_feats=edge_feat_blocks)
    # check output numbers, dimensions and device
    assert emb0[DEFAULT_NTYPE].shape[0] == num_dst_nodes
    assert emb0[DEFAULT_NTYPE].shape[1] == output_dim
    assert emb0[DEFAULT_NTYPE].get_device() == (-1 if dev == 'cpu' else 0)

    # Test case 1: normal case, no edge features as inputs
    gat_encoder = GATEncoder(input_dim, output_dim, num_heads=2, num_hidden_layers=0)
    gat_encoder = gat_encoder.to(dev)

    emb1 = gat_encoder(blocks, node_feats)
    # check output numbers, and dimensions
    assert emb1[DEFAULT_NTYPE].shape[0] == num_dst_nodes
    assert emb1[DEFAULT_NTYPE].shape[1] == output_dim

    # the value of emb0 and emb1 should be different,
    # as emb0 integrates edge features and emb1 does not
    assert not th.allclose(emb0[DEFAULT_NTYPE], emb1[DEFAULT_NTYPE], atol=0.001)

@pytest.mark.parametrize("input_dim", [32])
@pytest.mark.parametrize("output_dim", [32,64])
@pytest.mark.parametrize("num_heads", [1, 2, 4])
def test_gat_different_head_counts(input_dim, output_dim, num_heads):
    """Test GAT with different numbers of attention heads"""
    from dgl.distributed.constants import DEFAULT_NTYPE
    import torch as th
    import dgl
    
    num_src_nodes = 256
    num_dst_nodes = 64
    
    src_nodes = th.randint(0, num_src_nodes, (200,))
    dst_nodes = th.randint(0, num_dst_nodes, (200,))
    
    block = dgl.create_block((src_nodes, dst_nodes), 
                           num_src_nodes=num_src_nodes, 
                           num_dst_nodes=num_dst_nodes)
    
    # Add required node IDs for GAT encoder
    block.nodes[DEFAULT_NTYPE].data[dgl.NID] = th.arange(num_src_nodes)
    
    inputs = {DEFAULT_NTYPE: th.randn((num_src_nodes, input_dim))}

    gat_encoder = GATEncoder(input_dim, output_dim, num_heads=num_heads, num_hidden_layers=0)
    blocks = [block]
    
    outputs = gat_encoder(blocks, inputs)
    
    assert outputs[DEFAULT_NTYPE].shape[0] == num_dst_nodes
    assert outputs[DEFAULT_NTYPE].shape[1] == output_dim
    # Check output is not NaN or Inf
    assert not th.isnan(outputs[DEFAULT_NTYPE]).any(), "Output contains NaN values"
    assert not th.isinf(outputs[DEFAULT_NTYPE]).any(), "Output contains Inf values"


@pytest.mark.parametrize("input_dim", [32])
@pytest.mark.parametrize("output_dim", [32,64])
@pytest.mark.parametrize("num_hidden_layers", [0])  # Only test single layer for now
def test_gat_different_depths(input_dim, output_dim, num_hidden_layers):
    """Test GAT encoder with different numbers of hidden layers"""
    from dgl.distributed.constants import DEFAULT_NTYPE
    import torch as th
    import dgl
    
    num_src_nodes = 256
    num_dst_nodes = 64
    
    src_nodes = th.randint(0, num_src_nodes, (200,))
    dst_nodes = th.randint(0, num_dst_nodes, (200,))
    
    block = dgl.create_block((src_nodes, dst_nodes), 
                           num_src_nodes=num_src_nodes, 
                           num_dst_nodes=num_dst_nodes)
    
    # Add required node IDs for GAT encoder
    block.nodes[DEFAULT_NTYPE].data[dgl.NID] = th.arange(num_src_nodes)
    
    inputs = {DEFAULT_NTYPE: th.randn((num_src_nodes, input_dim))}

    gat_encoder = GATEncoder(input_dim, output_dim, num_heads=2, num_hidden_layers=num_hidden_layers)
    
    # Create appropriate number of blocks for the layers
    blocks = [block] * (num_hidden_layers + 1) if num_hidden_layers > 0 else [block]
    
    outputs = gat_encoder(blocks, inputs)
    
    assert outputs[DEFAULT_NTYPE].shape[0] == num_dst_nodes
    assert outputs[DEFAULT_NTYPE].shape[1] == output_dim
    # Check output is not NaN or Inf
    assert not th.isnan(outputs[DEFAULT_NTYPE]).any(), "Output contains NaN values"
    assert not th.isinf(outputs[DEFAULT_NTYPE]).any(), "Output contains Inf values"


@pytest.mark.parametrize("input_dim", [32])
@pytest.mark.parametrize("output_dim", [32,64])
def test_gat_edge_feature_support(input_dim, output_dim):
    """Test GAT encoder edge feature support detection"""
    # Test without edge features
    gat_encoder_no_edge = GATEncoder(input_dim, output_dim, num_heads=2, num_hidden_layers=1)
    assert not gat_encoder_no_edge.is_support_edge_feat(), "Should not support edge features without edge_feat_name"
    
    # Test with edge features
    from dgl.distributed.constants import DEFAULT_ETYPE
    edge_feat_name = {DEFAULT_ETYPE: ['feat']}
    gat_encoder_with_edge = GATEncoder(input_dim, output_dim, num_heads=2, 
                                     num_hidden_layers=1, edge_feat_name=edge_feat_name)
    assert gat_encoder_with_edge.is_support_edge_feat(), "Should support edge features with edge_feat_name"


@pytest.mark.parametrize("input_dim", [32])
@pytest.mark.parametrize("output_dim", [32,64])
@pytest.mark.parametrize("dev", ['cpu','cuda:0'])
def test_gatv2_with_edge_features(input_dim, output_dim, dev):
    """ Test the GATv2 encoder that supports edge features """
    from graphstorm.model.gatv2_encoder import GATv2Encoder
    from dgl.distributed.constants import DEFAULT_NTYPE, DEFAULT_ETYPE
    import torch as th
    import dgl
    
    # Create a simple homogeneous graph
    num_src_nodes = 10
    num_dst_nodes = 5
    
    src_nodes = th.tensor([0, 1, 2, 3, 4, 5, 6, 7])
    dst_nodes = th.tensor([0, 1, 2, 3, 0, 1, 2, 4])
    
    block = dgl.create_block((src_nodes, dst_nodes), 
                           num_src_nodes=num_src_nodes, 
                           num_dst_nodes=num_dst_nodes).to(dev)
    
    # Add required node IDs for GATv2 encoder
    block.nodes[DEFAULT_NTYPE].data[dgl.NID] = th.arange(num_src_nodes).to(dev)
    
    node_feats = {DEFAULT_NTYPE: th.rand(num_src_nodes, input_dim).to(dev)}
    edge_feats = {DEFAULT_ETYPE: th.rand(len(src_nodes), input_dim).to(dev)}

    # Test case 0: normal case, have both node and edge features
    edge_feat_name = {DEFAULT_ETYPE: ['feat']}
    gatv2_encoder = GATv2Encoder(input_dim, output_dim, num_heads=2, 
                           num_hidden_layers=0, 
                           edge_feat_name=edge_feat_name)
    gatv2_encoder = gatv2_encoder.to(dev)

    blocks = [block]
    edge_feat_blocks = [edge_feats]
    
    emb0 = gatv2_encoder(blocks, node_feats, edge_feats=edge_feat_blocks)
    # check output numbers, dimensions and device
    assert emb0[DEFAULT_NTYPE].shape[0] == num_dst_nodes
    assert emb0[DEFAULT_NTYPE].shape[1] == output_dim
    assert emb0[DEFAULT_NTYPE].get_device() == (-1 if dev == 'cpu' else 0)

    # Test case 1: normal case, no edge features as inputs
    gatv2_encoder = GATv2Encoder(input_dim, output_dim, num_heads=2, num_hidden_layers=0)
    gatv2_encoder = gatv2_encoder.to(dev)

    emb1 = gatv2_encoder(blocks, node_feats)
    # check output numbers, and dimensions
    assert emb1[DEFAULT_NTYPE].shape[0] == num_dst_nodes
    assert emb1[DEFAULT_NTYPE].shape[1] == output_dim

    # the value of emb0 and emb1 should be different,
    # as emb0 integrates edge features and emb1 does not
    assert not th.allclose(emb0[DEFAULT_NTYPE], emb1[DEFAULT_NTYPE], atol=0.001)
<<<<<<< HEAD


@pytest.mark.parametrize("input_dim", [32])
@pytest.mark.parametrize("output_dim", [32,64])
@pytest.mark.parametrize("dev", ['cpu','cuda:0'])
def test_sage_with_edge_features(input_dim, output_dim, dev):
    """ Test the SAGE encoder that supports edge features """
    from graphstorm.model.sage_encoder import SAGEEncoder
    from dgl.distributed.constants import DEFAULT_NTYPE, DEFAULT_ETYPE
    import torch as th
    import dgl
    
    # Create a simple homogeneous graph
    num_src_nodes = 10
    num_dst_nodes = 5
    
    src_nodes = th.tensor([0, 1, 2, 3, 4, 5, 6, 7])
    dst_nodes = th.tensor([0, 1, 2, 3, 0, 1, 2, 4])
    
    block = dgl.create_block((src_nodes, dst_nodes), 
                           num_src_nodes=num_src_nodes, 
                           num_dst_nodes=num_dst_nodes).to(dev)
    
    # Add required node IDs for SAGE encoder
    block.nodes[DEFAULT_NTYPE].data[dgl.NID] = th.arange(num_src_nodes).to(dev)
    
    node_feats = {DEFAULT_NTYPE: th.rand(num_src_nodes, input_dim).to(dev)}
    edge_feats = {DEFAULT_ETYPE: th.rand(len(src_nodes), input_dim).to(dev)}

    # Test case 0: normal case, have both node and edge features
    edge_feat_name = {DEFAULT_ETYPE: ['feat']}
    sage_encoder = SAGEEncoder(input_dim, output_dim, 
                           num_hidden_layers=0, 
                           edge_feat_name=edge_feat_name)
    sage_encoder = sage_encoder.to(dev)

    blocks = [block]
    edge_feat_blocks = [edge_feats]
    
    emb0 = sage_encoder(blocks, node_feats, edge_feats=edge_feat_blocks)
    # check output numbers, dimensions and device
    assert emb0[DEFAULT_NTYPE].shape[0] == num_dst_nodes
    assert emb0[DEFAULT_NTYPE].shape[1] == output_dim
    assert emb0[DEFAULT_NTYPE].get_device() == (-1 if dev == 'cpu' else 0)

    # Test case 1: normal case, no edge features as inputs
    sage_encoder = SAGEEncoder(input_dim, output_dim, num_hidden_layers=0)
    sage_encoder = sage_encoder.to(dev)

    emb1 = sage_encoder(blocks, node_feats)
    # check output numbers, and dimensions
    assert emb1[DEFAULT_NTYPE].shape[0] == num_dst_nodes
    assert emb1[DEFAULT_NTYPE].shape[1] == output_dim

    # the value of emb0 and emb1 should be different,
    # as emb0 integrates edge features and emb1 does not
    assert not th.allclose(emb0[DEFAULT_NTYPE], emb1[DEFAULT_NTYPE], atol=0.001)
=======
>>>>>>> 270d33ba
<|MERGE_RESOLUTION|>--- conflicted
+++ resolved
@@ -2287,7 +2287,6 @@
     # the value of emb0 and emb1 should be different,
     # as emb0 integrates edge features and emb1 does not
     assert not th.allclose(emb0[DEFAULT_NTYPE], emb1[DEFAULT_NTYPE], atol=0.001)
-<<<<<<< HEAD
 
 
 @pytest.mark.parametrize("input_dim", [32])
@@ -2344,6 +2343,4 @@
 
     # the value of emb0 and emb1 should be different,
     # as emb0 integrates edge features and emb1 does not
-    assert not th.allclose(emb0[DEFAULT_NTYPE], emb1[DEFAULT_NTYPE], atol=0.001)
-=======
->>>>>>> 270d33ba
+    assert not th.allclose(emb0[DEFAULT_NTYPE], emb1[DEFAULT_NTYPE], atol=0.001)