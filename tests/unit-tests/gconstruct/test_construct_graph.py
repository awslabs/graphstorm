"""
    Copyright 2023 Contributors

    Licensed under the Apache License, Version 2.0 (the "License");
    you may not use this file except in compliance with the License.
    You may obtain a copy of the License at

       http://www.apache.org/licenses/LICENSE-2.0

    Unless required by applicable law or agreed to in writing, software
    distributed under the License is distributed on an "AS IS" BASIS,
    WITHOUT WARRANTIES OR CONDITIONS OF ANY KIND, either express or implied.
    See the License for the specific language governing permissions and
    limitations under the License.
"""
import random
import os
import tempfile
import pyarrow.parquet as pq
import numpy as np
import dgl
import torch as th

from numpy.testing import assert_equal, assert_almost_equal

from graphstorm.gconstruct.file_io import write_data_parquet, read_data_parquet
from graphstorm.gconstruct.file_io import write_data_json, read_data_json
from graphstorm.gconstruct.file_io import write_data_hdf5, read_data_hdf5, HDF5Array
from graphstorm.gconstruct.file_io import write_index_json
from graphstorm.gconstruct.transform import parse_feat_ops, process_features, preprocess_features
from graphstorm.gconstruct.transform import parse_label_ops, process_labels
from graphstorm.gconstruct.transform import Noop, do_multiprocess_transform
from graphstorm.gconstruct.id_map import IdMap, map_node_ids
from graphstorm.gconstruct.utils import (ExtMemArrayMerger,
                                         partition_graph,
                                         update_two_phase_feat_ops)

def test_parquet():
    handle, tmpfile = tempfile.mkstemp()
    os.close(handle)

    data = {}
    data["data1"] = np.random.rand(10, 3)
    data["data2"] = np.random.rand(10)
    write_data_parquet(data, tmpfile)
    data1 = read_data_parquet(tmpfile)
    assert len(data1) == 2
    assert "data1" in data1
    assert "data2" in data1
    np.testing.assert_array_equal(data1['data1'], data['data1'])
    np.testing.assert_array_equal(data1['data2'], data['data2'])

    data1 = read_data_parquet(tmpfile, data_fields=['data1'])
    assert len(data1) == 1
    assert "data1" in data1
    assert "data2" not in data1
    np.testing.assert_array_equal(data1['data1'], data['data1'])

    # verify if a field does not exist.
    try:
        data1 = read_data_parquet(tmpfile, data_fields=['data1', 'data3'])
        assert False, "This shouldn't happen."
    except:
        pass

    os.remove(tmpfile)

def test_json():
    handle, tmpfile = tempfile.mkstemp()
    os.close(handle)

    data = {}
    data["data1"] = np.random.rand(10, 3)
    data["data2"] = np.random.rand(10)
    write_data_json(data, tmpfile)
    data1 = read_data_json(tmpfile, ["data1", "data2"])
    assert len(data1) == 2
    assert "data1" in data1
    assert "data2" in data1
    assert np.all(data1['data1'] == data['data1'])
    assert np.all(data1['data2'] == data['data2'])

    # Test the case that some field doesn't exist.
    try:
        data1 = read_data_json(tmpfile, ["data1", "data3"])
        assert False, "This shouldn't happen"
    except:
        pass

    os.remove(tmpfile)

def test_hdf5():
    handle, tmpfile = tempfile.mkstemp()
    os.close(handle)

    data = {}
    data["data1"] = np.random.rand(10, 3)
    data["data2"] = np.random.rand(10)
    write_data_hdf5(data, tmpfile)
    data1 = read_data_hdf5(tmpfile)
    assert len(data1) == 2
    assert "data1" in data1
    assert "data2" in data1
    np.testing.assert_array_equal(data1['data1'], data['data1'])
    np.testing.assert_array_equal(data1['data2'], data['data2'])

    data1 = read_data_hdf5(tmpfile, data_fields=['data1'])
    assert len(data1) == 1
    assert "data1" in data1
    assert "data2" not in data1
    np.testing.assert_array_equal(data1['data1'], data['data1'])

    try:
        data1 = read_data_hdf5(tmpfile, data_fields=['data1', "data3"])
        assert False, "This should not happen."
    except:
        pass

    # Test HDF5Array
    data1 = read_data_hdf5(tmpfile, data_fields=['data1'], in_mem=False)
    assert isinstance(data1['data1'], HDF5Array)
    np.testing.assert_array_equal(data1['data1'][:], data['data1'][:])
    idx = np.arange(0, len(data1['data1']), 2)
    np.testing.assert_array_equal(data1['data1'][idx], data['data1'][idx])
    idx = th.randint(0, len(data1['data1']), size=(100,))
    np.testing.assert_array_equal(data1['data1'][idx], data['data1'][idx])
    idx = np.random.randint(0, len(data1['data1']), size=(100,))
    np.testing.assert_array_equal(data1['data1'][idx], data['data1'][idx])

    os.remove(tmpfile)

def check_feat_ops_noop():
    # Just get the features without transformation.
    feat_op1 = [{
        "feature_col": "test1",
        "feature_name": "test2",
    }]
    res1 = parse_feat_ops(feat_op1)
    assert len(res1) == 1
    assert res1[0].col_name == feat_op1[0]["feature_col"]
    assert res1[0].feat_name == feat_op1[0]["feature_name"]
    assert isinstance(res1[0], Noop)

    # When the feature name is not specified.
    feat_op1 = [{
        "feature_col": "test1",
    }]
    res1 = parse_feat_ops(feat_op1)
    assert len(res1) == 1
    assert res1[0].col_name == feat_op1[0]["feature_col"]
    assert res1[0].feat_name == feat_op1[0]["feature_col"]
    assert isinstance(res1[0], Noop)

def check_feat_ops_tokenize():
    feat_op2 = [
        {
            "feature_col": "test1",
            "feature_name": "test2",
        },
        {
            "feature_col": "test3",
            "feature_name": "test4",
            "transform": {"name": 'tokenize_hf',
                'bert_model': 'bert-base-uncased',
                'max_seq_length': 16
            },
        },
    ]
    res2 = parse_feat_ops(feat_op2)
    assert len(res2) == 2
    assert res2[1].col_name == feat_op2[1]["feature_col"]
    assert res2[1].feat_name == feat_op2[1]["feature_name"]
    op = res2[1]
    tokens = op(["hello world", "hello world"])
    assert len(tokens) == 3
    assert tokens['input_ids'].shape == (2, 16)
    assert tokens['attention_mask'].shape == (2, 16)
    assert tokens['token_type_ids'].shape == (2, 16)
    np.testing.assert_array_equal(tokens['input_ids'][0],
                                  tokens['input_ids'][1])
    np.testing.assert_array_equal(tokens['attention_mask'][0],
                                  tokens['attention_mask'][1])
    np.testing.assert_array_equal(tokens['token_type_ids'][0],
                                  tokens['token_type_ids'][1])

    data = {
        "test1": np.random.rand(2, 4).astype(np.float32),
        "test3": ["hello world", "hello world"],
    }
    proc_res = process_features(data, res2)
    np.testing.assert_array_equal(data['test1'], proc_res['test2'])
    assert "input_ids" in proc_res
    assert "attention_mask" in proc_res
    assert "token_type_ids" in proc_res

def check_feat_ops_bert():
    feat_op3 = [
        {
            "feature_col": "test3",
            "feature_name": "test4",
            "transform": {"name": 'bert_hf',
                'bert_model': 'bert-base-uncased',
                'max_seq_length': 16
            },
        },
    ]
    res3 = parse_feat_ops(feat_op3)
    assert len(res3) == 1
    assert res3[0].col_name == feat_op3[0]["feature_col"]
    assert res3[0].feat_name == feat_op3[0]["feature_name"]
    data = {
        "test1": np.random.rand(2, 4).astype(np.float32),
        "test3": ["hello world", "hello world"],
    }
    proc_res = process_features(data, res3)
    assert "test4" in proc_res
    assert len(proc_res['test4']) == 2
    # There are two text strings and both of them are "hello world".
    # The BERT embeddings should be the same.
    np.testing.assert_array_equal(proc_res['test4'][0], proc_res['test4'][1])
    # Compute BERT embeddings with multiple mini-batches.
    feat_op4 = [
        {
            "feature_col": "test3",
            "feature_name": "test4",
            "transform": {"name": 'bert_hf',
                'bert_model': 'bert-base-uncased',
                'max_seq_length': 16,
                'infer_batch_size': 1,
            },
        },
    ]
    res4 = parse_feat_ops(feat_op4)
    assert len(res4) == 1
    assert res4[0].col_name == feat_op4[0]["feature_col"]
    assert res4[0].feat_name == feat_op4[0]["feature_name"]
    proc_res2 = process_features(data, res4)
    assert "test4" in proc_res2
    assert len(proc_res2['test4']) == 2
    np.testing.assert_allclose(proc_res['test4'], proc_res2['test4'], rtol=1e-3)

def check_feat_ops_maxmin():
    data0 = {
        "test1": np.random.rand(4, 2),
    }
    data1 = {
        "test1": np.random.rand(4, 2),
    }
    feat_op5 = [
        {
            "feature_col": "test1",
            "feature_name": "test5",
            "transform": {"name": 'max_min_norm',
            },
        },
    ]
    res5 = parse_feat_ops(feat_op5)
    assert len(res5) == 1
    assert res5[0].col_name == feat_op5[0]["feature_col"]
    assert res5[0].feat_name == feat_op5[0]["feature_name"]
    preproc_res0 = preprocess_features(data0, res5)
    preproc_res1 = preprocess_features(data1, res5)
    assert "test5" in preproc_res0
    assert isinstance(preproc_res0["test5"], tuple)
    assert "test5" in preproc_res1
    assert isinstance(preproc_res1["test5"], tuple)
    return_dict = {
        0: preproc_res0,
        1: preproc_res1
    }
    update_two_phase_feat_ops(return_dict, res5)
    data_col0 = data0["test1"][:,0].tolist() + data1["test1"][:,0].tolist()
    data_col1 = data0["test1"][:,1].tolist() + data1["test1"][:,1].tolist()
    max0 = max(data_col0)
    min0 = min(data_col0)
    max1 = max(data_col1)
    min1 = min(data_col1)

    proc_res3 = process_features(data0, res5)
    assert "test5" in proc_res3
    proc_res4 = process_features(data1, res5)
    assert "test5" in proc_res4
    proc_res5 = np.concatenate([proc_res3["test5"], proc_res4["test5"]], axis=0)
    data_col0 = (np.array(data_col0) - min0) / (max0 - min0)
    data_col1 = (np.array(data_col1) - min1) / (max1 - min1)
    assert_almost_equal(proc_res5[:,0], data_col0)
    assert_almost_equal(proc_res5[:,1], data_col1)

    feat_op6 = [
        {
            "feature_col": "test1",
            "feature_name": "test6",
            "transform": {"name": 'max_min_norm',
                          "max_bound": 2.,
                          "min_bound": -2.
            },
        },
    ]
    res6 = parse_feat_ops(feat_op6)
    assert len(res6) == 1
    assert res6[0].col_name == feat_op6[0]["feature_col"]
    assert res6[0].feat_name == feat_op6[0]["feature_name"]
    preproc_res0 = preprocess_features(data0, res6)
    preproc_res1 = preprocess_features(data1, res6)
    assert "test6" in preproc_res0
    assert isinstance(preproc_res0["test6"], tuple)
    assert "test6" in preproc_res1
    assert isinstance(preproc_res1["test6"], tuple)
    return_dict = {
        0: preproc_res0,
        1: preproc_res1
    }
    update_two_phase_feat_ops(return_dict, res6)
    data_col0 = data0["test1"][:,0].tolist() + data1["test1"][:,0].tolist()
    data_col1 = data0["test1"][:,1].tolist() + data1["test1"][:,1].tolist()
    max0 = max(data_col0)
    min0 = min(data_col0)
    max1 = max(data_col1)
    min1 = min(data_col1)
    data_col0 = [val if val < max0 else max0 for val in data_col0]
    data_col0 = [val if val > min0 else min0 for val in data_col0]
    data_col1 = [val if val < max1 else max1 for val in data_col1]
    data_col1 = [val if val > min1 else min1 for val in data_col1]

    proc_res3 = process_features(data0, res6)
    assert "test6" in proc_res3
    proc_res4 = process_features(data1, res6)
    assert "test6" in proc_res4
    proc_res6 = np.concatenate([proc_res3["test6"], proc_res4["test6"]], axis=0)
    data_col0 = (np.array(data_col0) - min0) / (max0 - min0)
    data_col1 = (np.array(data_col1) - min1) / (max1 - min1)
    assert_almost_equal(proc_res6[:,0], data_col0)
    assert_almost_equal(proc_res6[:,1], data_col1)

<<<<<<< HEAD
    data7_0 = {
        "test1": np.random.randn(100,2).astype(np.float32)
    }
    data7_1 = {
        "test1": np.random.randn(100,2).astype(np.float32)
    }
=======
def check_feat_ops_categorical():
>>>>>>> 462bab9a
    feat_op7 = [
        {
            "feature_col": "test1",
            "feature_name": "test7",
<<<<<<< HEAD
            "transform": {
                "name": 'rank_gauss'
            },
        },
    ]
    res7 = parse_feat_ops(feat_op7)
    assert len(res7) == 1
    assert res7[0].col_name == feat_op7[0]["feature_col"]
    assert res7[0].feat_name == feat_op7[0]["feature_name"]
    proc_res7_0 = process_features(data7_0, res7)
    proc_res7_1 = process_features(data7_1, res7)
    new_feat = np.concatenate([proc_res7_0["test7"], proc_res7_1["test7"]])
    trans_feat = res7[0].after_merge_transform(new_feat)
    # sum of gauss rank should be zero
    data_sum = np.sum(trans_feat, axis=0)
    np.testing.assert_almost_equal(data_sum, np.zeros(len(data_sum)))
=======
            "transform": {"name": 'to_categorical'},
        },
    ]
    res7 = parse_feat_ops(feat_op7)
    data0 = {
        "test1": np.array([str(i) for i in np.random.randint(0, 10, size=10)]
            + [str(i) for i in range(10)]),
    }
    data1 = {
        "test1": np.array([str(i) for i in np.random.randint(0, 10, size=10)]),
    }
    preproc_res0 = preprocess_features(data0, res7)
    preproc_res1 = preprocess_features(data1, res7)
    assert "test7" in preproc_res0
    assert "test7" in preproc_res1
    return_dict = {
        0: preproc_res0,
        1: preproc_res1
    }
    update_two_phase_feat_ops(return_dict, res7)
    proc_res3 = process_features(data0, res7)
    assert "test7" in proc_res3
    assert 'mapping' in feat_op7[0]["transform"]
    for one_hot, str_i in zip(proc_res3["test7"], data0["test1"]):
        idx = feat_op7[0]["transform"]['mapping'][str_i]
        assert one_hot[idx] == 1

    feat_op8 = [
        {
            "feature_col": "test1",
            "feature_name": "test8",
            "transform": {"name": 'to_categorical', "separator": ","},
        },
    ]
    res8 = parse_feat_ops(feat_op8)
    data0 = {
        "test1": np.array([f"{i},{i+1}" for i in np.random.randint(0, 9, size=10)]
            + [str(i) for i in range(9)]),
    }
    data1 = {
        "test1": np.array([str(i) for i in np.random.randint(0, 10, size=10)]),
    }
    preproc_res0 = preprocess_features(data0, res8)
    preproc_res1 = preprocess_features(data1, res8)
    assert "test8" in preproc_res0
    assert "test8" in preproc_res1
    return_dict = {
        0: preproc_res0,
        1: preproc_res1
    }
    update_two_phase_feat_ops(return_dict, res8)
    proc_res3 = process_features(data0, res8)
    assert "test8" in proc_res3
    # We only need to test the first 10
    for multi_hot, str_i in zip(proc_res3["test8"][:10], data0["test1"][:10]):
        str_i1, str_i2 = str_i.split(",")
        assert multi_hot[int(str_i1)] == 1
        assert multi_hot[int(str_i2)] == 1
    assert 'mapping' in feat_op8[0]["transform"]

def test_feat_ops():
    check_feat_ops_noop()
    check_feat_ops_tokenize()
    check_feat_ops_bert()
    check_feat_ops_maxmin()
    check_feat_ops_categorical()
>>>>>>> 462bab9a

def test_process_features_fp16():
    # Just get the features without transformation.
    data = {}
    data["test1"] = np.random.rand(10, 3)
    data["test2"] = np.random.rand(10)
    handle, tmpfile = tempfile.mkstemp()
    os.close(handle)
    write_data_hdf5(data, tmpfile)

    feat_op1 = [{
        "feature_col": "test1",
        "feature_name": "test1",
        "out_dtype": "float16",
    },{
        "feature_col": "test2",
        "feature_name": "test2",
        "out_dtype": "float16",
    }]
    ops_rst = parse_feat_ops(feat_op1)
    rst = process_features(data, ops_rst)
    assert len(rst) == 2
    assert 'test1' in rst
    assert 'test2' in rst
    assert (len(rst['test1'].shape)) == 2
    assert (len(rst['test2'].shape)) == 2
    assert rst['test1'].dtype == np.float16
    assert rst['test2'].dtype == np.float16
    assert_almost_equal(rst['test1'], data['test1'], decimal=3)
    assert_almost_equal(rst['test2'], data['test2'].reshape(-1, 1), decimal=3)

    data1 = read_data_hdf5(tmpfile, ['test1', 'test2'], in_mem=False)
    rst2 = process_features(data1, ops_rst)
    assert isinstance(rst2["test1"], HDF5Array)
    assert len(rst2) == 2
    assert 'test1' in rst2
    assert 'test2' in rst2
    assert (len(rst2['test1'].to_tensor().shape)) == 2
    assert (len(rst2['test2'].shape)) == 2
    assert rst2['test1'].to_tensor().dtype == th.float16
    assert rst2['test2'].dtype == np.float16
    data_slice = rst2['test1'][np.arange(10)]
    assert data_slice.dtype == np.float16
    assert_almost_equal(rst2['test1'].to_tensor().numpy(), data['test1'], decimal=3)
    assert_almost_equal(rst2['test1'].to_tensor().numpy(), data_slice)
    assert_almost_equal(rst2['test2'], data['test2'].reshape(-1, 1), decimal=3)

def test_process_features():
    # Just get the features without transformation.
    data = {}
    data["test1"] = np.random.rand(10, 3).astype(np.float32)
    data["test2"] = np.random.rand(10).astype(np.float32)

    feat_op1 = [{
        "feature_col": "test1",
        "feature_name": "test1",
    },{
        "feature_col": "test2",
        "feature_name": "test2",
    }]
    ops_rst = parse_feat_ops(feat_op1)
    rst = process_features(data, ops_rst)
    assert len(rst) == 2
    assert 'test1' in rst
    assert 'test2' in rst
    assert (len(rst['test1'].shape)) == 2
    assert (len(rst['test2'].shape)) == 2
    np.testing.assert_array_equal(rst['test1'], data['test1'])
    np.testing.assert_array_equal(rst['test2'], data['test2'].reshape(-1, 1))

def test_label():
    def check_split(res):
        assert len(res) == 4
        assert 'label' in res
        assert 'train_mask' in res
        assert 'val_mask' in res
        assert 'test_mask' in res
        assert res['train_mask'].shape == (len(data['label']),)
        assert res['val_mask'].shape == (len(data['label']),)
        assert res['test_mask'].shape == (len(data['label']),)
        assert np.sum(res['train_mask']) == 8
        assert np.sum(res['val_mask']) == 1
        assert np.sum(res['test_mask']) == 1
        assert np.sum(res['train_mask'] + res['val_mask'] + res['test_mask']) == 10

    def check_integer(label, res):
        train_mask = res['train_mask'] == 1
        val_mask = res['val_mask'] == 1
        test_mask = res['test_mask'] == 1
        assert np.all(np.logical_and(label[train_mask] >= 0, label[train_mask] <= 10))
        assert np.all(np.logical_and(label[val_mask] >= 0, label[val_mask] <= 10))
        assert np.all(np.logical_and(label[test_mask] >= 0, label[test_mask] <= 10))

    # Check classification
    def check_classification(res):
        check_split(res)
        assert np.issubdtype(res['label'].dtype, np.integer)
        check_integer(res['label'], res)
    conf = {'task_type': 'classification',
            'label_col': 'label',
            'split_pct': [0.8, 0.1, 0.1]}
    ops = parse_label_ops([conf], True)
    data = {'label' : np.random.uniform(size=10) * 10}
    res = process_labels(data, ops)
    check_classification(res)
    ops = parse_label_ops([conf], True)
    res = process_labels(data, ops)
    check_classification(res)

    # Check classification with invalid labels.
    data = {'label' : np.random.uniform(size=13) * 10}
    data['label'][[0, 3, 4]] = np.NAN
    ops = parse_label_ops([conf], True)
    res = process_labels(data, ops)
    check_classification(res)

    # Check multi-label classification with invalid labels.
    data = {'label' : np.random.randint(2, size=(15,5)).astype(np.float32)}
    data['label'][[0,3,4]] = np.NAN
    data['label'][[1,2], [3,4]] = np.NAN
    ops = parse_label_ops([conf], True)
    res = process_labels(data, ops)
    check_classification(res)

    # Check classification with integer labels.
    data = {'label' : np.random.randint(10, size=10)}
    ops = parse_label_ops([conf], True)
    res = process_labels(data, ops)
    check_classification(res)

    # Check classification with integer labels.
    # Data split doesn't use all labeled samples.
    conf = {'task_type': 'classification',
            'label_col': 'label',
            'split_pct': [0.4, 0.05, 0.05]}
    ops = parse_label_ops([conf], True)
    data = {'label' : np.random.randint(3, size=20)}
    res = process_labels(data, ops)
    check_classification(res)

    # split_pct is not specified.
    conf = {'task_type': 'classification',
            'label_col': 'label'}
    ops = parse_label_ops([conf], True)
    data = {'label' : np.random.randint(3, size=10)}
    res = process_labels(data, ops)
    assert np.sum(res['train_mask']) == 8
    assert np.sum(res['val_mask']) == 1
    assert np.sum(res['test_mask']) == 1

    # Check custom data split for classification.
    data = {'label' : np.random.randint(3, size=10)}
    write_index_json(np.arange(8), "/tmp/train_idx.json")
    write_index_json(np.arange(8, 9), "/tmp/val_idx.json")
    write_index_json(np.arange(9, 10), "/tmp/test_idx.json")
    conf = {'task_type': 'classification',
            'label_col': 'label',
            'custom_split_filenames': {"train": "/tmp/train_idx.json",
                                       "valid": "/tmp/val_idx.json",
                                       "test": "/tmp/test_idx.json"}
            }
    ops = parse_label_ops([conf], True)
    res = process_labels(data, ops)
    check_classification(res)

    # Check custom data split with only training set.
    data = {'label' : np.random.randint(3, size=10)}
    write_index_json(np.arange(8), "/tmp/train_idx.json")
    conf = {'task_type': 'classification',
            'label_col': 'label',
            'custom_split_filenames': {"train": "/tmp/train_idx.json"}
            }
    ops = parse_label_ops([conf], True)
    res = process_labels(data, ops)
    assert "train_mask" in res
    assert np.sum(res["train_mask"]) == 8
    assert "val_mask" in res
    assert np.sum(res["val_mask"]) == 0
    assert "test_mask" in res
    assert np.sum(res["test_mask"]) == 0

    # Check regression
    conf = {'task_type': 'regression',
            'label_col': 'label',
            'split_pct': [0.8, 0.1, 0.1]}
    ops = parse_label_ops([conf], True)
    data = {'label' : np.random.uniform(size=10) * 10}
    res = process_labels(data, ops)
    def check_regression(res):
        check_split(res)
    check_regression(res)
    ops = parse_label_ops([conf], False)
    res = process_labels(data, ops)
    check_regression(res)

    # Check regression with invalid labels.
    data = {'label' : np.random.uniform(size=13) * 10}
    data['label'][[0, 3, 4]] = np.NAN
    ops = parse_label_ops([conf], True)
    res = process_labels(data, ops)
    check_regression(res)

    # Check custom data split for regression.
    data = {'label' : np.random.uniform(size=10) * 10}
    write_index_json(np.arange(8), "/tmp/train_idx.json")
    write_index_json(np.arange(8, 9), "/tmp/val_idx.json")
    write_index_json(np.arange(9, 10), "/tmp/test_idx.json")
    conf = {'task_type': 'regression',
            'label_col': 'label',
            'custom_split_filenames': {"train": "/tmp/train_idx.json",
                                       "valid": "/tmp/val_idx.json",
                                       "test": "/tmp/test_idx.json"}
            }
    ops = parse_label_ops([conf], True)
    res = process_labels(data, ops)
    check_regression(res)

    # Check link prediction
    conf = {'task_type': 'link_prediction',
            'split_pct': [0.8, 0.1, 0.1]}
    ops = parse_label_ops([conf], False)
    data = {'label' : np.random.uniform(size=10) * 10}
    res = process_labels(data, ops)
    assert len(res) == 3
    assert 'train_mask' in res
    assert 'val_mask' in res
    assert 'test_mask' in res
    assert np.sum(res['train_mask']) == 8
    assert np.sum(res['val_mask']) == 1
    assert np.sum(res['test_mask']) == 1

    # Check custom data split for link prediction.
    np.save("/tmp/train_idx.npy", np.arange(8))
    np.save("/tmp/val_idx.npy", np.arange(8, 9))
    np.save("/tmp/test_idx.npy", np.arange(9, 10))
    conf = {'task_type': 'link_prediction',
            'custom_split': ["/tmp/train_idx.npy",
                             "/tmp/val_idx.npy",
                             "/tmp/test_idx.npy"]}
    ops = parse_label_ops([conf], False)
    data = {'label' : np.random.uniform(size=10) * 10}
    res = process_labels(data, ops)
    assert len(res) == 3
    assert 'train_mask' in res
    assert 'val_mask' in res
    assert 'test_mask' in res
    assert np.sum(res['train_mask']) == 8
    assert np.sum(res['val_mask']) == 1
    assert np.sum(res['test_mask']) == 1

def check_id_map_exist(id_map, str_ids):
    # Test the case that all Ids exist in the map.
    rand_ids = np.array([str(random.randint(0, len(str_ids)) % len(str_ids)) for _ in range(5)])
    remap_ids, idx = id_map.map_id(rand_ids)
    assert len(idx) == len(rand_ids)
    assert np.issubdtype(remap_ids.dtype, np.integer)
    assert len(remap_ids) == len(rand_ids)
    for id1, id2 in zip(remap_ids, rand_ids):
        assert id1 == int(id2)

def check_id_map_not_exist(id_map, str_ids):
    # Test the case that some of the Ids don't exist.
    rand_ids = np.array([str(random.randint(0, len(str_ids)) % len(str_ids)) for _ in range(5)])
    rand_ids1 = np.concatenate([rand_ids, np.array(["11", "15", "20"])])
    remap_ids, idx = id_map.map_id(rand_ids1)
    assert len(remap_ids) == len(rand_ids)
    assert len(remap_ids) == len(idx)
    assert np.sum(idx >= len(rand_ids)) == 0
    for id1, id2 in zip(remap_ids, rand_ids):
        assert id1 == int(id2)

def check_id_map_dtype_not_match(id_map, str_ids):
    # Test the case that the ID array of integer type
    try:
        rand_ids = np.random.randint(10, size=5)
        remap_ids, idx = id_map.map_id(rand_ids)
        raise ValueError("fails")
    except:
        pass

    # Test the case that the ID map has integer keys.
    str_ids = np.array([i for i in range(10)])
    id_map = IdMap(str_ids)
    try:
        rand_ids = np.array([str(random.randint(0, len(str_ids))) for _ in range(5)])
        remap_ids, idx = id_map.map_id(rand_ids)
        raise ValueError("fails")
    except:
        pass

def test_id_map():
    # This tests all cases in IdMap.
    str_ids = np.array([str(i) for i in range(10)])
    id_map = IdMap(str_ids)

    check_id_map_exist(id_map, str_ids)
    check_id_map_not_exist(id_map, str_ids)
    check_id_map_dtype_not_match(id_map, str_ids)

    # Test saving ID map with random IDs.
    ids = np.random.permutation(100)
    str_ids = np.array([str(i) for i in ids])
    id_map = IdMap(str_ids)
    id_map.save("/tmp/id_map.parquet")

    # Reconstruct the ID map from the parquet file.
    table = pq.read_table("/tmp/id_map.parquet")
    df_table = table.to_pandas()
    keys = np.array(df_table['orig'])
    vals = np.array(df_table['new'])
    new_id_map = {key: val for key, val in zip(keys, vals)}

    assert len(new_id_map) == len(id_map)
    new_ids1, _ = id_map.map_id(str_ids)
    new_ids2 = np.array([new_id_map[i] for i in str_ids])
    assert np.all(new_ids1 == new_ids2)

def check_map_node_ids_exist(str_src_ids, str_dst_ids, id_map):
    # Test the case that both source node IDs and destination node IDs exist.
    src_ids = np.array([str(random.randint(0, len(str_src_ids) - 1)) for _ in range(15)])
    dst_ids = np.array([str(random.randint(0, len(str_dst_ids) - 1)) for _ in range(15)])
    new_src_ids, new_dst_ids = map_node_ids(src_ids, dst_ids, ("src", None, "dst"),
                                            id_map, False)
    assert len(new_src_ids) == len(src_ids)
    assert len(new_dst_ids) == len(dst_ids)
    for src_id1, src_id2 in zip(new_src_ids, src_ids):
        assert src_id1 == int(src_id2)
    for dst_id1, dst_id2 in zip(new_dst_ids, dst_ids):
        assert dst_id1 == int(dst_id2)

def check_map_node_ids_src_not_exist(str_src_ids, str_dst_ids, id_map):
    # Test the case that source node IDs don't exist.
    src_ids = np.array([str(random.randint(0, 20)) for _ in range(15)])
    dst_ids = np.array([str(random.randint(0, len(str_dst_ids) - 1)) for _ in range(15)])
    try:
        new_src_ids, new_dst_ids = map_node_ids(src_ids, dst_ids, ("src", None, "dst"),
                                                id_map, False)
        raise ValueError("fail")
    except:
        pass
    # Test the case that source node IDs don't exist and we skip non exist edges.
    new_src_ids, new_dst_ids = map_node_ids(src_ids, dst_ids, ("src", None, "dst"),
                                            id_map, True)
    num_valid = sum([int(id_) < len(str_src_ids) for id_ in src_ids])
    assert len(new_src_ids) == num_valid
    assert len(new_dst_ids) == num_valid

def check_map_node_ids_dst_not_exist(str_src_ids, str_dst_ids, id_map):
    # Test the case that destination node IDs don't exist.
    src_ids = np.array([str(random.randint(0, len(str_src_ids) - 1)) for _ in range(15)])
    dst_ids = np.array([str(random.randint(0, 20)) for _ in range(15)])
    try:
        new_src_ids, new_dst_ids = map_node_ids(src_ids, dst_ids, ("src", None, "dst"),
                                                id_map, False)
        raise ValueError("fail")
    except:
        pass
    # Test the case that destination node IDs don't exist and we skip non exist edges.
    new_src_ids, new_dst_ids = map_node_ids(src_ids, dst_ids, ("src", None, "dst"),
                                            id_map, True)
    num_valid = sum([int(id_) < len(str_dst_ids) for id_ in dst_ids])
    assert len(new_src_ids) == num_valid
    assert len(new_dst_ids) == num_valid

def test_map_node_ids():
    # This tests all cases in map_node_ids.
    str_src_ids = np.array([str(i) for i in range(10)])
    str_dst_ids = np.array([str(i) for i in range(15)])
    id_map = {"src": IdMap(str_src_ids),
              "dst": IdMap(str_dst_ids)}
    check_map_node_ids_exist(str_src_ids, str_dst_ids, id_map)
    check_map_node_ids_src_not_exist(str_src_ids, str_dst_ids, id_map)
    check_map_node_ids_dst_not_exist(str_src_ids, str_dst_ids, id_map)

def test_merge_arrays():
    # This is to verify the correctness of ExtMemArrayMerger
    converters = [ExtMemArrayMerger(None, 0),
                  ExtMemArrayMerger("/tmp", 2)]
    for converter in converters:
        # Input are HDF5 arrays.
        data = {}
        handle, tmpfile = tempfile.mkstemp()
        os.close(handle)
        data["data1"] = np.random.rand(10, 3)
        data["data2"] = np.random.rand(9, 3)
        write_data_hdf5(data, tmpfile)
        data1 = read_data_hdf5(tmpfile, in_mem=False)
        arrs = [data1['data1'], data1['data2']]
        res = converter(arrs, "test1")
        assert isinstance(res, np.ndarray)
        np.testing.assert_array_equal(res, np.concatenate([data["data1"],
                                                           data["data2"]]))

        # One HDF5 array
        res = converter([data1['data1']], "test1.5")
        assert isinstance(res, np.ndarray)
        np.testing.assert_array_equal(res, data['data1'])

        os.remove(tmpfile)

        # Merge two arrays whose feature dimension is larger than 2.
        data1 = np.random.uniform(size=(1000, 10))
        data2 = np.random.uniform(size=(900, 10))
        em_arr = converter([data1, data2], "test2")
        assert isinstance(em_arr, np.ndarray)
        np.testing.assert_array_equal(np.concatenate([data1, data2]), em_arr)

        # Merge two arrays whose feature dimension is smaller than 2.
        data1 = np.random.uniform(size=(1000,))
        data2 = np.random.uniform(size=(900,))
        em_arr = converter([data1, data2], "test3")
        assert isinstance(em_arr, np.ndarray)
        np.testing.assert_array_equal(np.concatenate([data1, data2]), em_arr)

        # Input is an array whose feature dimension is larger than 2.
        data1 = np.random.uniform(size=(1000, 10))
        em_arr = converter([data1], "test4")
        assert isinstance(em_arr, np.ndarray)
        np.testing.assert_array_equal(data1, em_arr)

        # Input is an array whose feature dimension is smaller than 2.
        data1 = np.random.uniform(size=(1000,))
        em_arr = converter([data1], "test5")
        assert isinstance(em_arr, np.ndarray)
        np.testing.assert_array_equal(data1, em_arr)

def test_partition_graph():
    # This is to verify the correctness of partition_graph.
    # This function does some manual node/edge feature constructions for each partition.
    num_nodes = {'node1': 100,
                 'node2': 200,
                 'node3': 300}
    edges = {('node1', 'rel1', 'node2'): (np.random.randint(num_nodes['node1'], size=100),
                                          np.random.randint(num_nodes['node2'], size=100)),
             ('node1', 'rel2', 'node3'): (np.random.randint(num_nodes['node1'], size=200),
                                          np.random.randint(num_nodes['node3'], size=200))}
    node_data = {'node1': {'feat': np.random.uniform(size=(num_nodes['node1'], 10))},
                 'node2': {'feat': np.random.uniform(size=(num_nodes['node2'],))}}
    edge_data = {('node1', 'rel1', 'node2'): {'feat': np.random.uniform(size=(100, 10))}}

    # Partition the graph with our own partition_graph.
    g = dgl.heterograph(edges, num_nodes_dict=num_nodes)
    dgl.random.seed(0)
    num_parts = 2
    node_data1 = []
    edge_data1 = []
    with tempfile.TemporaryDirectory() as tmpdirname:
        partition_graph(g, node_data, edge_data, 'test', num_parts, tmpdirname,
                        part_method="random", save_mapping=True)
        for i in range(num_parts):
            part_dir = os.path.join(tmpdirname, "part" + str(i))
            node_data1.append(dgl.data.utils.load_tensors(os.path.join(part_dir,
                                                                       'node_feat.dgl')))
            edge_data1.append(dgl.data.utils.load_tensors(os.path.join(part_dir,
                                                                       'edge_feat.dgl')))

        # Check saved node ID and edge ID mapping
        tmp_node_map_file = os.path.join(tmpdirname, f"node_mapping.pt")
        tmp_edge_map_file = os.path.join(tmpdirname, f"edge_mapping.pt")
        assert os.path.exists(tmp_node_map_file)
        assert os.path.exists(tmp_edge_map_file)
        node_id_map = th.load(tmp_node_map_file)
        edge_id_map = th.load(tmp_edge_map_file)
        assert len(node_id_map) == len(num_nodes)
        assert len(edge_id_map) == len(edges)
        for node_type, num_node in num_nodes.items():
            assert node_id_map[node_type].shape[0] == num_node
        for edge_type, edge in edges.items():
            assert edge_id_map[edge_type].shape[0] == edge[0].shape[0]

    # Partition the graph with DGL's partition_graph.
    g = dgl.heterograph(edges, num_nodes_dict=num_nodes)
    dgl.random.seed(0)
    node_data2 = []
    edge_data2 = []
    for ntype in node_data:
        for name in node_data[ntype]:
            g.nodes[ntype].data[name] = th.tensor(node_data[ntype][name])
    for etype in edge_data:
        for name in edge_data[etype]:
            g.edges[etype].data[name] = th.tensor(edge_data[etype][name])
    with tempfile.TemporaryDirectory() as tmpdirname:
        dgl.distributed.partition_graph(g, 'test', num_parts, out_path=tmpdirname,
                                        part_method='random')
        for i in range(num_parts):
            part_dir = os.path.join(tmpdirname, "part" + str(i))
            node_data2.append(dgl.data.utils.load_tensors(os.path.join(part_dir,
                                                                       'node_feat.dgl')))
            edge_data2.append(dgl.data.utils.load_tensors(os.path.join(part_dir,
                                                                       'edge_feat.dgl')))

    # Verify the correctness.
    for ndata1, ndata2 in zip(node_data1, node_data2):
        assert len(ndata1) == len(ndata2)
        for name in ndata1:
            assert name in ndata2
            np.testing.assert_array_equal(ndata1[name].numpy(), ndata2[name].numpy())
    for edata1, edata2 in zip(edge_data1, edge_data2):
        assert len(edata1) == len(edata2)
        for name in edata1:
            assert name in edata2
            np.testing.assert_array_equal(edata1[name].numpy(), edata2[name].numpy())

def test_multiprocessing_checks():
    # If the data are stored in multiple HDF5 files and there are
    # features and labels for processing.
    conf = {
        "format": {"name": "hdf5"},
        "features":     [
            {
                "feature_col":  "feat",
                "transform": {"name": 'tokenize_hf',
                    'bert_model': 'bert-base-uncased',
                    'max_seq_length': 16
                },
            },
        ],
        "labels":       [
            {
                "label_col":    "label",
                "task_type":    "classification",
            },
        ],
    }
    in_files = ["/tmp/test1", "/tmp/test2"]
    feat_ops = parse_feat_ops(conf['features'])
    label_ops = parse_label_ops(conf['labels'], is_node=True)
    multiprocessing = do_multiprocess_transform(conf, feat_ops, label_ops, in_files)
    assert multiprocessing == True

    # If the data are stored in multiple HDF5 files and there are
    # labels for processing.
    conf = {
        "format": {"name": "hdf5"},
        "labels":       [
            {
                "label_col":    "label",
                "task_type":    "classification",
            },
        ],
    }
    in_files = ["/tmp/test1", "/tmp/test2"]
    feat_ops = None
    label_ops = parse_label_ops(conf['labels'], is_node=True)
    multiprocessing = do_multiprocess_transform(conf, feat_ops, label_ops, in_files)
    assert multiprocessing == True

    # If the data are stored in multiple HDF5 files and there are
    # features for processing.
    conf = {
        "format": {"name": "hdf5"},
        "features":     [
            {
                "feature_col":  "feat",
                "transform": {"name": 'tokenize_hf',
                    'bert_model': 'bert-base-uncased',
                    'max_seq_length': 16
                },
            },
        ],
    }
    in_files = ["/tmp/test1", "/tmp/test2"]
    feat_ops = parse_feat_ops(conf['features'])
    label_ops = None
    multiprocessing = do_multiprocess_transform(conf, feat_ops, label_ops, in_files)
    assert multiprocessing == True

    # If the data are stored in a single HDF5 file and there are
    # features for processing.
    in_files = ["/tmp/test1"]
    feat_ops = parse_feat_ops(conf['features'])
    label_ops = None
    multiprocessing = do_multiprocess_transform(conf, feat_ops, label_ops, in_files)
    assert multiprocessing == False

    # If the data are stored in multiple HDF5 files and there are
    # features that don't require processing.
    conf = {
        "format": {"name": "hdf5"},
        "features":     [
            {
                "feature_col":  "feat",
            },
        ],
    }
    in_files = ["/tmp/test1", "/tmp/test2"]
    feat_ops = parse_feat_ops(conf['features'])
    label_ops = None
    multiprocessing = do_multiprocess_transform(conf, feat_ops, label_ops, in_files)
    assert multiprocessing == False

    # If the data are stored in multiple parquet files and there are
    # features that don't require processing.
    conf = {
        "format": {"name": "parquet"},
        "features":     [
            {
                "feature_col":  "feat",
            },
        ],
    }
    in_files = ["/tmp/test1", "/tmp/test2"]
    feat_ops = parse_feat_ops(conf['features'])
    label_ops = None
    multiprocessing = do_multiprocess_transform(conf, feat_ops, label_ops, in_files)
    assert multiprocessing == True

    # If the data are stored in a single parquet file and there are
    # features that don't require processing.
    in_files = ["/tmp/test1"]
    feat_ops = parse_feat_ops(conf['features'])
    label_ops = None
    multiprocessing = do_multiprocess_transform(conf, feat_ops, label_ops, in_files)
    assert multiprocessing == False

if __name__ == '__main__':
    test_multiprocessing_checks()
    test_hdf5()
    test_json()
    test_partition_graph()
    test_merge_arrays()
    test_map_node_ids()
    test_id_map()
    test_parquet()
    test_feat_ops()
    test_process_features()
    test_process_features_fp16()
    test_label()<|MERGE_RESOLUTION|>--- conflicted
+++ resolved
@@ -332,21 +332,18 @@
     assert_almost_equal(proc_res6[:,0], data_col0)
     assert_almost_equal(proc_res6[:,1], data_col1)
 
-<<<<<<< HEAD
+def check_feat_ops_rank_gauss():
     data7_0 = {
         "test1": np.random.randn(100,2).astype(np.float32)
     }
     data7_1 = {
         "test1": np.random.randn(100,2).astype(np.float32)
     }
-=======
-def check_feat_ops_categorical():
->>>>>>> 462bab9a
+
     feat_op7 = [
         {
             "feature_col": "test1",
             "feature_name": "test7",
-<<<<<<< HEAD
             "transform": {
                 "name": 'rank_gauss'
             },
@@ -363,7 +360,12 @@
     # sum of gauss rank should be zero
     data_sum = np.sum(trans_feat, axis=0)
     np.testing.assert_almost_equal(data_sum, np.zeros(len(data_sum)))
-=======
+
+def check_feat_ops_categorical():
+    feat_op7 = [
+        {
+            "feature_col": "test1",
+            "feature_name": "test7",
             "transform": {"name": 'to_categorical'},
         },
     ]
@@ -430,7 +432,7 @@
     check_feat_ops_bert()
     check_feat_ops_maxmin()
     check_feat_ops_categorical()
->>>>>>> 462bab9a
+    check_feat_ops_rank_gauss()
 
 def test_process_features_fp16():
     # Just get the features without transformation.
