--- conflicted
+++ resolved
@@ -34,13 +34,8 @@
 from graphstorm.gconstruct.file_io import write_index_json
 from graphstorm.gconstruct.transform import parse_feat_ops, process_features, preprocess_features
 from graphstorm.gconstruct.transform import parse_label_ops, process_labels
-<<<<<<< HEAD
-from graphstorm.gconstruct.transform import Noop, do_multiprocess_transform
+from graphstorm.gconstruct.transform import Noop, do_multiprocess_transform, LinkPredictionProcessor
 from graphstorm.gconstruct.id_map import IdMap, IdReverseMap, map_node_ids
-=======
-from graphstorm.gconstruct.transform import Noop, do_multiprocess_transform, LinkPredictionProcessor
-from graphstorm.gconstruct.id_map import IdMap, map_node_ids
->>>>>>> 83fd4ba6
 from graphstorm.gconstruct.utils import (ExtMemArrayMerger,
                                          ExtMemArrayWrapper,
                                          partition_graph,
