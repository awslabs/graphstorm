"""
    Copyright 2023 Contributors

    Licensed under the Apache License, Version 2.0 (the "License");
    you may not use this file except in compliance with the License.
    You may obtain a copy of the License at

       http://www.apache.org/licenses/LICENSE-2.0

    Unless required by applicable law or agreed to in writing, software
    distributed under the License is distributed on an "AS IS" BASIS,
    WITHOUT WARRANTIES OR CONDITIONS OF ANY KIND, either express or implied.
    See the License for the specific language governing permissions and
    limitations under the License.
"""
import random
import os
import tempfile
import pytest
import decimal
import pyarrow.parquet as pq
import numpy as np
import dgl
import torch as th
import pandas as pd
import copy

from functools import partial
from numpy.testing import assert_equal, assert_almost_equal

from graphstorm.gconstruct.construct_graph import (parse_edge_data,
                                                   prepare_edge_data,
                                                   verify_confs,
                                                   is_homogeneous,
                                                   _collect_parsed_edge_data)
from graphstorm.gconstruct.file_io import write_data_parquet, read_data_parquet
from graphstorm.gconstruct.file_io import write_data_json, read_data_json
from graphstorm.gconstruct.file_io import write_data_csv, read_data_csv
from graphstorm.gconstruct.file_io import write_data_hdf5, read_data_hdf5, HDF5Array
from graphstorm.gconstruct.file_io import write_index_json
from graphstorm.gconstruct.transform import parse_feat_ops, process_features, preprocess_features
from graphstorm.gconstruct.transform import parse_label_ops, process_labels
from graphstorm.gconstruct.transform import Noop, do_multiprocess_transform, LinkPredictionProcessor
from graphstorm.gconstruct.id_map import IdMap, IdReverseMap, map_node_ids
from graphstorm.gconstruct.transform import (BucketTransform, RankGaussTransform,
                                             Text2BERT, NumericalMinMaxTransform)
from graphstorm.gconstruct.utils import (ExtMemArrayMerger,
                                         ExtMemArrayWrapper,
                                         partition_graph,
                                         update_two_phase_feat_ops,
                                         HDF5Array, ExtFeatureWrapper)

def test_parquet():
    handle, tmpfile = tempfile.mkstemp()
    os.close(handle)

    data = {}
    data["data1"] = np.random.rand(10, 3)
    data["data2"] = np.random.rand(10)
    write_data_parquet(data, tmpfile)
    data1 = read_data_parquet(tmpfile)
    assert len(data1) == 2
    assert "data1" in data1
    assert "data2" in data1
    np.testing.assert_array_equal(data1['data1'], data['data1'])
    np.testing.assert_array_equal(data1['data2'], data['data2'])

    data1 = read_data_parquet(tmpfile, data_fields=['data1'])
    assert len(data1) == 1
    assert "data1" in data1
    assert "data2" not in data1
    np.testing.assert_array_equal(data1['data1'], data['data1'])

    # verify if a field does not exist.
    try:
        data1 = read_data_parquet(tmpfile, data_fields=['data1', 'data3'])
        assert False, "This shouldn't happen."
    except:
        pass
    os.remove(tmpfile)

    # create a parquet with variable length of data
    data = {
        "data": [[95, 85], [88], [76, 89, 92]]
    }
    df = pd.DataFrame(data)
    df.to_parquet(tmpfile)

    data1 = read_data_parquet(tmpfile, data_fields=['data'])
    assert len(data1) == 1
    assert "data" in data1
    data1 = data1["data"]
    assert len(data1) == 3
    np.testing.assert_equal(data1[0], np.array(data["data"][0]))
    np.testing.assert_equal(data1[1], np.array(data["data"][1]))
    np.testing.assert_equal(data1[2], np.array(data["data"][2]))

    os.remove(tmpfile)

@pytest.mark.parametrize("delimiter", [None, ",", "\t"])
def test_csv(delimiter):
    data = {
            "t1": np.random.uniform(size=(10,)),
            "t2": np.random.uniform(size=(10,)),
    }
    with tempfile.TemporaryDirectory() as tmpdirname:
        if not delimiter:
            write_data_csv(data, os.path.join(tmpdirname, 'test.csv'))
            data1 = read_data_csv(os.path.join(tmpdirname, 'test.csv'))
        else:
            write_data_csv(data, os.path.join(tmpdirname, 'test.csv'), delimiter=delimiter)
            data1 = read_data_csv(os.path.join(tmpdirname, 'test.csv'), delimiter=delimiter)

        for key, val in data.items():
            assert key in data1
            np.testing.assert_almost_equal(data1[key], data[key])

        data1 = read_data_csv(os.path.join(tmpdirname, 'test.csv'), data_fields=['t1']) if not delimiter \
            else read_data_csv(os.path.join(tmpdirname, 'test.csv'), delimiter=delimiter, data_fields=['t1'])
        assert 't1' in data1
        np.testing.assert_almost_equal(data1['t1'], data['t1'])

def check_json_same_len(tmpfile):
    data = {}
    data["data1"] = np.random.rand(10, 3)
    data["data2"] = np.random.rand(10)
    write_data_json(data, tmpfile)
    data1 = read_data_json(tmpfile, ["data1", "data2"])
    assert len(data1) == 2
    assert "data1" in data1
    assert "data2" in data1
    assert data['data2'].dtype == np.float64
    assert np.all(data1['data1'] == data['data1'])
    assert np.all(data1['data2'] == data['data2'])

    # Test the case that some field doesn't exist.
    try:
        data1 = read_data_json(tmpfile, ["data1", "data3"])
        assert False, "This shouldn't happen"
    except:
        pass

def check_json_unequal_len(tmpfile):
    # Here we write arrays of different lengths to a JSON file.
    data = {
            "data": [np.random.rand(size) for size in [10, 5, 2, 5]]
    }
    write_data_json(data, tmpfile)
    data1 = read_data_json(tmpfile, ["data"])
    assert len(data1) == 1
    assert "data" in data1
    assert data1['data'].shape == (4, 10)
    for i, arr in enumerate(data["data"]):
        assert np.all(data1["data"][i][:len(arr)] == arr)
        assert np.all(data1["data"][i][len(arr):] == 0)

def test_json():
    with tempfile.TemporaryDirectory() as tmpdirname:
        check_json_same_len(os.path.join(tmpdirname, "same_len.json"))
        check_json_unequal_len(os.path.join(tmpdirname, "unequal_len.json"))

def test_hdf5():
    handle, tmpfile = tempfile.mkstemp()
    os.close(handle)

    data = {}
    data["data1"] = np.random.rand(10, 3)
    data["data2"] = np.random.rand(10)
    write_data_hdf5(data, tmpfile)
    data1 = read_data_hdf5(tmpfile)
    assert len(data1) == 2
    assert "data1" in data1
    assert "data2" in data1
    np.testing.assert_array_equal(data1['data1'], data['data1'])
    np.testing.assert_array_equal(data1['data2'], data['data2'])

    data1 = read_data_hdf5(tmpfile, data_fields=['data1'])
    assert len(data1) == 1
    assert "data1" in data1
    assert "data2" not in data1
    np.testing.assert_array_equal(data1['data1'], data['data1'])

    try:
        data1 = read_data_hdf5(tmpfile, data_fields=['data1', "data3"])
        assert False, "This should not happen."
    except:
        pass

    # Test HDF5Array
    data1 = read_data_hdf5(tmpfile, data_fields=['data1'], in_mem=False)
    assert isinstance(data1['data1'], HDF5Array)
    np.testing.assert_array_equal(data1['data1'][:], data['data1'][:])
    idx = np.arange(0, len(data1['data1']), 2)
    np.testing.assert_array_equal(data1['data1'][idx], data['data1'][idx])
    idx = th.randint(0, len(data1['data1']), size=(100,))
    np.testing.assert_array_equal(data1['data1'][idx], data['data1'][idx])
    idx = np.random.randint(0, len(data1['data1']), size=(100,))
    np.testing.assert_array_equal(data1['data1'][idx], data['data1'][idx])

    os.remove(tmpfile)

def test_feat_ops_noop():
    # Just get the features without transformation.
    feat_op1 = [{
        "feature_col": "test1",
        "feature_name": "test2",
    }]
    (res, _, _, _) = parse_feat_ops(feat_op1)
    assert len(res) == 1
    assert res[0].col_name == feat_op1[0]["feature_col"]
    assert res[0].feat_name == feat_op1[0]["feature_name"]
    assert isinstance(res[0], Noop)

    data = {
        "test1": np.random.rand(4, 2),
    }
    proc_res, _ = process_features(data, res)
    assert "test2" in proc_res
    assert proc_res["test2"].dtype == np.float32
    np.testing.assert_allclose(proc_res["test2"], data["test1"])

    # When the feature name is not specified.
    feat_op1 = [{
        "feature_col": "test1",
    }]
    (res, _, _, _) = parse_feat_ops(feat_op1)
    assert len(res) == 1
    assert res[0].col_name == feat_op1[0]["feature_col"]
    assert res[0].feat_name == feat_op1[0]["feature_col"]
    assert isinstance(res[0], Noop)

    # When the transform name is specified.
    feat_op1 = [{
        "feature_col": "test1",
        "transform": {
            "name": "no-op",
        }
    }]
    (res, _, _, _) = parse_feat_ops(feat_op1)
    assert len(res) == 1
    assert res[0].col_name == feat_op1[0]["feature_col"]
    assert res[0].feat_name == feat_op1[0]["feature_col"]
    assert isinstance(res[0], Noop)

<<<<<<< HEAD
=======
    # When the feature_dim is specified.
    # GConstruct will not load feature_dim from config,
    # so do not check the value of the feature_dim
    feat_op1 = [{
        "feature_col": "test1",
        "feature_dim": [2]
    }]
    (res, _, _, _) = parse_feat_ops(feat_op1)
    assert len(res) == 1
    assert res[0].col_name == feat_op1[0]["feature_col"]
    assert res[0].feat_name == feat_op1[0]["feature_col"]
    assert isinstance(res[0], Noop)

>>>>>>> ee958794
def test_noop_string():
    text_vector_data = {
        "test2": np.array(["1;2;3", "4;5;6"], dtype=object)
    }
    feature_name = "test3"
    text_vector_config = [{
        "feature_col": "test2",
        "feature_name": feature_name,
        "transform": {
            "name": "no-op",
            "separator": ";"
        },
    }]
    (res, _, _, _) = parse_feat_ops(text_vector_config)
    assert len(res) == 1
    noop_transform = res[0]
    assert isinstance(noop_transform, Noop)
    assert noop_transform.separator == ";"

<<<<<<< HEAD
    vector_data_processed = process_features(text_vector_data, res)
    expected_array = np.array([[1, 2, 3], [4, 5, 6]])

    assert_equal(vector_data_processed[feature_name], expected_array)

    # Test providing the separator + truncate_dim
    text_vector_config = [{
        "feature_col": "test2",
        "feature_name": feature_name,
        "transform": {
            "name": "no-op",
            "separator": ";",
            "truncate_dim": 2
        },
    }]
    (res, _, _, _) = parse_feat_ops(text_vector_config)
    expected_array = np.array([[1, 2], [4, 5]])
    vector_data_processed = process_features(text_vector_data, res)

    assert_equal(vector_data_processed[feature_name], expected_array)

    # Test when the separator is not specified but input is strings
    text_vector_config = [{
        "feature_col": "test2",
        "feature_name": feature_name,
        "transform": {
            "name": "no-op",
        },
    }]
    (res, _, _, _) = parse_feat_ops(text_vector_config)

    with pytest.raises(
        AssertionError,
        match=f"The feature {feature_name} has to be integers or floats, got 'object'."
    ):
        process_features(text_vector_data, res)


=======
    vector_data_processed, _ = process_features(text_vector_data, res)
    expected_array = np.array([[1, 2, 3], [4, 5, 6]])

    assert_equal(vector_data_processed[feature_name], expected_array)

    # Test providing the separator + truncate_dim
    text_vector_config = [{
        "feature_col": "test2",
        "feature_name": feature_name,
        "transform": {
            "name": "no-op",
            "separator": ";",
            "truncate_dim": 2
        },
    }]
    (res, _, _, _) = parse_feat_ops(text_vector_config)
    expected_array = np.array([[1, 2], [4, 5]])
    vector_data_processed, _ = process_features(text_vector_data, res)

    assert_equal(vector_data_processed[feature_name], expected_array)

    # Test when the separator is not specified but input is strings
    text_vector_config = [{
        "feature_col": "test2",
        "feature_name": feature_name,
        "transform": {
            "name": "no-op",
        },
    }]
    (res, _, _, _) = parse_feat_ops(text_vector_config)

    with pytest.raises(
        AssertionError,
        match=f"The feature {feature_name} has to be integers or floats, got 'object'."
    ):
        process_features(text_vector_data, res)


>>>>>>> ee958794
def test_feat_ops_tokenize():
    feat_op2 = [
        {
            "feature_col": "test1",
            "feature_name": "test2",
        },
        {
            "feature_col": "test3",
            "feature_name": "test4",
            "transform": {"name": 'tokenize_hf',
                'bert_model': 'bert-base-uncased',
                'max_seq_length': 16
            },
        },
    ]
    (res, _, _, _) = parse_feat_ops(feat_op2)
    assert len(res) == 2
    assert res[1].col_name == feat_op2[1]["feature_col"]
    assert res[1].feat_name == feat_op2[1]["feature_name"]
    op = res[1]
    tokens = op(["hello world", "hello world"])
    assert len(tokens) == 3
    assert tokens['input_ids'].shape == (2, 16)
    assert tokens['attention_mask'].shape == (2, 16)
    assert tokens['token_type_ids'].shape == (2, 16)
    np.testing.assert_array_equal(tokens['input_ids'][0],
                                  tokens['input_ids'][1])
    np.testing.assert_array_equal(tokens['attention_mask'][0],
                                  tokens['attention_mask'][1])
    np.testing.assert_array_equal(tokens['token_type_ids'][0],
                                  tokens['token_type_ids'][1])

    data = {
        "test1": np.random.rand(2, 4).astype(np.float32),
        "test3": ["hello world", "hello world"],
    }
    proc_res, _ = process_features(data, res)
    np.testing.assert_array_equal(data['test1'], proc_res['test2'])
    assert "input_ids" in proc_res
    assert "attention_mask" in proc_res
    assert "token_type_ids" in proc_res

def test_feat_ops_bert():
    feat_op3 = [
        {
            "feature_col": "test3",
            "feature_name": "test4",
            "transform": {"name": 'bert_hf',
                'bert_model': 'bert-base-uncased',
                'max_seq_length': 16
            },
        },
    ]
    (res, _, _, _) = parse_feat_ops(feat_op3)
    assert len(res) == 1
    assert res[0].col_name == feat_op3[0]["feature_col"]
    assert res[0].feat_name == feat_op3[0]["feature_name"]
    data = {
        "test1": np.random.rand(2, 4).astype(np.float32),
        "test3": ["hello world", "hello world"],
    }
    proc_res, _ = process_features(data, res)
    assert "test4" in proc_res
    assert len(proc_res['test4']) == 2
    # There are two text strings and both of them are "hello world".
    # The BERT embeddings should be the same.
    np.testing.assert_array_equal(proc_res['test4'][0], proc_res['test4'][1])
    # Compute BERT embeddings with multiple mini-batches.
    feat_op4 = [
        {
            "feature_col": "test3",
            "feature_name": "test4",
            "transform": {"name": 'bert_hf',
                'bert_model': 'bert-base-uncased',
                'max_seq_length': 16,
                'infer_batch_size': 1,
            },
        },
    ]
    (res2, _, _, _)  = parse_feat_ops(feat_op4)
    assert len(res2) == 1
    assert res2[0].col_name == feat_op4[0]["feature_col"]
    assert res2[0].feat_name == feat_op4[0]["feature_name"]
    proc_res2, _ = process_features(data, res2)
    assert "test4" in proc_res2
    assert len(proc_res2['test4']) == 2
    np.testing.assert_allclose(proc_res['test4'], proc_res2['test4'], rtol=1e-3)

def test_feat_ops_maxmin():
    data0 = {
        "test1": np.random.rand(4, 2),
    }
    data1 = {
        "test1": np.random.rand(4, 2),
    }
    feat_op5 = [
        {
            "feature_col": "test1",
            "feature_name": "test5",
            "transform": {"name": 'max_min_norm',
            },
        },
    ]
    (res, _, _, _) = parse_feat_ops(feat_op5)
    assert len(res) == 1
    assert res[0].col_name == feat_op5[0]["feature_col"]
    assert res[0].feat_name == feat_op5[0]["feature_name"]
    preproc_res0 = preprocess_features(data0, res)
    preproc_res1 = preprocess_features(data1, res)
    assert "test5" in preproc_res0
    assert isinstance(preproc_res0["test5"], tuple)
    assert "test5" in preproc_res1
    assert isinstance(preproc_res1["test5"], tuple)
    return_dict = {
        0: preproc_res0,
        1: preproc_res1
    }
    update_two_phase_feat_ops(return_dict, res)
    data_col0 = data0["test1"][:,0].tolist() + data1["test1"][:,0].tolist()
    data_col1 = data0["test1"][:,1].tolist() + data1["test1"][:,1].tolist()
    max0 = max(data_col0)
    min0 = min(data_col0)
    max1 = max(data_col1)
    min1 = min(data_col1)

    proc_res3, _ = process_features(data0, res)
    assert "test5" in proc_res3
    proc_res4, _ = process_features(data1, res)
    assert "test5" in proc_res4
    proc_res5 = np.concatenate([proc_res3["test5"], proc_res4["test5"]], axis=0)
    assert proc_res5.dtype == np.float32
    data_col0 = (np.array(data_col0) - min0) / (max0 - min0)
    data_col1 = (np.array(data_col1) - min1) / (max1 - min1)
    assert_almost_equal(proc_res5[:,0], data_col0)
    assert_almost_equal(proc_res5[:,1], data_col1)

    feat_op6 = [
        {
            "feature_col": "test1",
            "feature_name": "test6",
            "transform": {"name": 'max_min_norm',
                          "max_bound": 2.,
                          "min_bound": -2.
            },
        },
    ]
    (res2, _, _, _)  = parse_feat_ops(feat_op6)
    assert len(res2) == 1
    assert res2[0].col_name == feat_op6[0]["feature_col"]
    assert res2[0].feat_name == feat_op6[0]["feature_name"]
    preproc_res0 = preprocess_features(data0, res2)
    preproc_res1 = preprocess_features(data1, res2)
    assert "test6" in preproc_res0
    assert isinstance(preproc_res0["test6"], tuple)
    assert "test6" in preproc_res1
    assert isinstance(preproc_res1["test6"], tuple)
    return_dict = {
        0: preproc_res0,
        1: preproc_res1
    }
    update_two_phase_feat_ops(return_dict, res2)
    data_col0 = data0["test1"][:,0].tolist() + data1["test1"][:,0].tolist()
    data_col1 = data0["test1"][:,1].tolist() + data1["test1"][:,1].tolist()
    max0 = max(data_col0)
    min0 = min(data_col0)
    max1 = max(data_col1)
    min1 = min(data_col1)
    data_col0 = [val if val < max0 else max0 for val in data_col0]
    data_col0 = [val if val > min0 else min0 for val in data_col0]
    data_col1 = [val if val < max1 else max1 for val in data_col1]
    data_col1 = [val if val > min1 else min1 for val in data_col1]

    proc_res3, _ = process_features(data0, res2)
    assert "test6" in proc_res3
    proc_res4, _ = process_features(data1, res2)
    assert "test6" in proc_res4
    proc_res6 = np.concatenate([proc_res3["test6"], proc_res4["test6"]], axis=0)
    assert proc_res6.dtype == np.float32
    data_col0 = (np.array(data_col0) - min0) / (max0 - min0)
    data_col1 = (np.array(data_col1) - min1) / (max1 - min1)
    assert_almost_equal(proc_res6[:,0], data_col0)
    assert_almost_equal(proc_res6[:,1], data_col1)

def test_feat_ops_rank_gauss():
    data7_0 = {
        "test1": np.random.randn(100,2).astype(np.float32)
    }
    data7_1 = {
        "test1": np.random.randn(100,2).astype(np.float32)
    }

    feat_op7 = [
        {
            "feature_col": "test1",
            "feature_name": "test7",
            "transform": {
                "name": 'rank_gauss'
            },
        },
    ]
    (res, _, _, _) = parse_feat_ops(feat_op7)
    assert len(res) == 1
    assert res[0].col_name == feat_op7[0]["feature_col"]
    assert res[0].feat_name == feat_op7[0]["feature_name"]
    proc_res7_0, _ = process_features(data7_0, res)
    proc_res7_1, _ = process_features(data7_1, res)
    new_feat = np.concatenate([proc_res7_0["test7"], proc_res7_1["test7"]])
    trans_feat = res[0].after_merge_transform(new_feat)
    assert trans_feat.dtype == np.float32
    # sum of gauss rank should be zero
    trans_feat = np.sort(trans_feat, axis=0)
    rev_trans_feat = np.flip(trans_feat, axis=0)
    assert np.all(trans_feat + rev_trans_feat == 0)
    num_unique_feat = np.unique(trans_feat, axis=0)
    assert len(num_unique_feat) == 200

    data7_0 = {
        "test1": np.zeros((100,2)).astype(np.float32)
    }
    data7_1 = {
        "test1": np.ones((100,2)).astype(np.float32)
    }
    feat_op7 = [
        {
            "feature_col": "test1",
            "feature_name": "test7",
            "transform": {
                "name": 'rank_gauss',
                "epsilon": 1e-5,
                "uniquify": True
            },
        },
    ]
    (res, _, _, _) = parse_feat_ops(feat_op7)
    assert len(res) == 1
    assert res[0].col_name == feat_op7[0]["feature_col"]
    assert res[0].feat_name == feat_op7[0]["feature_name"]
    proc_res7_0, _ = process_features(data7_0, res)
    proc_res7_1, _ = process_features(data7_1, res)
    new_feat = np.concatenate([proc_res7_0["test7"], proc_res7_1["test7"]])
    trans_feat = res[0].after_merge_transform(new_feat)
    assert trans_feat.dtype == np.float32
    # sum of gauss rank should be zero
    trans_feat = np.sort(trans_feat, axis=0)
    rev_trans_feat = np.flip(trans_feat, axis=0)
    assert np.all(trans_feat + rev_trans_feat == 0)
    num_unique_feat = np.unique(trans_feat, axis=0)
    assert len(num_unique_feat) == 2

def test_feat_ops_categorical():
    feat_op7 = [
        {
            "feature_col": "test1",
            "feature_name": "test7",
            "transform": {"name": 'to_categorical'},
        },
    ]
    (res, _, _, _) = parse_feat_ops(feat_op7)
    data0 = {
        "test1": np.array([str(i) for i in np.random.randint(0, 10, size=10)]
            + [str(i) for i in range(10)]),
    }
    data1 = {
        "test1": np.array([str(i) for i in np.random.randint(0, 10, size=10)]),
    }
    preproc_res0 = preprocess_features(data0, res)
    preproc_res1 = preprocess_features(data1, res)
    assert "test7" in preproc_res0
    assert "test7" in preproc_res1
    return_dict = {
        0: preproc_res0,
        1: preproc_res1
    }
    update_two_phase_feat_ops(return_dict, res)
    proc_res3, _ = process_features(data0, res)
    assert "test7" in proc_res3
    assert 'mapping' in feat_op7[0]["transform"]
    for one_hot, str_i in zip(proc_res3["test7"], data0["test1"]):
        idx = feat_op7[0]["transform"]['mapping'][str_i]
        assert one_hot[idx] == 1

    feat_op8 = [
        {
            "feature_col": "test1",
            "feature_name": "test8",
            "transform": {"name": 'to_categorical', "separator": ","},
        },
    ]
    (res2, _, _, _)  = parse_feat_ops(feat_op8)
    data0 = {
        "test1": np.array([f"{i},{i+1}" for i in np.random.randint(0, 9, size=10)]
            + [str(i) for i in range(9)]),
    }
    data1 = {
        "test1": np.array([str(i) for i in np.random.randint(0, 10, size=10)]),
    }
    preproc_res0 = preprocess_features(data0, res2)
    preproc_res1 = preprocess_features(data1, res2)
    assert "test8" in preproc_res0
    assert "test8" in preproc_res1
    return_dict = {
        0: preproc_res0,
        1: preproc_res1
    }
    update_two_phase_feat_ops(return_dict, res2)
    proc_res3, _ = process_features(data0, res2)
    assert "test8" in proc_res3
    # We only need to test the first 10
    for multi_hot, str_i in zip(proc_res3["test8"][:10], data0["test1"][:10]):
        str_i1, str_i2 = str_i.split(",")
        assert multi_hot[int(str_i1)] == 1
        assert multi_hot[int(str_i2)] == 1
    assert 'mapping' in feat_op8[0]["transform"]


def test_process_features_fp16():
    np.random.seed(1)
    # Just get the features without transformation.
    data = {}
    data["test1"] = np.random.rand(10, 3)
    data["test2"] = np.random.rand(10)
    data["test3"] = np.random.rand(10) * 5
    handle, tmpfile = tempfile.mkstemp()
    os.close(handle)
    write_data_hdf5(data, tmpfile)

    feat_op1 = [{
        "feature_col": "test1",
        "feature_name": "test1",
        "out_dtype": "float16",
    },{
        "feature_col": "test2",
        "feature_name": "test2",
        "out_dtype": "float16",
    },{
        "feature_col": "test3",
        "feature_name": "test3",
        "out_dtype": "int8",
    }]
    (ops_rst, _, _, _) = parse_feat_ops(feat_op1)
    rst, _ = process_features(data, ops_rst)
    assert len(rst) == 3
    assert 'test1' in rst
    assert 'test2' in rst
    assert 'test3' in rst
    assert (len(rst['test1'].shape)) == 2
    assert (len(rst['test2'].shape)) == 2
    assert (len(rst['test3'].shape)) == 2
    assert rst['test1'].dtype == np.float16
    assert rst['test2'].dtype == np.float16
    assert rst['test3'].dtype == np.int8
    assert_almost_equal(rst['test1'], data['test1'], decimal=3)
    assert_almost_equal(rst['test2'], data['test2'].reshape(-1, 1), decimal=3)
    assert_almost_equal(rst['test3'], data['test3'].reshape(-1, 1).astype(np.int8))

    data1 = read_data_hdf5(tmpfile, ['test1', 'test2', 'test3'], in_mem=False)
    rst2, _ = process_features(data1, ops_rst)
    assert isinstance(rst2["test1"], HDF5Array)
    assert len(rst2) == 3
    assert 'test1' in rst2
    assert 'test2' in rst2
    assert 'test3' in rst
    assert (len(rst2['test1'].to_tensor().shape)) == 2
    assert (len(rst2['test2'].shape)) == 2
    assert (len(rst['test3'].shape)) == 2
    assert rst2['test1'].to_tensor().dtype == th.float16
    assert rst2['test2'].dtype == np.float16
    assert rst['test3'].dtype == np.int8
    data_slice = rst2['test1'][np.arange(10)]
    assert data_slice.dtype == np.float16
    assert_almost_equal(rst2['test1'].to_tensor().numpy(), data['test1'], decimal=3)
    assert_almost_equal(rst2['test1'].to_tensor().numpy(), data_slice)
    assert_almost_equal(rst2['test2'], data['test2'].reshape(-1, 1), decimal=3)
    assert_almost_equal(rst2['test3'], data['test3'].reshape(-1, 1).astype(np.int8))

def test_process_features():
    # Just get the features without transformation.
    data = {}
    data["test1"] = np.random.rand(10, 3).astype(np.float32)
    data["test2"] = np.random.rand(10).astype(np.float32)

    feat_op1 = [{
        "feature_col": "test1",
        "feature_name": "test1",
    },{
        "feature_col": "test2",
        "feature_name": "test2",
    }]
    (ops_rst, _, _, _) = parse_feat_ops(feat_op1)
    rst, _ = process_features(data, ops_rst)
    assert len(rst) == 2
    assert 'test1' in rst
    assert 'test2' in rst
    assert (len(rst['test1'].shape)) == 2
    assert (len(rst['test2'].shape)) == 2
    np.testing.assert_array_equal(rst['test1'], data['test1'])
    np.testing.assert_array_equal(rst['test2'], data['test2'].reshape(-1, 1))

def test_label():
    def check_split(res, train_mask, val_mask, test_mask):
        assert len(res) == 4
        assert 'label' in res
        assert train_mask in res
        assert val_mask in res
        assert test_mask in res
        assert res[train_mask].shape == (len(data['label']),)
        assert res[val_mask].shape == (len(data['label']),)
        assert res[test_mask].shape == (len(data['label']),)
        assert np.sum(res[train_mask]) == 8
        assert np.sum(res[val_mask]) == 1
        assert np.sum(res[test_mask]) == 1
        assert np.sum(res[train_mask] + res[val_mask] + res[test_mask]) == 10

    def check_no_split(res, train_mask, val_mask, test_mask):
        assert len(res) == 1
        assert 'label' in res
        assert train_mask not in res
        assert val_mask not in res
        assert test_mask not in res

    def check_integer(label, res, train_mask, val_mask, test_mask):
        train_idx = res[train_mask] == 1
        val_idx = res[val_mask] == 1
        test_idx = res[test_mask] == 1
        assert np.all(np.logical_and(label[train_idx] >= 0, label[train_idx] <= 10))
        assert np.all(np.logical_and(label[val_idx] >= 0, label[val_idx] <= 10))
        assert np.all(np.logical_and(label[test_idx] >= 0, label[test_idx] <= 10))

    # Check classification
    def check_classification(res, mask_field_names=[("train_mask", "val_mask", "test_mask")]):
        # default masks are train_mask, val_mask and test_mask
        check_split(res, mask_field_names[0][0], mask_field_names[0][1], mask_field_names[0][2])
        assert np.issubdtype(res['label'].dtype, np.integer)
        check_integer(res['label'], res, mask_field_names[0][0], mask_field_names[0][1], mask_field_names[0][2])

    def check_classification_no_split(res, mask_field_names=[("train_mask", "val_mask", "test_mask")]):
        # default masks are train_mask, val_mask and test_mask
        check_no_split(res, mask_field_names[0][0], mask_field_names[0][1], mask_field_names[0][2])
        assert np.issubdtype(res['label'].dtype, np.integer)

    conf = {
            "labels": [
                {'task_type': 'classification',
                 'label_col': 'label',
                 'split_pct': [0.8, 0.1, 0.1]}
            ]
    }
    ops = parse_label_ops(conf, True)
    data = {'label' : np.random.uniform(size=10) * 10}
    assert ops[0].train_mask_name == "train_mask"
    assert ops[0].val_mask_name == "val_mask"
    assert ops[0].test_mask_name == "test_mask"
    res = process_labels(data, ops)
    check_classification(res)
    ops = parse_label_ops(conf, False)
    assert ops[0].train_mask_name == "train_mask"
    assert ops[0].val_mask_name == "val_mask"
    assert ops[0].test_mask_name == "test_mask"
    res = process_labels(data, ops)
    check_classification(res)

    # Check classification with invalid labels.
    data = {'label' : np.random.uniform(size=13) * 10}
    data['label'][[0, 3, 4]] = np.NAN
    ops = parse_label_ops(conf, True)
    res = process_labels(data, ops)
    check_classification(res)

    # Check multi-label classification with invalid labels.
    data = {'label' : np.random.randint(2, size=(15,5)).astype(np.float32)}
    data['label'][[0,3,4]] = np.NAN
    data['label'][[1,2], [3,4]] = np.NAN
    ops = parse_label_ops(conf, True)
    res = process_labels(data, ops)
    check_classification(res)

    # Check classification with integer labels.
    data = {'label' : np.random.randint(10, size=10)}
    ops = parse_label_ops(conf, True)
    res = process_labels(data, ops)
    check_classification(res)

    # Check classification with integer labels.
    # Data split doesn't use all labeled samples.
    conf = {
            "labels": [
                {'task_type': 'classification',
                 'label_col': 'label',
                 'split_pct': [0.4, 0.05, 0.05]}
            ]
    }
    ops = parse_label_ops(conf, True)
    data = {'label' : np.random.randint(3, size=20)}
    res = process_labels(data, ops)
    check_classification(res)

    # Check classification with user defined mask names.
    conf = {
            "labels": [
                {'task_type': 'classification',
                 'label_col': 'label',
                 'split_pct': [0.4, 0.05, 0.05],
                 'mask_field_names': ['train_mask_c',
                                      'val_mask_c',
                                      'test_mask_c']}
            ]
    }
    ops = parse_label_ops(conf, True)
    assert ops[0].train_mask_name == "train_mask_c"
    assert ops[0].val_mask_name == "val_mask_c"
    assert ops[0].test_mask_name == "test_mask_c"
    data = {'label' : np.random.randint(3, size=20)}
    res = process_labels(data, ops)
    check_classification(res, [("train_mask_c", "val_mask_c", "test_mask_c")])

    # split_pct is not specified.
    conf = {
            "labels": [
                {'task_type': 'classification',
                 'label_col': 'label'}
            ]
    }
    ops = parse_label_ops(conf, True)
    data = {'label' : np.random.randint(3, size=10)}
    res = process_labels(data, ops)
    assert np.sum(res['train_mask']) == 8
    assert np.sum(res['val_mask']) == 1
    assert np.sum(res['test_mask']) == 1

    # split_pct is not specified and customized mask names.
    conf = {
            "labels": [
                {'task_type': 'classification',
                 'label_col': 'label',
                 'mask_field_names': ['train_mask_c',
                                      'val_mask_c',
                                      'test_mask_c']}
            ]
    }
    ops = parse_label_ops(conf, True)
    assert ops[0].train_mask_name == "train_mask_c"
    assert ops[0].val_mask_name == "val_mask_c"
    assert ops[0].test_mask_name == "test_mask_c"
    data = {'label' : np.random.randint(3, size=10)}
    res = process_labels(data, ops)
    assert np.sum(res['train_mask_c']) == 8
    assert np.sum(res['val_mask_c']) == 1
    assert np.sum(res['test_mask_c']) == 1

    # Check custom data split for classification on node.
    data = {
            "id": np.arange(10),
            'label' : np.random.randint(3, size=10)
    }
    write_index_json(np.arange(8), "/tmp/train_idx.json")
    write_index_json(np.arange(8, 9), "/tmp/val_idx.json")
    write_index_json(np.arange(9, 10), "/tmp/test_idx.json")
    conf = {
            "node_id_col": "id",
            "labels": [
                {'task_type': 'classification',
                 'label_col': 'label',
                 'custom_split_filenames': {"train": "/tmp/train_idx.json",
                                            "valid": "/tmp/val_idx.json",
                                            "test": "/tmp/test_idx.json"}}
            ]
    }
    ops = parse_label_ops(conf, True)
    res = process_labels(data, ops)
    check_classification(res)

    # Check custom data split for classification on node with customized mask names.
    conf = {
            "node_id_col": "id",
            "labels": [
                {'task_type': 'classification',
                 'label_col': 'label',
                 'custom_split_filenames': {"train": "/tmp/train_idx.json",
                                            "valid": "/tmp/val_idx.json",
                                            "test": "/tmp/test_idx.json"},
                 'mask_field_names': ['train_mask_c',
                                      'val_mask_c',
                                      'test_mask_c']}
            ]
    }
    ops = parse_label_ops(conf, True)
    assert ops[0].train_mask_name == "train_mask_c"
    assert ops[0].val_mask_name == "val_mask_c"
    assert ops[0].test_mask_name == "test_mask_c"
    res = process_labels(data, ops)
    check_classification(res, [("train_mask_c", "val_mask_c", "test_mask_c")])

    # Check custom data split for classification on edge.
    data = {
            "src": [1, 1, 1, 2, 2, 2, 3, 3, 3, 4],
            "dest": [1, 2, 3, 1, 2, 3, 1, 2, 3, 1],
            'label': np.random.randint(3, size=10)
    }
    write_index_json([(1, 1), (1, 2), (1, 3), (2, 1), (2, 2), (2, 3), (3, 1), (3, 2)],
                     "/tmp/train_idx.json")
    write_index_json([(3, 3)], "/tmp/val_idx.json")
    write_index_json([(4, 1)], "/tmp/test_idx.json")
    conf = {
            "source_id_col": "src",
            "dest_id_col": "dest",
            "labels": [
                {'task_type': 'classification',
                 'label_col': 'label',
                 'custom_split_filenames': {"train": "/tmp/train_idx.json",
                                            "valid": "/tmp/val_idx.json",
                                            "test": "/tmp/test_idx.json"}}
            ]
    }
    ops = parse_label_ops(conf, False)
    res = process_labels(data, ops)
    check_classification(res)

    # Check custom data split for classification on edge with customized mask names
    conf = {
            "source_id_col": "src",
            "dest_id_col": "dest",
            "labels": [
                {'task_type': 'classification',
                 'label_col': 'label',
                 'custom_split_filenames': {"train": "/tmp/train_idx.json",
                                            "valid": "/tmp/val_idx.json",
                                            "test": "/tmp/test_idx.json"},
                 'mask_field_names': ['train_mask_ec',
                                      'val_mask_ec',
                                      'test_mask_ec']}
            ]
    }
    ops = parse_label_ops(conf, False)
    assert ops[0].train_mask_name == "train_mask_ec"
    assert ops[0].val_mask_name == "val_mask_ec"
    assert ops[0].test_mask_name == "test_mask_ec"
    res = process_labels(data, ops)
    check_classification(res, [("train_mask_ec", "val_mask_ec", "test_mask_ec")])

    # Check custom data split with only training set.
    data = {
            "id": np.arange(10),
            'label' : np.random.randint(3, size=10)
    }
    write_index_json(np.arange(8), "/tmp/train_idx.json")
    conf = {
            "node_id_col": "id",
            "labels": [
                {'task_type': 'classification',
                 'label_col': 'label',
                 'custom_split_filenames': {"train": "/tmp/train_idx.json"} }
            ]
    }
    ops = parse_label_ops(conf, True)
    res = process_labels(data, ops)
    assert "train_mask" in res
    assert np.sum(res["train_mask"]) == 8
    assert "val_mask" in res
    assert np.sum(res["val_mask"]) == 0
    assert "test_mask" in res
    assert np.sum(res["test_mask"]) == 0

    # Check custom data split with only training set and customized mask names
    conf = {
            "node_id_col": "id",
            "labels": [
                {'task_type': 'classification',
                 'label_col': 'label',
                 'custom_split_filenames': {"train": "/tmp/train_idx.json"},
                 'mask_field_names': ['train_mask_c',
                                      'val_mask_c',
                                      'test_mask_c'] }
            ]
    }
    ops = parse_label_ops(conf, True)
    assert ops[0].train_mask_name == "train_mask_c"
    assert ops[0].val_mask_name == "val_mask_c"
    assert ops[0].test_mask_name == "test_mask_c"
    res = process_labels(data, ops)
    assert "train_mask_c" in res
    assert np.sum(res["train_mask_c"]) == 8
    assert "val_mask_c" in res
    assert np.sum(res["val_mask_c"]) == 0
    assert "test_mask_c" in res
    assert np.sum(res["test_mask_c"]) == 0

    # Check custom data split without providing split
    conf = {
            "labels": [
                {'task_type': 'classification',
                 'label_col': 'label',
                 'split_pct': [0, 0, 0]}
            ]
    }
    ops = parse_label_ops(conf, True)
    data = {'label' : np.random.uniform(size=10) * 10}
    res = process_labels(data, ops)
    check_classification_no_split(res)

    # Check custom data split without providing split with customized mask names
    conf = {
            "labels": [
                {'task_type': 'classification',
                 'label_col': 'label',
                 'split_pct': [0, 0, 0],
                 'mask_field_names': ['train_mask_c',
                                      'val_mask_c',
                                      'test_mask_c']}
            ]
    }
    ops = parse_label_ops(conf, True)
    assert ops[0].train_mask_name == "train_mask_c"
    assert ops[0].val_mask_name == "val_mask_c"
    assert ops[0].test_mask_name == "test_mask_c"
    data = {'label' : np.random.uniform(size=10) * 10}
    res = process_labels(data, ops)
    check_classification_no_split(res, [("train_mask_c", "val_mask_c", "test_mask_c")])

    # Check regression
    def check_regression(res, mask_field_names=[("train_mask", "val_mask", "test_mask")]):
        check_split(res, mask_field_names[0][0], mask_field_names[0][1], mask_field_names[0][2])
    def check_regression_no_split(res, mask_field_names=[("train_mask", "val_mask", "test_mask")]):
        check_no_split(res, mask_field_names[0][0], mask_field_names[0][1], mask_field_names[0][2])

    conf = {
            "labels": [
                {'task_type': 'regression',
                 'label_col': 'label',
                 'split_pct': [0.8, 0.1, 0.1],
                 'mask_field_names': ['train_mask_l',
                                      'val_mask_l',
                                      'test_mask_l']}
            ]
    }
    ops = parse_label_ops(conf, True)
    assert ops[0].train_mask_name == "train_mask_l"
    assert ops[0].val_mask_name == "val_mask_l"
    assert ops[0].test_mask_name == "test_mask_l"
    data = {'label' : np.random.uniform(size=10) * 10}
    res = process_labels(data, ops)
    check_regression(res, [("train_mask_l", "val_mask_l", "test_mask_l")])
    ops = parse_label_ops(conf, False)
    assert ops[0].train_mask_name == "train_mask_l"
    assert ops[0].val_mask_name == "val_mask_l"
    assert ops[0].test_mask_name == "test_mask_l"
    res = process_labels(data, ops)
    check_regression(res, [("train_mask_l", "val_mask_l", "test_mask_l")])

    # Check regression with customized mask names
    conf = {
            "labels": [
                {'task_type': 'regression',
                 'label_col': 'label',
                 'split_pct': [0.8, 0.1, 0.1],
                 'mask_field_names': ['train_mask_r',
                                      'val_mask_r',
                                      'test_mask_r']}
            ]
    }
    ops = parse_label_ops(conf, True)
    assert ops[0].train_mask_name == "train_mask_r"
    assert ops[0].val_mask_name == "val_mask_r"
    assert ops[0].test_mask_name == "test_mask_r"
    data = {'label' : np.random.uniform(size=10) * 10}
    res = process_labels(data, ops)
    check_regression(res, [("train_mask_r", "val_mask_r", "test_mask_r")])
    ops = parse_label_ops(conf, False)
    assert ops[0].train_mask_name == "train_mask_r"
    assert ops[0].val_mask_name == "val_mask_r"
    assert ops[0].test_mask_name == "test_mask_r"
    res = process_labels(data, ops)
    check_regression(res, [("train_mask_r", "val_mask_r", "test_mask_r")])

    conf = {
            "labels": [
                {'task_type': 'regression',
                 'label_col': 'label',
                 'split_pct': [0.8, 0.1, 0.1]
                }
            ]
    }
    ops = parse_label_ops(conf, True)
    assert ops[0].train_mask_name == "train_mask"
    assert ops[0].val_mask_name == "val_mask"
    assert ops[0].test_mask_name == "test_mask"
    data = {'label' : np.random.uniform(size=10) * 10}
    res = process_labels(data, ops)
    check_regression(res)
    ops = parse_label_ops(conf, False)
    res = process_labels(data, ops)
    check_regression(res)

    # Check regression with invalid labels.
    data = {'label' : np.random.uniform(size=13) * 10}
    data['label'][[0, 3, 4]] = np.NAN
    ops = parse_label_ops(conf, True)
    res = process_labels(data, ops)
    check_regression(res)

    # Check custom data split for regression.
    data = {
            "id": np.arange(10),
            'label' : np.random.uniform(size=10) * 10
    }
    write_index_json(np.arange(8), "/tmp/train_idx.json")
    write_index_json(np.arange(8, 9), "/tmp/val_idx.json")
    write_index_json(np.arange(9, 10), "/tmp/test_idx.json")
    conf = {
            "node_id_col": "id",
            "labels": [
                {'task_type': 'regression',
                 'label_col': 'label',
                 'custom_split_filenames': {"train": "/tmp/train_idx.json",
                                            "valid": "/tmp/val_idx.json",
                                            "test": "/tmp/test_idx.json"} }
            ]
    }
    ops = parse_label_ops(conf, True)
    res = process_labels(data, ops)
    check_regression(res)

    # Check custom data split without providing split
    conf = {
            "labels": [
                {'task_type': 'regression',
                 'label_col': 'label',
                 'split_pct': [0, 0, 0]}
            ]
    }
    data = {'label' : np.random.uniform(size=10) * 10}
    ops = parse_label_ops(conf, True)
    res = process_labels(data, ops)
    check_regression_no_split(res)

    # Check link prediction
    conf = {
            "labels": [
                {'task_type': 'link_prediction',
                 'split_pct': [0.8, 0.1, 0.1]}
            ]
    }
    ops = parse_label_ops(conf, False)
    assert ops[0].train_mask_name == "train_mask"
    assert ops[0].val_mask_name == "val_mask"
    assert ops[0].test_mask_name == "test_mask"
    data = {'label' : np.random.uniform(size=10) * 10}
    res = process_labels(data, ops)
    assert len(res) == 3
    assert 'train_mask' in res
    assert 'val_mask' in res
    assert 'test_mask' in res
    assert np.sum(res['train_mask']) == 8
    assert np.sum(res['val_mask']) == 1
    assert np.sum(res['test_mask']) == 1

    # Check link prediction with customized mask names
    conf = {
            "labels": [
                {'task_type': 'link_prediction',
                 'split_pct': [0.8, 0.1, 0.1],
                 'mask_field_names': ['train_mask_l',
                                      'val_mask_l',
                                      'test_mask_l']}
            ]
    }
    ops = parse_label_ops(conf, False)
    assert ops[0].train_mask_name == "train_mask_l"
    assert ops[0].val_mask_name == "val_mask_l"
    assert ops[0].test_mask_name == "test_mask_l"
    data = {'label' : np.random.uniform(size=10) * 10}
    res = process_labels(data, ops)
    assert len(res) == 3
    assert 'train_mask_l' in res
    assert 'val_mask_l' in res
    assert 'test_mask_l' in res
    assert np.sum(res['train_mask_l']) == 8
    assert np.sum(res['val_mask_l']) == 1
    assert np.sum(res['test_mask_l']) == 1

    # Check custom data split without providing split
    conf = {
            "labels": [
                {'task_type': 'link_prediction',
                 'split_pct': [0, 0, 0]}
            ]
    }
    ops = parse_label_ops(conf, False)
    data = {'label' : np.random.uniform(size=10) * 10}
    res = process_labels(data, ops)
    assert len(res) == 0
    assert 'train_mask' not in res
    assert 'val_mask' not in res
    assert 'test_mask' not in res

def test_multitask_label():
    def check_split(res, train_mask, val_mask, test_mask, label_field):
        assert label_field in res
        assert train_mask in res
        assert val_mask in res
        assert test_mask in res
        assert res[train_mask].shape == (len(data[label_field]),)
        assert res[val_mask].shape == (len(data[label_field]),)
        assert res[test_mask].shape == (len(data[label_field]),)
        assert np.sum(res[train_mask]) == 8
        assert np.sum(res[val_mask]) == 1
        assert np.sum(res[test_mask]) == 1
        assert np.sum(res[train_mask] + res[val_mask] + res[test_mask]) == 10

    def check_integer(label, res, train_mask, val_mask, test_mask):
        train_idx = res[train_mask] == 1
        val_idx = res[val_mask] == 1
        test_idx = res[test_mask] == 1
        assert np.all(np.logical_and(label[train_idx] >= 0, label[train_idx] <= 10))
        assert np.all(np.logical_and(label[val_idx] >= 0, label[val_idx] <= 10))
        assert np.all(np.logical_and(label[test_idx] >= 0, label[test_idx] <= 10))

    conf = {
            "labels": [
                {'task_type': 'link_prediction'},
                {'task_type': 'link_prediction'}
            ]
    }
    try:
        ops = parse_label_ops(conf, False)
        assert False, "Should fail as both two labels are using the same training mask"
    except:
        pass
    try:
        ops = parse_label_ops(conf, True)
        assert False, "Should fail as both two labels are using the same training mask"
    except:
        pass

    write_index_json(np.arange(8), "/tmp/train_idx.json")
    write_index_json(np.arange(8, 9), "/tmp/val_idx.json")
    write_index_json(np.arange(9, 10), "/tmp/test_idx.json")
    conf = {
            "node_id_col": "id",
            "labels": [
                {'task_type': 'classification',
                 'label_col': 'label_1',
                 'split_pct': [0.8, 0.1, 0.1]},
                {'task_type': 'classification',
                 'label_col': 'label_2',
                 'split_pct': [0.4, 0.05, 0.05],
                 'mask_field_names': ['train_mask_c1',
                                      'val_mask_c1',
                                      'test_mask_c1']},
                {'task_type': 'classification',
                 'label_col': 'label_3',
                 'split_pct': [0, 0, 0],
                 'mask_field_names': ['train_mask_c2',
                                      'val_mask_c2',
                                      'test_mask_c2']},
                {'task_type': 'regression',
                 'label_col': 'label_4',
                 'mask_field_names': ['train_mask_r1',
                                      'val_mask_r1',
                                      'test_mask_r1'],
                 'custom_split_filenames': {"train": "/tmp/train_idx.json",
                                            "valid": "/tmp/val_idx.json",
                                            "test": "/tmp/test_idx.json"}},
                {'task_type': 'regression',
                 'label_col': 'label_5',
                 'mask_field_names': ['train_mask_r2',
                                      'val_mask_r2',
                                      'test_mask_r2'],
                 'custom_split_filenames': {"train": "/tmp/train_idx.json"},}
            ]
    }
    ops = parse_label_ops(conf, True)
    assert len(ops) == 5
    assert ops[0].train_mask_name == "train_mask"
    assert ops[0].val_mask_name == "val_mask"
    assert ops[0].test_mask_name == "test_mask"
    assert ops[1].train_mask_name == "train_mask_c1"
    assert ops[1].val_mask_name == "val_mask_c1"
    assert ops[1].test_mask_name == "test_mask_c1"
    assert ops[3].train_mask_name == "train_mask_r1"
    assert ops[3].val_mask_name == "val_mask_r1"
    assert ops[3].test_mask_name == "test_mask_r1"
    assert ops[4].train_mask_name == "train_mask_r2"
    assert ops[4].val_mask_name == "val_mask_r2"
    assert ops[4].test_mask_name == "test_mask_r2"

    data = {'id': np.arange(10),
            'label_1' : np.random.randint(3, size=10),
            'label_2' : np.random.randint(3, size=20),
            'label_3' : np.random.randint(3, size=10),
            'label_4' : np.random.uniform(size=10) * 10,
            'label_5' : np.random.uniform(size=10) * 10}
    res = process_labels(data, ops)
    assert len(res) == 17
    check_split(res, "train_mask", "val_mask", "test_mask", "label_1")
    check_integer(res['label_1'], res, "train_mask", "val_mask", "test_mask")
    check_split(res, "train_mask_c1", "val_mask_c1", "test_mask_c1", "label_2")
    check_integer(res['label_2'], res, "train_mask_c1", "val_mask_c1", "test_mask_c1")
    assert "label_3" in res
    assert "label_4" in res
    check_split(res, "train_mask_r1", "val_mask_r1", "test_mask_r1", "label_4")
    assert "label_5" in res
    assert "train_mask_r2" in res
    assert np.sum(res["train_mask_r2"]) == 8
    assert "val_mask_r2" in res
    assert np.sum(res["val_mask_r2"]) == 0
    assert "test_mask_r2" in res
    assert np.sum(res["test_mask_r2"]) == 0

    write_index_json([(a,a) for a in range(8)], "/tmp/train_idx.json")
    write_index_json([(8, 8)], "/tmp/val_idx.json")
    write_index_json([(9, 9)], "/tmp/test_idx.json")
    # Check edge tasks
    conf = {
            "source_id_col": "src",
            "dest_id_col": "dst",
            "labels": [
                {'task_type': 'link_prediction',
                 'split_pct': [0.8, 0.1, 0.1],
                 'mask_field_names': ['train_mask_l',
                                      'val_mask_l',
                                      'test_mask_l']},
                {'task_type': 'regression',
                 'label_col': 'label1',
                 'split_pct': [0.8, 0.1, 0.1],
                 'mask_field_names': ['train_mask_r',
                                      'val_mask_r',
                                      'test_mask_r']
                },
                {'task_type': 'classification',
                 'label_col': 'label2',
                 'custom_split_filenames': {"train": "/tmp/train_idx.json",
                                            "valid": "/tmp/val_idx.json",
                                            "test": "/tmp/test_idx.json"},
                 'mask_field_names': ['train_mask_ec',
                                      'val_mask_ec',
                                      'test_mask_ec']},
            ]
    }
    ops = parse_label_ops(conf, False)
    assert len(ops) == 3
    assert ops[0].train_mask_name == "train_mask_l"
    assert ops[0].val_mask_name == "val_mask_l"
    assert ops[0].test_mask_name == "test_mask_l"
    assert ops[1].train_mask_name == "train_mask_r"
    assert ops[1].val_mask_name == "val_mask_r"
    assert ops[1].test_mask_name == "test_mask_r"
    assert ops[2].train_mask_name == "train_mask_ec"
    assert ops[2].val_mask_name == "val_mask_ec"
    assert ops[2].test_mask_name == "test_mask_ec"

    data = {"src": np.arange(10),
            "dst": np.arange(10),
            'label1' : np.random.randint(3, size=10),
            'label2' : np.random.randint(3, size=10)}
    res = process_labels(data, ops)
    assert 'train_mask_l' in res
    assert 'val_mask_l' in res
    assert 'test_mask_l' in res
    assert np.sum(res['train_mask_l']) == 8
    assert np.sum(res['val_mask_l']) == 1
    assert np.sum(res['test_mask_l']) == 1
    check_split(res, "train_mask_r", "val_mask_r", "test_mask_r", "label1")
    check_split(res, "train_mask_ec", "val_mask_ec", "test_mask_ec", "label2")

def check_link_prediction_custom_label():
    # Check link prediction on customized masks
    data = {
            "src": [1, 1, 1, 2, 2, 2, 3, 3, 3, 4],
            "dest": [1, 2, 3, 1, 2, 3, 1, 2, 3, 1],
            "dest_2": [4, 5, 6, 6, 5, 4, 5, 6, 4, 6],
            'label': np.random.randint(3, size=10)
    }
    write_index_json([(1, 1), (1, 2), (1, 3), (2, 1), (2, 2), (2, 3), (3, 1), (3, 2)],
                     "/tmp/train_idx.json")
    write_index_json([(3, 3)], "/tmp/val_idx.json")
    write_index_json([(4, 1)], "/tmp/test_idx.json")
    conf = {
            "source_id_col": "src",
            "dest_id_col": "dest",
            "labels": [
                {'task_type': 'link_prediction',
                 'custom_split_filenames': {"train": "/tmp/train_idx.json",
                                            "valid": "/tmp/val_idx.json",
                                            "test": "/tmp/test_idx.json"}
                 }
            ]
    }
    ops = parse_label_ops(conf, False)
    assert ops[0].train_mask_name == "train_mask"
    assert ops[0].val_mask_name == "val_mask"
    assert ops[0].test_mask_name == "test_mask"
    res = process_labels(data, ops)
    assert len(res) == 3
    assert 'train_mask' in res
    assert 'val_mask' in res
    assert 'test_mask' in res
    assert np.sum(res['train_mask']) == 8
    assert np.sum(res['val_mask']) == 1
    assert np.sum(res['test_mask']) == 1

    # With customized mask names
    conf = {
            "source_id_col": "src",
            "dest_id_col": "dest",
            "labels": [
                {'task_type': 'link_prediction',
                 'custom_split_filenames': {"train": "/tmp/train_idx.json",
                                            "valid": "/tmp/val_idx.json",
                                            "test": "/tmp/test_idx.json"},
                 'mask_field_names': ['train_mask_l',
                                      'val_mask_l',
                                      'test_mask_l']
                 }
            ]
    }
    ops = parse_label_ops(conf, False)
    assert ops[0].train_mask_name == "train_mask_l"
    assert ops[0].val_mask_name == "val_mask_l"
    assert ops[0].test_mask_name == "test_mask_l"
    res = process_labels(data, ops)
    assert len(res) == 3
    assert 'train_mask_l' in res
    assert 'val_mask_l' in res
    assert 'test_mask_l' in res
    assert np.sum(res['train_mask_l']) == 8
    assert np.sum(res['val_mask_l']) == 1
    assert np.sum(res['test_mask_l']) == 1

def check_id_map_exist(id_map, input_ids):
    # Test the case that all Ids exist in the map.
    rand_ids = np.array([input_ids[random.randint(0, len(input_ids)) % len(input_ids)] for _ in range(5)])
    remap_ids, idx = id_map.map_id(rand_ids)
    assert len(idx) == len(rand_ids)
    assert np.issubdtype(remap_ids.dtype, np.integer)
    assert len(remap_ids) == len(rand_ids)
    for id1, id2 in zip(remap_ids, rand_ids):
        assert id1 == int(id2)

def check_id_map_not_exist(id_map, input_ids, out_range_ids):
    # Test the case that some of the Ids don't exist.
    rand_ids = np.array([input_ids[random.randint(0, len(input_ids)) % len(input_ids)] for _ in range(5)])
    rand_ids1 = np.concatenate([rand_ids, out_range_ids])
    remap_ids, idx = id_map.map_id(rand_ids1)
    assert len(remap_ids) == len(rand_ids)
    assert len(remap_ids) == len(idx)
    assert np.sum(idx >= len(rand_ids)) == 0
    for id1, id2 in zip(remap_ids, rand_ids):
        assert id1 == int(id2)

def check_id_map_dtype_not_match(id_map, str_ids):
    # Test the case that the ID array of integer type
    try:
        rand_ids = np.random.randint(10, size=5)
        remap_ids, idx = id_map.map_id(rand_ids)
        raise ValueError("fails")
    except:
        pass

    # Test the case that the ID map has integer keys.
    str_ids = np.array([i for i in range(10)])
    id_map = IdMap(str_ids)
    try:
        rand_ids = np.array([str(random.randint(0, len(str_ids))) for _ in range(5)])
        remap_ids, idx = id_map.map_id(rand_ids)
        raise ValueError("fails")
    except:
        pass

def test_id_map():
    # This tests all cases in IdMap.
    str_ids = np.array([str(i) for i in range(10)])
    id_map = IdMap(str_ids)

    check_id_map_exist(id_map, str_ids)
    check_id_map_not_exist(id_map, str_ids, np.array(["11", "15", "20"]))
    check_id_map_dtype_not_match(id_map, str_ids)

    # Test saving ID map with random IDs.
    ids = np.random.permutation(100)
    str_ids = np.array([str(i) for i in ids])
    id_map = IdMap(str_ids)
    id_map.save("/tmp/id_map.parquet")

    # Reconstruct the ID map from the parquet file.
    table = pq.read_table("/tmp/id_map.parquet")
    df_table = table.to_pandas()
    keys = np.array(df_table['orig'])
    vals = np.array(df_table['new'])
    new_id_map = {key: val for key, val in zip(keys, vals)}

    assert len(new_id_map) == len(id_map)
    new_ids1, _ = id_map.map_id(str_ids)
    new_ids2 = np.array([new_id_map[i] for i in str_ids])
    assert np.all(new_ids1 == new_ids2)

    # Test id map as other types such as decimal.Decimal (e.g., UUID)
    decial_ids = np.array([decimal.Decimal(i) for i in range(10)])
    id_map = IdMap(decial_ids)
    check_id_map_exist(id_map, decial_ids)
    check_id_map_not_exist(id_map, decial_ids, np.array([decimal.Decimal(11),
                                                         decimal.Decimal(15),
                                                         decimal.Decimal(20)]))

def test_id_reverse_map():
    with tempfile.TemporaryDirectory() as tmpdirname:
        str_ids = np.array([str(i) for i in range(10)])
        id_map = IdMap(str_ids)
        id_map.save(os.path.join(tmpdirname, "id_map.parquet"))
        id_reverse_map = IdReverseMap(os.path.join(tmpdirname, "id_map.parquet"))
        assert len(id_reverse_map) == len(id_map)

        test_ids = np.random.permutation(10)
        test_reverse = id_reverse_map.map_id(test_ids)
        new_ids = np.array([id_map._ids[str(key)] for key in test_reverse])
        assert_equal(test_ids, new_ids)

        test_reverse = id_reverse_map.map_range(1,9)
        new_ids = np.array([id_map._ids[str(key)] for key in test_reverse])
        assert_equal(np.arange(1, 9), new_ids)

def check_map_node_ids_exist(str_src_ids, str_dst_ids, id_map):
    # Test the case that both source node IDs and destination node IDs exist.
    src_ids = np.array([str(random.randint(0, len(str_src_ids) - 1)) for _ in range(15)])
    dst_ids = np.array([str(random.randint(0, len(str_dst_ids) - 1)) for _ in range(15)])
    new_src_ids, new_dst_ids, src_exist_locs, dst_exist_locs = \
        map_node_ids(src_ids, dst_ids, ("src", None, "dst"),
                                            id_map, False)
    assert len(new_src_ids) == len(src_ids)
    assert len(new_dst_ids) == len(dst_ids)
    assert src_exist_locs is None
    assert dst_exist_locs is None
    for src_id1, src_id2 in zip(new_src_ids, src_ids):
        assert src_id1 == int(src_id2)
    for dst_id1, dst_id2 in zip(new_dst_ids, dst_ids):
        assert dst_id1 == int(dst_id2)

def check_map_node_ids_src_not_exist(str_src_ids, str_dst_ids, id_map):
    # Test the case that source node IDs don't exist.
    src_ids = np.array([str(random.randint(0, 20)) for _ in range(15)])
    dst_ids = np.array([str(random.randint(0, len(str_dst_ids) - 1)) for _ in range(15)])
    try:
        new_src_ids, new_dst_ids, _, _ = \
            map_node_ids(src_ids, dst_ids, ("src", None, "dst"),
                                                id_map, False)
        raise ValueError("fail")
    except:
        pass

    # Test the case that source node IDs don't exist and we skip non exist edges.
    new_src_ids, new_dst_ids, src_exist_locs, dst_exist_locs \
        = map_node_ids(src_ids, dst_ids, ("src", None, "dst"),
                                            id_map, True)
    num_valid = sum([int(id_) < len(str_src_ids) for id_ in src_ids])
    assert len(new_src_ids) == num_valid
    assert len(new_dst_ids) == num_valid
    assert src_exist_locs is not None
    assert_equal(src_ids[src_exist_locs].astype(np.int64), new_src_ids)
    assert_equal(dst_ids[src_exist_locs].astype(np.int64), new_dst_ids)
    assert dst_exist_locs is None

    # Test the case that none of the source node IDs exists and we skip non exist edges.
    src_ids = np.array([str(random.randint(20, 100)) for _ in range(15)])
    new_src_ids, new_dst_ids, _, _ = map_node_ids(src_ids, dst_ids, ("src", None, "dst"),
                                            id_map, True)
    assert len(new_src_ids) == 0
    assert len(new_dst_ids) == 0

def check_map_node_ids_dst_not_exist(str_src_ids, str_dst_ids, id_map):
    # Test the case that destination node IDs don't exist.
    src_ids = np.array([str(random.randint(0, len(str_src_ids) - 1)) for _ in range(15)])
    dst_ids = np.array([str(random.randint(0, 20)) for _ in range(15)])
    try:
        new_src_ids, new_dst_ids, _, _ = \
            map_node_ids(src_ids, dst_ids, ("src", None, "dst"),
                                                id_map, False)
        raise ValueError("fail")
    except:
        pass

    # Test the case that destination node IDs don't exist and we skip non exist edges.
    new_src_ids, new_dst_ids, src_exist_locs, dst_exist_locs = map_node_ids(src_ids, dst_ids, ("src", None, "dst"),
                                            id_map, True)
    num_valid = sum([int(id_) < len(str_dst_ids) for id_ in dst_ids])
    assert len(new_src_ids) == num_valid
    assert len(new_dst_ids) == num_valid
    assert src_exist_locs is None
    assert_equal(src_ids[dst_exist_locs].astype(np.int64).reshape((-1,)), new_src_ids)
    assert_equal(dst_ids[dst_exist_locs].astype(np.int64).reshape((-1,)), new_dst_ids)
    assert dst_exist_locs is not None

    # Test the case that none of the destination node IDs exists and we skip non exist edges.
    dst_ids = np.array([str(random.randint(20, 100)) for _ in range(15)])
    new_src_ids, new_dst_ids, _, _ = map_node_ids(src_ids, dst_ids, ("src", None, "dst"),
                                            id_map, True)
    assert len(new_src_ids) == 0
    assert len(new_dst_ids) == 0

def test_map_node_ids():
    # This tests all cases in map_node_ids.
    str_src_ids = np.array([str(i) for i in range(10)])
    str_dst_ids = np.array([str(i) for i in range(15)])
    id_map = {"src": IdMap(str_src_ids),
              "dst": IdMap(str_dst_ids)}
    check_map_node_ids_exist(str_src_ids, str_dst_ids, id_map)
    check_map_node_ids_src_not_exist(str_src_ids, str_dst_ids, id_map)
    check_map_node_ids_dst_not_exist(str_src_ids, str_dst_ids, id_map)

def test_merge_arrays():
    # This is to verify the correctness of ExtMemArrayMerger
    converters = [ExtMemArrayMerger(None, 0),
                  ExtMemArrayMerger("/tmp", 2)]
    for converter in converters:
        # Input are HDF5 arrays.
        data = {}
        handle, tmpfile = tempfile.mkstemp()
        os.close(handle)
        data["data1"] = np.random.rand(10, 3)
        data["data2"] = np.random.rand(9, 3)
        write_data_hdf5(data, tmpfile)
        data1 = read_data_hdf5(tmpfile, in_mem=False)
        arrs = [data1['data1'], data1['data2']]
        res = converter(arrs, "test1")
        assert isinstance(res, (np.ndarray, ExtMemArrayWrapper))
        np.testing.assert_array_equal(res, np.concatenate([data["data1"],
                                                           data["data2"]]))

        # One HDF5 array
        res = converter([data1['data1']], "test1.5")
        assert isinstance(res, (np.ndarray, ExtMemArrayWrapper))
        np.testing.assert_array_equal(res, data['data1'])

        os.remove(tmpfile)

        # Merge two arrays whose feature dimension is larger than 2.
        data1 = np.random.uniform(size=(1000, 10))
        data2 = np.random.uniform(size=(900, 10))
        em_arr = converter([data1, data2], "test2")
        assert isinstance(em_arr, (np.ndarray, ExtMemArrayWrapper))
        np.testing.assert_array_equal(np.concatenate([data1, data2]), em_arr)

        # Merge two arrays whose feature dimension is smaller than 2.
        data1 = np.random.uniform(size=(1000,))
        data2 = np.random.uniform(size=(900,))
        em_arr = converter([data1, data2], "test3")
        assert isinstance(em_arr, (np.ndarray, ExtMemArrayWrapper))
        np.testing.assert_array_equal(np.concatenate([data1, data2]), em_arr)

        # Input is an array whose feature dimension is larger than 2.
        data1 = np.random.uniform(size=(1000, 10))
        em_arr = converter([data1], "test4")
        assert isinstance(em_arr, (np.ndarray, ExtMemArrayWrapper))
        np.testing.assert_array_equal(data1, em_arr)

        # Input is an array whose feature dimension is smaller than 2.
        data1 = np.random.uniform(size=(1000,))
        em_arr = converter([data1], "test5")
        assert isinstance(em_arr, (np.ndarray, ExtMemArrayWrapper))
        np.testing.assert_array_equal(data1, em_arr)

@pytest.mark.parametrize("num_parts", [1, 2])
def test_partition_graph(num_parts):
    # This is to verify the correctness of partition_graph.
    # This function does some manual node/edge feature constructions for each partition.
    num_nodes = {'node1': 100,
                 'node2': 100,
                 'node3': 100}
    rel1_src = [np.random.randint(0, num_nodes['node1']//2, size=2500),
                np.random.randint(num_nodes['node1']//2, num_nodes['node1'], size=2500)]
    rel1_dst = [np.random.randint(0, num_nodes['node2']//2, size=2500),
                np.random.randint(num_nodes['node2']//2, num_nodes['node2'], size=2500)]
    rel2_src = [np.random.randint(0, num_nodes['node1']//2, size=2500),
                np.random.randint(num_nodes['node1']//2, num_nodes['node1'], size=2500)]
    rel2_dst = [np.random.randint(0, num_nodes['node3']//2, size=2500),
                np.random.randint(num_nodes['node3']//2, num_nodes['node3'], size=2500)]
    edges = {('node1', 'rel1', 'node2'): (np.concatenate(rel1_src), np.concatenate(rel1_dst)),
             ('node1', 'rel2', 'node3'): (np.concatenate(rel2_src), np.concatenate(rel2_dst))}
    g = dgl.heterograph(edges, num_nodes_dict=num_nodes)
    src, dst = g.edges(etype=('node1', 'rel1', 'node2'), order='srcdst')
    assert np.all(dst[src < 50].numpy() < 50)
    assert np.all(dst[src >= 50].numpy() >= 50)

    edge_data = {('node1', 'rel1', 'node2'): {'feat': np.random.uniform(size=(g.number_of_edges('rel1'), 10))}}
    node_data = {
            'node1': {'feat': np.random.uniform(size=(num_nodes['node1'], 10)), },
            'node2': { 'feat': np.random.uniform(size=(num_nodes['node2'],)), }
    }

    # Normal case: there are training nodes and test nodes.
    train_mask1 = np.zeros((num_nodes['node1'],), dtype=np.int8)
    train_mask1[0:num_nodes['node1']//3] = 1
    test_mask1 = np.zeros((num_nodes['node1'],), dtype=np.int8)
    test_mask1[num_nodes['node1']//3:num_nodes['node1']//2] = 1
    train_mask2 = np.zeros((num_nodes['node2'],), dtype=np.int8)
    train_mask2[0:num_nodes['node2']//3] = 1
    test_mask2 = np.zeros((num_nodes['node2'],), dtype=np.int8)
    test_mask2[num_nodes['node2']//3:num_nodes['node2']//2] = 1
    node_data['node1']['train_mask'] = train_mask1
    node_data['node1']['test_mask'] = test_mask1
    node_data['node2']['train_mask'] = train_mask2
    node_data['node2']['test_mask'] = test_mask2
    # verify that the graph partitioning can balance the training set.
    with tempfile.TemporaryDirectory() as tmpdirname:
        partition_graph(g, node_data, edge_data, 'test', num_parts, tmpdirname,
                        part_method="metis", save_mapping=True)
        for i in range(num_parts):
            part_dir = os.path.join(tmpdirname, "part" + str(i))
            node_data1 = dgl.data.utils.load_tensors(os.path.join(part_dir, 'node_feat.dgl'))
            assert th.sum(node_data1['node1/train_mask']) > 0
            assert th.sum(node_data1['node2/train_mask']) > 0
            assert th.sum(node_data1['node1/test_mask']) > 0
            assert th.sum(node_data1['node2/test_mask']) > 0

    # case 2: all are training nodes.
    train_mask1 = np.ones((num_nodes['node1'],), dtype=np.int8)
    test_mask1 = np.zeros((num_nodes['node1'],), dtype=np.int8)
    node_data['node1']['train_mask'] = train_mask1
    node_data['node1']['test_mask'] = test_mask1
    # verify that the graph partitioning can balance the training set.
    with tempfile.TemporaryDirectory() as tmpdirname:
        partition_graph(g, node_data, edge_data, 'test', num_parts, tmpdirname,
                        part_method="metis", save_mapping=True)
        for i in range(num_parts):
            part_dir = os.path.join(tmpdirname, "part" + str(i))
            node_data1 = dgl.data.utils.load_tensors(os.path.join(part_dir, 'node_feat.dgl'))
            assert th.sum(node_data1['node1/train_mask']) > 0
            assert th.sum(node_data1['node1/test_mask']) == 0

    # case 3: subset are training nodes but not test nodes.
    train_mask1 = np.zeros((num_nodes['node1'],), dtype=np.int8)
    train_mask1[0:num_nodes['node1']//3] = 1
    test_mask1 = np.zeros((num_nodes['node1'],), dtype=np.int8)
    node_data['node1']['train_mask'] = train_mask1
    node_data['node1']['test_mask'] = test_mask1
    # verify that the graph partitioning can balance the training set.
    with tempfile.TemporaryDirectory() as tmpdirname:
        partition_graph(g, node_data, edge_data, 'test', num_parts, tmpdirname,
                        part_method="metis", save_mapping=True)
        for i in range(num_parts):
            part_dir = os.path.join(tmpdirname, "part" + str(i))
            node_data1 = dgl.data.utils.load_tensors(os.path.join(part_dir, 'node_feat.dgl'))
            assert th.sum(node_data1['node1/train_mask']) > 0
            assert th.sum(node_data1['node1/test_mask']) == 0

    # case 4: subset are test nodes but not training nodes.
    train_mask1 = np.zeros((num_nodes['node1'],), dtype=np.int8)
    test_mask1 = np.zeros((num_nodes['node1'],), dtype=np.int8)
    test_mask1[0:num_nodes['node1']//3] = 1
    node_data['node1']['train_mask'] = train_mask1
    node_data['node1']['test_mask'] = test_mask1
    # verify that the graph partitioning can balance the training set.
    with tempfile.TemporaryDirectory() as tmpdirname:
        partition_graph(g, node_data, edge_data, 'test', num_parts, tmpdirname,
                        part_method="metis", save_mapping=True)
        for i in range(num_parts):
            part_dir = os.path.join(tmpdirname, "part" + str(i))
            node_data1 = dgl.data.utils.load_tensors(os.path.join(part_dir, 'node_feat.dgl'))
            assert th.sum(node_data1['node1/train_mask']) == 0
            assert th.sum(node_data1['node1/test_mask']) > 0

    # case 5: all nodes are either training nodes or test nodes.
    train_mask1 = np.zeros((num_nodes['node1'],), dtype=np.int8)
    test_mask1 = np.zeros((num_nodes['node1'],), dtype=np.int8)
    train_mask1[0:num_nodes['node1']//2] = 1
    test_mask1[num_nodes['node1']//2:] = 1
    node_data['node1']['train_mask'] = train_mask1
    node_data['node1']['test_mask'] = test_mask1
    # verify that the graph partitioning can balance the training set.
    with tempfile.TemporaryDirectory() as tmpdirname:
        partition_graph(g, node_data, edge_data, 'test', num_parts, tmpdirname,
                        part_method="metis", save_mapping=True)
        for i in range(num_parts):
            part_dir = os.path.join(tmpdirname, "part" + str(i))
            node_data1 = dgl.data.utils.load_tensors(os.path.join(part_dir, 'node_feat.dgl'))
            assert th.sum(node_data1['node1/train_mask']) > 0
            assert th.sum(node_data1['node1/test_mask']) > 0

    # case 6: all nodes are training nodes and test nodes.
    train_mask1 = np.ones((num_nodes['node1'],), dtype=np.int8)
    test_mask1 = np.ones((num_nodes['node1'],), dtype=np.int8)
    node_data['node1']['train_mask'] = train_mask1
    node_data['node1']['test_mask'] = test_mask1
    # verify that the graph partitioning will fail.
    with tempfile.TemporaryDirectory() as tmpdirname:
        try:
            partition_graph(g, node_data, edge_data, 'test', num_parts, tmpdirname,
                            part_method="metis", save_mapping=True)
            assert False, "This should not work"
        except:
            pass

    # Partition the graph with our own partition_graph.
    dgl.random.seed(0)
    node_data1 = []
    edge_data1 = []
    with tempfile.TemporaryDirectory() as tmpdirname:
        partition_graph(g, node_data, edge_data, 'test', num_parts, tmpdirname,
                        part_method="random", save_mapping=True)
        for i in range(num_parts):
            part_dir = os.path.join(tmpdirname, "part" + str(i))
            node_data1.append(dgl.data.utils.load_tensors(os.path.join(part_dir,
                                                                       'node_feat.dgl')))
            edge_data1.append(dgl.data.utils.load_tensors(os.path.join(part_dir,
                                                                       'edge_feat.dgl')))

        # Check saved node ID and edge ID mapping
        tmp_node_map_file = os.path.join(tmpdirname, f"node_mapping.pt")
        tmp_edge_map_file = os.path.join(tmpdirname, f"edge_mapping.pt")
        assert os.path.exists(tmp_node_map_file)
        assert os.path.exists(tmp_edge_map_file)
        node_id_map = th.load(tmp_node_map_file)
        edge_id_map = th.load(tmp_edge_map_file)
        assert len(node_id_map) == len(num_nodes)
        assert len(edge_id_map) == len(edges)
        for node_type, num_node in num_nodes.items():
            assert node_id_map[node_type].shape[0] == num_node
        for edge_type, edge in edges.items():
            assert edge_id_map[edge_type].shape[0] == edge[0].shape[0]

    # Partition the graph with DGL's partition_graph.
    g = dgl.heterograph(edges, num_nodes_dict=num_nodes)
    dgl.random.seed(0)
    node_data2 = []
    edge_data2 = []
    for ntype in node_data:
        for name in node_data[ntype]:
            g.nodes[ntype].data[name] = th.tensor(node_data[ntype][name])
    for etype in edge_data:
        for name in edge_data[etype]:
            g.edges[etype].data[name] = th.tensor(edge_data[etype][name])
    with tempfile.TemporaryDirectory() as tmpdirname:
        dgl.distributed.partition_graph(g, 'test', num_parts, out_path=tmpdirname,
                                        part_method='random')
        for i in range(num_parts):
            part_dir = os.path.join(tmpdirname, "part" + str(i))
            node_data2.append(dgl.data.utils.load_tensors(os.path.join(part_dir,
                                                                       'node_feat.dgl')))
            edge_data2.append(dgl.data.utils.load_tensors(os.path.join(part_dir,
                                                                       'edge_feat.dgl')))

    # Verify the correctness.
    for ndata1, ndata2 in zip(node_data1, node_data2):
        assert len(ndata1) == len(ndata2)
        for name in ndata1:
            assert name in ndata2
            np.testing.assert_array_equal(ndata1[name].numpy(), ndata2[name].numpy())
    for edata1, edata2 in zip(edge_data1, edge_data2):
        assert len(edata1) == len(edata2)
        for name in edata1:
            assert name in edata2
            np.testing.assert_array_equal(edata1[name].numpy(), edata2[name].numpy())

    # Test the case when graph is a homogeneous graph
    # and there's no node mask. (Issue #1205)
    num_nodes = {'node1': 100}
    edges = {('node1', 'rel1', 'node1'): \
             (np.random.randint(0, num_nodes['node1'], size=300),
              np.random.randint(0, num_nodes['node1'], size=300))}
    g = dgl.heterograph(edges, num_nodes_dict=num_nodes)
    with tempfile.TemporaryDirectory() as tmpdirname:
        partition_graph(g, {}, {}, 'test', num_parts, tmpdirname,
                        part_method="random", save_mapping=True)
        for i in range(num_parts):
            part_dir = os.path.join(tmpdirname, "part" + str(i))
            ndata = dgl.data.utils.load_tensors(os.path.join(part_dir,
                                                                       'node_feat.dgl'))
            edata = dgl.data.utils.load_tensors(os.path.join(part_dir,
                                                                       'edge_feat.dgl'))
            assert len(ndata) == 0
            assert len(edata) == 0


def test_multiprocessing_checks():
    # If the data are stored in multiple HDF5 files and there are
    # features and labels for processing.
    conf = {
        "format": {"name": "hdf5"},
        "features":     [
            {
                "feature_col":  "feat",
                "transform": {"name": 'tokenize_hf',
                    'bert_model': 'bert-base-uncased',
                    'max_seq_length': 16
                },
            },
        ],
        "labels":       [
            {
                "label_col":    "label",
                "task_type":    "classification",
            },
        ],
    }
    in_files = ["/tmp/test1", "/tmp/test2"]
    (feat_ops, _, _, _) = parse_feat_ops(conf['features'])
    label_ops = parse_label_ops(conf, is_node=True)
    multiprocessing = do_multiprocess_transform(conf, feat_ops, label_ops, in_files)
    assert multiprocessing == True

    # If the data are stored in multiple HDF5 files and there are
    # labels for processing.
    conf = {
        "format": {"name": "hdf5"},
        "labels":       [
            {
                "label_col":    "label",
                "task_type":    "classification",
            },
        ],
    }
    in_files = ["/tmp/test1", "/tmp/test2"]
    feat_ops = None
    label_ops = parse_label_ops(conf, is_node=True)
    multiprocessing = do_multiprocess_transform(conf, feat_ops, label_ops, in_files)
    assert multiprocessing == True

    # If the data are stored in multiple HDF5 files and there are
    # features for processing.
    conf = {
        "format": {"name": "hdf5"},
        "features":     [
            {
                "feature_col":  "feat",
                "transform": {"name": 'tokenize_hf',
                    'bert_model': 'bert-base-uncased',
                    'max_seq_length': 16
                },
            },
        ],
    }
    in_files = ["/tmp/test1", "/tmp/test2"]
    (feat_ops, _, _, _) = parse_feat_ops(conf['features'])
    label_ops = None
    multiprocessing = do_multiprocess_transform(conf, feat_ops, label_ops, in_files)
    assert multiprocessing == True

    # If the data are stored in a single HDF5 file and there are
    # features for processing.
    in_files = ["/tmp/test1"]
    (feat_ops, _, _, _) = parse_feat_ops(conf['features'])
    label_ops = None
    multiprocessing = do_multiprocess_transform(conf, feat_ops, label_ops, in_files)
    assert multiprocessing == False

    # If the data are stored in multiple HDF5 files and there are
    # features that don't require processing.
    conf = {
        "format": {"name": "hdf5"},
        "features":     [
            {
                "feature_col":  "feat",
            },
        ],
    }
    in_files = ["/tmp/test1", "/tmp/test2"]
    (feat_ops, _, _, _) = parse_feat_ops(conf['features'])
    label_ops = None
    multiprocessing = do_multiprocess_transform(conf, feat_ops, label_ops, in_files)
    assert multiprocessing == False

    # If the data are stored in multiple parquet files and there are
    # features that don't require processing.
    conf = {
        "format": {"name": "parquet"},
        "features":     [
            {
                "feature_col":  "feat",
            },
        ],
    }
    in_files = ["/tmp/test1", "/tmp/test2"]
    (feat_ops, _, _, _) = parse_feat_ops(conf['features'])
    label_ops = None
    multiprocessing = do_multiprocess_transform(conf, feat_ops, label_ops, in_files)
    assert multiprocessing == True

    # If the data are stored in a single parquet file and there are
    # features that don't require processing.
    in_files = ["/tmp/test1"]
    (feat_ops, _, _, _) = parse_feat_ops(conf['features'])
    label_ops = None
    multiprocessing = do_multiprocess_transform(conf, feat_ops, label_ops, in_files)
    assert multiprocessing == False

def test_parse_edge_data():
    np.random.seed(1)
    with tempfile.TemporaryDirectory() as tmpdirname:
        str_src_ids = np.array([str(i) for i in range(10)])
        str_dst_ids = np.array([str(i) for i in range(15)])
        node_id_map = {"src": IdMap(str_src_ids),
                       "dst": IdMap(str_dst_ids)}

        src_ids = np.array([str(random.randint(0, 20)) for _ in range(15)])
        dst_ids = np.array([str(random.randint(0, 25)) for _ in range(15)])
        feat = np.random.rand(15, 10)
        data = {
            "src_id": src_ids,
            "dst_id": dst_ids,
            "feat": feat,
        }

        feat_ops = [Noop("feat", "feat", None)]
        label_ops = [
            LinkPredictionProcessor(None, None, [0.7,0.1,0.2], None)]
        data_file = os.path.join(tmpdirname, "data.parquet")
        write_data_parquet(data, data_file)

        conf = {
            "source_id_col": "src_id",
            "dest_id_col": "dst_id",
            "relation": ("src", "rel", "dst"),
            "features": [
                {"feature_col": "feat", "feature_name": "feat", "feature_dim": [10]}
            ]
        }
        keys = ["src_id", "dst_id", "feat"]
        src_ids, dst_ids, feat_data, _ = \
            parse_edge_data(data_file, feat_ops, label_ops, node_id_map,
                            partial(read_data_parquet, data_fields=keys),
                            conf, skip_nonexist_edges=True)
        for _, val in feat_data.items():
            assert len(src_ids) == len(val)
            assert len(dst_ids) == len(val)

        assert "feat" in feat_data
        assert "train_mask" in feat_data
        assert "val_mask" in feat_data
        assert "test_mask" in feat_data

        # Test with customized mask names.
        try:
            label_ops = [
            LinkPredictionProcessor(None, None, [0.7,0.1,0.2], None,
                                    mask_field_names="train_mask")]
            assert False, \
                "Should raise an exception as mask_field_names is in the wrong format."
        except:
            pass

        try:
            label_ops = [
            LinkPredictionProcessor(None, None, [0.7,0.1,0.2], None,
                                    mask_field_names=("tm", "vm"))]
            assert False, \
                "Should raise an exception as mask_field_names is in the wrong format."
        except:
            pass

        label_ops = [
            LinkPredictionProcessor(None, None, [0.7,0.1,0.2], None,
                                    mask_field_names=("tm", "vm", "tsm"))]

        conf = {
            "source_id_col": "src_id",
            "dest_id_col": "dst_id",
            "relation": ("src", "rel", "dst"),
            "features": [
                {"feature_col": "feat", "feature_name": "feat"}
            ]
        }
        keys = ["src_id", "dst_id", "feat"]
        src_ids, dst_ids, feat_data, _ = \
            parse_edge_data(data_file, feat_ops, label_ops, node_id_map,
                            partial(read_data_parquet, data_fields=keys),
                            conf, skip_nonexist_edges=True)
        for _, val in feat_data.items():
            assert len(src_ids) == len(val)
            assert len(dst_ids) == len(val)

        assert "feat" in feat_data
        assert "tm" in feat_data
        assert "vm" in feat_data
        assert "tsm" in feat_data

        # test empty input file
        # Create an empty DataFrame with defined columns
        df = pd.DataFrame(columns=["src_id", "dst_id", "feat"])
        data_file = os.path.join(tmpdirname, "empty.parquet")
        # Save as an empty Parquet file
        df.to_parquet(data_file, engine="pyarrow", index=False)

        data = \
            parse_edge_data(data_file, feat_ops, label_ops, node_id_map,
                            partial(read_data_parquet, data_fields=keys),
                            conf, skip_nonexist_edges=True)
        assert data is None

def test_prepare_edge_data():
    with tempfile.TemporaryDirectory() as tmpdirname:
        src_ids = np.array([str(random.randint(0, 20)) for _ in range(15)])
        dst_ids = np.array([str(random.randint(0, 25)) for _ in range(15)])
        feat = np.random.rand(15, 10)
        data = {
            "src_id": src_ids,
            "dst_id": dst_ids,
            "feat": feat,
        }
        keys = ["src_id", "dst_id", "feat"]

        feat_ops = [NumericalMinMaxTransform("feat", "feat")]
        data_file = os.path.join(tmpdirname, "data.parquet")
        write_data_parquet(data, data_file)
        info = prepare_edge_data(data_file, feat_ops,
                                 partial(read_data_parquet, data_fields=keys))
        assert "feat" in info

        # test empty input file
        # Create an empty DataFrame with defined columns
        df = pd.DataFrame(columns=["src_id", "dst_id", "feat"])
        data_file = os.path.join(tmpdirname, "empty.parquet")
        # Save as an empty Parquet file
        df.to_parquet(data_file, engine="pyarrow", index=False)
        info = prepare_edge_data(data_file, feat_ops,
                                 partial(read_data_parquet, data_fields=keys))
        assert info is None


@pytest.mark.parametrize("ext_mem_path", [None, "/tmp/"])
def test_multicolumn(ext_mem_path):
    # Just get the features without transformation.
    feat_op1 = [{
        "feature_col": ["test1", "test2"],
        "feature_name": "test3",
    }]
    (res, _, _, _) = parse_feat_ops(feat_op1)
    assert len(res) == 1
    assert res[0].col_name == feat_op1[0]["feature_col"]
    assert res[0].feat_name == feat_op1[0]["feature_name"]
    assert isinstance(res[0], Noop)

    data = {
        "test1": np.random.rand(4, 2),
        "test2": np.random.rand(4, 2)
    }
    data["test3"] = np.column_stack((data['test1'], data['test2']))
    proc_res, _ = process_features(data, res, ext_mem_path=ext_mem_path)
    assert "test3" in proc_res
    assert proc_res["test3"].dtype == np.float32
    if isinstance(proc_res, ExtMemArrayWrapper):
        proc_res = proc_res.to_numpy()
    np.testing.assert_allclose(proc_res["test3"], data["test3"])

    # test on multiple column bucket feature transformation
    feat_op2 = [{
        "feature_col": ["test1", "test2"],
        "feature_name": "test3",
        "transform":{
            "name": "bucket_numerical",
            "range": [10, 200],
            "bucket_cnt": 10
        }
    }]
    data = {
        "test1": np.random.randint(0, 100, 3),
        "test2": np.random.randint(0, 100, 3)
    }
    (res, _, _, _) = parse_feat_ops(feat_op2)
    assert len(res) == 1
    assert res[0].col_name == feat_op2[0]["feature_col"]
    assert res[0].feat_name == feat_op2[0]["feature_name"]
    assert isinstance(res[0], BucketTransform)
    bucket_feats, _ = process_features(data, res, ext_mem_path=ext_mem_path)
    assert "test3" in proc_res
    assert proc_res["test3"].dtype == np.float32

    data_bucket1 = {
        "test1": data["test1"]
    }
    feat_bucket_single1 = [{
        "feature_col": "test1",
        "feature_name": "test3",
        "transform":{
            "name": "bucket_numerical",
            "range": [10, 200],
            "bucket_cnt": 10
        }
    }]
    (res, _, _, _) = parse_feat_ops(feat_bucket_single1)
    bucket_feat_single1, _ = process_features(data_bucket1, res)

    data_bucket2 = {
        "test2": data["test2"]
    }
    feat_bucket_single2 = [{
        "feature_col": "test2",
        "feature_name": "test3",
        "transform":{
            "name": "bucket_numerical",
            "range": [10, 200],
            "bucket_cnt": 10
        }
    }]
    (res, _, _, _) = parse_feat_ops(feat_bucket_single2)
    bucket_feat_single2, _ = process_features(data_bucket2, res)
    bucket_expec = np.column_stack((bucket_feat_single1["test3"],
                                    bucket_feat_single2["test3"]))
    if isinstance(proc_res, ExtMemArrayWrapper):
        bucket_feats = bucket_feats.to_numpy()
    assert_equal(bucket_feats["test3"], bucket_expec)

    # test on multiple column rank-gauss feature transformation
    feat_op3 = [{
        "feature_col": ["test1", "test2"],
        "feature_name": "test3",
        "transform":{
            "name": "rank_gauss"
        }
    }]
    data = {
        "test1": np.random.randint(0, 100, 3),
        "test2": np.random.randint(0, 100, 3)
    }
    (res, _, _, _) = parse_feat_ops(feat_op3)
    assert len(res) == 1
    assert res[0].col_name == feat_op3[0]["feature_col"]
    assert res[0].feat_name == feat_op3[0]["feature_name"]
    assert isinstance(res[0], RankGaussTransform)
    rg_feats, _ = process_features(data, res, ext_mem_path=ext_mem_path)
    assert "test3" in proc_res
    assert proc_res["test3"].dtype == np.float32

    data_rg1 = {
        "test1": data["test1"]
    }
    feat_rg_single1 = [{
        "feature_col": "test1",
        "feature_name": "test3",
        "transform":{
            "name": "rank_gauss",
            "epsilon": 1e-7
        }
    }]
    (res, _, _, _) = parse_feat_ops(feat_rg_single1)
    rg_feat_single1, _ = process_features(data_rg1, res)

    data_rg2 = {
        "test2": data["test2"]
    }
    feat_rg_single2 = [{
        "feature_col": "test2",
        "feature_name": "test3",
        "transform":{
            "name": "rank_gauss",
            "uniquify": True
        }
    }]
    (res, _, _, _) = parse_feat_ops(feat_rg_single2)
    rg_feat_single2, _ = process_features(data_rg2, res)
    rg_expec = np.column_stack((rg_feat_single1["test3"],
                                rg_feat_single2["test3"]))
    if isinstance(rg_feats, ExtMemArrayWrapper):
        rg_feats = rg_feats.to_numpy()
    assert_equal(rg_feats["test3"], rg_expec)

    # test on multiple column bert_hf feature transformation
    feat_op4 = [{
        "feature_col": ["test1", "test2"],
        "feature_name": "test3",
        "transform": {"name": 'bert_hf',
                      'bert_model': 'bert-base-uncased',
                      'max_seq_length': 16
                      },
    }]

    data = {
        "test1": ["test", "haha", "failure"],
        "test2": ["never", "pass", "lint"]
    }
    (res, _, _, _) = parse_feat_ops(feat_op4)
    assert len(res) == 1
    assert res[0].col_name == feat_op4[0]["feature_col"]
    assert res[0].feat_name == feat_op4[0]["feature_name"]
    assert isinstance(res[0], Text2BERT)
    bert_feats, _ = process_features(data, res, ext_mem_path=ext_mem_path)
    assert "test3" in proc_res

    data_bert1 = {
        "test1": data["test1"]
    }
    feat_bert_single1 = [{
        "feature_col": "test1",
        "feature_name": "test3",
        "transform": {"name": 'bert_hf',
                      'bert_model': 'bert-base-uncased',
                      'max_seq_length': 16
                      },
    }]
    (res, _, _, _) = parse_feat_ops(feat_bert_single1)
    bert_feat_single1, _ = process_features(data_bert1, res)

    data_bert2 = {
        "test2": data["test2"]
    }
    feat_bert_single2 = [{
        "feature_col": "test2",
        "feature_name": "test3",
        "transform": {"name": 'bert_hf',
                      'bert_model': 'bert-base-uncased',
                      'max_seq_length': 16
                      },
    }]
    (res, _, _, _) = parse_feat_ops(feat_bert_single2)
    bert_feat_single2, _ = process_features(data_bert2, res)
    bert_expec = np.column_stack((bert_feat_single1["test3"],
                                bert_feat_single2["test3"]))
    if isinstance(bert_feats, ExtMemArrayWrapper):
        bert_feats = bert_feats.to_numpy()
    assert_equal(bert_feats["test3"], bert_expec)

    # test on max_min_norm with specifying max_val and min_val
    feat_op5 = [{
        "feature_col": ["test1", "test2"],
        "feature_name": "test3",
        "transform":{
            "name": "max_min_norm",
            "max_val": 100,
            "min_val": 0
        }
    }]
    data = {
        "test1": np.random.randint(0, 100, 3),
        "test2": np.random.randint(0, 100, 3)
    }
    (res, _, _, _) = parse_feat_ops(feat_op5)
    assert len(res) == 1
    assert res[0].col_name == feat_op5[0]["feature_col"]
    assert res[0].feat_name == feat_op5[0]["feature_name"]
    assert isinstance(res[0], NumericalMinMaxTransform)
    maxmin_feats, _ = process_features(data, res, ext_mem_path=ext_mem_path)
    assert "test3" in proc_res
    assert proc_res["test3"].dtype == np.float32

    data_maxmin1 = {
        "test1": data["test1"]
    }
    feat_maxmin_single1 = [{
        "feature_col": "test1",
        "feature_name": "test3",
        "transform":{
            "name": "max_min_norm",
            "max_val": 100,
            "min_val": 0
        }
    }]
    (res, _, _, _) = parse_feat_ops(feat_maxmin_single1)
    maxmin_feat_single1, _ = process_features(data_maxmin1, res)

    data_maxmin2 = {
        "test2": data["test2"]
    }
    feat_maxmin_single2 = [{
        "feature_col": "test2",
        "feature_name": "test3",
        "transform":{
            "name": "max_min_norm",
            "max_val": 100,
            "min_val": 0
        }
    }]
    (res, _, _, _) = parse_feat_ops(feat_maxmin_single2)
    maxmin_feat_single2, _ = process_features(data_maxmin2, res)
    maxmin_expec = np.column_stack((maxmin_feat_single1["test3"],
                                maxmin_feat_single2["test3"]))
    if isinstance(maxmin_feats, ExtMemArrayWrapper):
        maxmin_feats = maxmin_feats.to_numpy()
    assert_equal(maxmin_feats["test3"], maxmin_expec)

    # test on max_min_norm without specifying max_val and min_val,
    # expect to throw error
    feat_op6 = [{
        "feature_col": ["test1", "test2"],
        "feature_name": "test3",
        "transform":{
            "name": "max_min_norm",
        }
    }]
    try:
        (res, _, _, _) = parse_feat_ops(feat_op6)
        assert False, "expected Error raised for not " \
                      "specifying max_val and min_val"
    except AssertionError as e:
        assert str(e) == "max_val and min_val for max_min_norm " \
                         "feature transformation is needed"

    # test on to_categorical, expect to throw error
    feat_op7 = [{
        "feature_col": ["test1", "test2"],
        "feature_name": "test3",
        "transform":{
            "name": "to_categorical",
        }
    }]
    try:
        (res, _, _, _) = parse_feat_ops(feat_op7)
        assert False, "expected Error raised for multi column on" \
                      " categorical feature transformation"
    except RuntimeError as e:
        assert str(e) == "Do not support categorical feature " \
                         "transformation on multiple columns"

    # test on no input
    feat_op8 = [{
        "feature_col": [],
        "feature_name": "test3"
    }]
    try:
        (res, _, _, _) = parse_feat_ops(feat_op8)
        assert False, "expected Error raised for invalid feature column []"
    except AssertionError as e:
        assert str(e) == "feature column should not be empty"

    # test on no input column
    feat_op9 = [{
        "feature_col": "",
        "feature_name": "test3"
    }]
    try:
        (res, _, _, _) = parse_feat_ops(feat_op9)
        assert False, "expected Error not raised for invalid feature column """
    except AssertionError as e:
        assert str(e) == "feature column should not be empty"

    # tests on tokenize_hf, expect to throw error
    feat_op10 = [{
        "feature_col": ["test1", "test2"],
        "feature_name": "test3",
        "transform": {
            "name": 'tokenize_hf',
            "bert_model": 'bert-base-uncased',
            "max_seq_length": 16
            },
    }]
    try:
        (res, _, _, _) = parse_feat_ops(feat_op10)
        assert False, "expected Error raised for multi column on" \
                      " tokenize_hf feature transformation"
    except RuntimeError as e:
        assert str(e) == "Not support multiple column for tokenize_hf transformation"

    feat_op11 = [{
        "feature_col": ["test1", "test2", "test3"],
        "feature_name": "test4",
    }]
    (res, _, _, _) = parse_feat_ops(feat_op11)
    assert len(res) == 1
    assert res[0].col_name == feat_op11[0]["feature_col"]
    assert res[0].feat_name == feat_op11[0]["feature_name"]
    assert isinstance(res[0], Noop)

    # tests on more than 2 columns
    data = {
        "test1": np.random.rand(4, 2),
        "test2": np.random.rand(4, 2),
        "test3": np.random.rand(4, 2)
    }
    data["test4"] = np.column_stack((data['test1'], data['test2'], data['test3']))
    proc_res, _ = process_features(data, res, ext_mem_path=ext_mem_path)
    assert "test4" in proc_res
    assert proc_res["test4"].dtype == np.float32
    if isinstance(proc_res, ExtMemArrayWrapper):
        proc_res = proc_res.to_numpy()
    np.testing.assert_allclose(proc_res["test4"], data["test4"])


def test_feature_wrapper():
    # same array size
    data = {
        "test1": np.random.randint(0, 100, (3, 1)),
        "test2": np.random.randint(0, 100, (3, 1))
    }
    if not os.path.exists("/tmp/featurewrapper"):
        os.makedirs("/tmp/featurewrapper")
    test_extfeature_wrapper = ExtFeatureWrapper("/tmp/featurewrapper")
    try:
        a = test_extfeature_wrapper[:]
    except RuntimeError as e:
        assert str(e) == "Call ExtFeatureWrapper.merge() first before calling __getitem__"

    try:
        a = test_extfeature_wrapper.to_numpy()
    except RuntimeError as e:
        assert str(e) == "Call ExtFeatureWrapper.merge() first before calling to_numpy()"

    test_extfeature_wrapper.append(data["test1"])
    file_count = sum(1 for name in os.listdir("/tmp/featurewrapper")
                     if os.path.isfile(os.path.join("/tmp/featurewrapper", name)))
    assert file_count == 1
    test_extfeature_wrapper.append(data["test2"])
    file_count = sum(1 for name in os.listdir("/tmp/featurewrapper")
                     if os.path.isfile(os.path.join("/tmp/featurewrapper", name)))
    assert file_count == 2
    test_extfeature_wrapper.merge()
    data["test3"] = np.column_stack((data['test1'], data['test2']))
    file_count = sum(1 for name in os.listdir("/tmp/featurewrapper")
                     if os.path.isfile(os.path.join("/tmp/featurewrapper", name)))
    assert file_count == 3
    np.testing.assert_allclose(test_extfeature_wrapper[:], data["test3"])

    # different array size
    data = {
        "test1": np.random.randint(0, 100, (3, 7)),
        "test2": np.random.randint(0, 100, (3, 1))
    }
    if not os.path.exists("/tmp/featurewrapper2"):
        os.makedirs("/tmp/featurewrapper2")
    test_extfeature_wrapper = ExtFeatureWrapper("/tmp/featurewrapper2")

    test_extfeature_wrapper.append(data["test1"])
    file_count = sum(1 for name in os.listdir("/tmp/featurewrapper2")
                     if os.path.isfile(os.path.join("/tmp/featurewrapper2", name)))
    assert file_count == 1
    test_extfeature_wrapper.append(data["test2"])
    file_count = sum(1 for name in os.listdir("/tmp/featurewrapper2")
                     if os.path.isfile(os.path.join("/tmp/featurewrapper2", name)))
    assert file_count == 2
    test_extfeature_wrapper.merge()
    file_count = sum(1 for name in os.listdir("/tmp/featurewrapper2")
                     if os.path.isfile(os.path.join("/tmp/featurewrapper2", name)))
    assert file_count == 3
    data["test3"] = np.column_stack((data['test1'], data['test2']))
    np.testing.assert_allclose(test_extfeature_wrapper[:], data["test3"])
    test_extfeature_wrapper = None
    test_gc()


def test_gc():
    assert not os.path.isdir("/tmp/featurewrapper"), \
        "Directory /tmp/featurewrapper should not exist after gc"
    assert not os.path.isdir("/tmp/featurewrapper2"), \
        "Directory /tmp/featurewrapper2 should not exist after gc"

def test_parse_feat_ops_data_format():
    conf = {
        "format": {"name": "hdf5"},
        "features":     [
            {
                "feature_col":  "feat",
                "transform": {"name": 'edge_dst_hard_negative'},
            },
            {
                "feature_col":  "feat2",
                "transform": {"name": 'max_min_norm'},
            },
            {
                "feature_col":  "feat3",
                "transform": {"name": 'rank_gauss'},
            },
        ],
    }
    try:
        (feat_ops, _, _, _) = parse_feat_ops(conf['features'], conf['format']['name'])
        assert False, "edge_dst_hard_negative can not work with hdf5."
    except AssertionError as e:
        assert str(e) == "Edge_dst_hard_negative transformation does not work with hdf5 inputs."

    conf['format']['name'] = "parquet"
    (feat_ops, two_phase_feat_ops, after_merge_feat_ops, hard_edge_neg_ops) = \
        parse_feat_ops(conf['features'], conf['format']['name'])
    assert len(feat_ops) == 3
    assert len(two_phase_feat_ops) == 2 # max_min_norm and edge_dst_hard_negative
    assert len(after_merge_feat_ops) == 1 # rank_gauss
    assert len(hard_edge_neg_ops) == 1 # edge_dst_hard_negative

    conf['format']['name'] = "csv"
    (feat_ops, two_phase_feat_ops, after_merge_feat_ops, hard_edge_neg_ops) = \
        parse_feat_ops(conf['features'], conf['format']['name'])
    assert len(feat_ops) == 3
    assert len(two_phase_feat_ops) == 2 # max_min_norm and edge_dst_hard_negative
    assert len(after_merge_feat_ops) == 1 # rank_gauss
    assert len(hard_edge_neg_ops) == 1 # edge_dst_hard_negative



def test_homogeneous():
    # single node type and edge type input
    conf = {
        "version": "gconstruct-v0.1", "nodes": [
            {"node_id_col": "id", "node_type": "movie", "format": {"name": "parquet"},
             "files": "/data/ml-100k/movie.parquet", "features": [
                {"feature_col": "title", "transform": {
                    "name": "bert_hf", "bert_model": "bert-base-uncased", "max_seq_length": 16}}],
             "labels": [{"label_col": "label", "task_type": "classification", "split_pct": [0.8, 0.1, 0.1]}]}],
        "edges": [
            {"source_id_col": "src_id", "dest_id_col": "dst_id", "relation": ["movie", "rating", "movie"],
             "format": {"name": "parquet"}, "files": "/data/ml-100k/edges_homo.parquet", "labels": [
                {"label_col": "rate", "task_type": "classification", "split_pct": [0.1, 0.1, 0.1]}]}]
    }
    assert is_homogeneous(conf)
    verify_confs(conf)
    assert conf["is_homogeneous"]
    assert conf['nodes'][0]["node_type"] == "_N"
    assert conf['edges'][0]['relation'] == ["_N", "_E", "_N"]
    conf["edges"][0]["relation"] = ["movie_fake", "rating", "movie"]
    conf["nodes"].append(copy.deepcopy(conf["nodes"][0]))
    conf["nodes"][0]["node_type"] = "movie"
    conf["nodes"][1]["node_type"] = "movie_fake"
    verify_confs(conf)
    assert not conf["is_homogeneous"]
    assert not is_homogeneous(conf)


    # multiple node types and edge types input
    conf = {
        "version": "gconstruct-v0.1", "nodes": [
            {"node_id_col": "id", "node_type": "movie", "format": {"name": "parquet"},
             "files": "/data/ml-100k/movie.parquet", "features": [
                {"feature_col": "title", "transform": {
                    "name": "bert_hf", "bert_model": "bert-base-uncased", "max_seq_length": 16}}],
             "labels": [{"label_col": "label", "task_type": "classification", "split_pct": [0.8, 0.1, 0.1]}]},
            {"node_type": "movie", "format": {"name": "parquet"}, "files": "/data/ml-100k/movie.parquet",
             "features": [{"feature_col": "id"}]}],
        "edges": [
            {"source_id_col": "src_id", "dest_id_col": "dst_id", "relation": ["movie", "rating", "movie"],
             "format": {"name": "parquet"}, "files": "/data/ml-100k/edges_homo.parquet", "labels": [
                {"label_col": "rate", "task_type": "classification", "split_pct": [0.1, 0.1, 0.1]}]},
            {"relation": ["movie", "rating", "movie"], "format": {"name": "parquet"},
             "files": "/data/ml-100k/edges_homo.parquet"}]
    }
    assert is_homogeneous(conf)
    verify_confs(conf)
    assert conf['nodes'][0]["node_type"] == "_N"
    assert conf['edges'][0]['relation'] == ["_N", "_E", "_N"]
    conf["edges"][0]["relation"] = ["movie_fake", "rating", "movie"]
    conf["nodes"].append(copy.deepcopy(conf["nodes"][0]))
    conf["nodes"][0]["node_type"] = "movie"
    conf["nodes"][1]["node_type"] = "movie_fake"
    assert not is_homogeneous(conf)

def test_collect_parsed_edge_data():
    file_ids = [0,1,2,3,4,5,6,7,8,9]
    random.shuffle(file_ids)
    src = [np.random.randint(10, size=4) for _ in range(10)]
    dst = [np.random.randint(10, size=4) for _ in range(10)]
    data = {
        "feat0": [np.random.rand(4, 10) for _ in range(10)],
        "feat1": [np.random.rand(4, 10) for _ in range(10)]
    }

    gt_src = np.concatenate(src)
    gt_dst = np.concatenate(dst)
    gt_data = {
        "feat0": np.concatenate(data["feat0"], axis=0),
        "feat1": np.concatenate(data["feat1"], axis=0)
    }
    input_data = {
        file_ids[i]: (src[file_ids[i]],
                      dst[file_ids[i]],
                      {
                          "feat0": data["feat0"][file_ids[i]],
                          "feat1": data["feat1"][file_ids[i]]
                      },
                      [
                          {"feature_col": "feat0", "feature_dim": [1]},
                          {"feature_col": "feat1", "feature_dim": [2]}
                      ]) \
        for i in range(len(file_ids))
    }

    type_src_ids, type_dst_ids, type_edge_data = \
        _collect_parsed_edge_data(input_data)

    type_src_ids = np.concatenate(type_src_ids)
    type_dst_ids = np.concatenate(type_dst_ids)
    type_edge_data = {
        "feat0": np.concatenate(type_edge_data["feat0"], axis=0),
        "feat1": np.concatenate(type_edge_data["feat1"], axis=0)
    }
    assert_equal(gt_src, type_src_ids)
    assert_equal(gt_dst, type_dst_ids)
    assert_equal(gt_data["feat0"], type_edge_data["feat0"])
    assert_equal(gt_data["feat1"], type_edge_data["feat1"])
    assert type_src_ids.shape[0] == type_edge_data["feat0"].shape[0]
    assert type_src_ids.shape[0] == type_edge_data["feat1"].shape[0]

    def test_none(idx_none):
        # add an empty in the middle
        new_input_data = {}
        for i, i_data in input_data.items():
            if i < idx_none:
                new_input_data[i] = i_data
            elif i == idx_none:
                new_input_data[i] = None
                new_input_data[i+1] = i_data
            else:
                new_input_data[i+1] = i_data
        print(new_input_data.keys())
        type_src_ids, type_dst_ids, type_edge_data = \
            _collect_parsed_edge_data(new_input_data)

        type_src_ids = np.concatenate(type_src_ids)
        type_dst_ids = np.concatenate(type_dst_ids)
        type_edge_data = {
            "feat0": np.concatenate(type_edge_data["feat0"], axis=0),
            "feat1": np.concatenate(type_edge_data["feat1"], axis=0)
        }
        assert_equal(gt_src, type_src_ids)
        assert_equal(gt_dst, type_dst_ids)
        assert_equal(gt_data["feat0"], type_edge_data["feat0"])
        assert_equal(gt_data["feat1"], type_edge_data["feat1"])
        assert type_src_ids.shape[0] == type_edge_data["feat0"].shape[0]
        assert type_src_ids.shape[0] == type_edge_data["feat1"].shape[0]

    test_none(0)
    test_none(5)
    test_none(10)

    def test_two_none(idx_none_0, idx_none_1):
        # add an empty in the middle
        new_input_data = {}
        for i, i_data in input_data.items():
            if i < idx_none_0:
                new_input_data[i] = i_data
            elif i == idx_none_0:
                new_input_data[i] = None
                new_input_data[i+1] = i_data
            elif i < idx_none_1:
                new_input_data[i+1] = i_data
            elif i == idx_none_1:
                new_input_data[i+1] = None
                new_input_data[i+2] = i_data
            else:
                new_input_data[i+2] = i_data
        type_src_ids, type_dst_ids, type_edge_data = \
            _collect_parsed_edge_data(new_input_data)

        type_src_ids = np.concatenate(type_src_ids)
        type_dst_ids = np.concatenate(type_dst_ids)
        type_edge_data = {
            "feat0": np.concatenate(type_edge_data["feat0"], axis=0),
            "feat1": np.concatenate(type_edge_data["feat1"], axis=0)
        }
        assert_equal(gt_src, type_src_ids)
        assert_equal(gt_dst, type_dst_ids)
        assert_equal(gt_data["feat0"], type_edge_data["feat0"])
        assert_equal(gt_data["feat1"], type_edge_data["feat1"])
        assert type_src_ids.shape[0] == type_edge_data["feat0"].shape[0]
        assert type_src_ids.shape[0] == type_edge_data["feat1"].shape[0]

    test_two_none(0, 4)
    test_two_none(4, 10)<|MERGE_RESOLUTION|>--- conflicted
+++ resolved
@@ -242,8 +242,6 @@
     assert res[0].feat_name == feat_op1[0]["feature_col"]
     assert isinstance(res[0], Noop)
 
-<<<<<<< HEAD
-=======
     # When the feature_dim is specified.
     # GConstruct will not load feature_dim from config,
     # so do not check the value of the feature_dim
@@ -257,7 +255,6 @@
     assert res[0].feat_name == feat_op1[0]["feature_col"]
     assert isinstance(res[0], Noop)
 
->>>>>>> ee958794
 def test_noop_string():
     text_vector_data = {
         "test2": np.array(["1;2;3", "4;5;6"], dtype=object)
@@ -277,46 +274,6 @@
     assert isinstance(noop_transform, Noop)
     assert noop_transform.separator == ";"
 
-<<<<<<< HEAD
-    vector_data_processed = process_features(text_vector_data, res)
-    expected_array = np.array([[1, 2, 3], [4, 5, 6]])
-
-    assert_equal(vector_data_processed[feature_name], expected_array)
-
-    # Test providing the separator + truncate_dim
-    text_vector_config = [{
-        "feature_col": "test2",
-        "feature_name": feature_name,
-        "transform": {
-            "name": "no-op",
-            "separator": ";",
-            "truncate_dim": 2
-        },
-    }]
-    (res, _, _, _) = parse_feat_ops(text_vector_config)
-    expected_array = np.array([[1, 2], [4, 5]])
-    vector_data_processed = process_features(text_vector_data, res)
-
-    assert_equal(vector_data_processed[feature_name], expected_array)
-
-    # Test when the separator is not specified but input is strings
-    text_vector_config = [{
-        "feature_col": "test2",
-        "feature_name": feature_name,
-        "transform": {
-            "name": "no-op",
-        },
-    }]
-    (res, _, _, _) = parse_feat_ops(text_vector_config)
-
-    with pytest.raises(
-        AssertionError,
-        match=f"The feature {feature_name} has to be integers or floats, got 'object'."
-    ):
-        process_features(text_vector_data, res)
-
-
-=======
     vector_data_processed, _ = process_features(text_vector_data, res)
     expected_array = np.array([[1, 2, 3], [4, 5, 6]])
 
@@ -355,7 +312,6 @@
         process_features(text_vector_data, res)
 
 
->>>>>>> ee958794
 def test_feat_ops_tokenize():
     feat_op2 = [
         {
