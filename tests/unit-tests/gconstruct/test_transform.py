--- conflicted
+++ resolved
@@ -24,12 +24,8 @@
                                              _get_output_dtype,
                                              NumericalMinMaxTransform,
                                              Noop,
-<<<<<<< HEAD
-                                             RankGaussTransform)
-=======
                                              RankGaussTransform,
                                              CategoricalTransform)
->>>>>>> 77a4eec1
 
 def test_get_output_dtype():
     assert _get_output_dtype("float16") == np.float16
