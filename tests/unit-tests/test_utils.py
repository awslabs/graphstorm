"""
    Copyright 2023 Contributors

    Licensed under the Apache License, Version 2.0 (the "License");
    you may not use this file except in compliance with the License.
    You may obtain a copy of the License at

       http://www.apache.org/licenses/LICENSE-2.0

    Unless required by applicable law or agreed to in writing, software
    distributed under the License is distributed on an "AS IS" BASIS,
    WITHOUT WARRANTIES OR CONDITIONS OF ANY KIND, either express or implied.
    See the License for the specific language governing permissions and
    limitations under the License.
"""
import os
import json
import tempfile
import pytest
import multiprocessing as mp
import h5py

import torch as th
import numpy as np
import dgl
from numpy.testing import assert_equal, assert_almost_equal
from dgl.distributed import DistTensor
from graphstorm.model.utils import save_embeddings, LazyDistTensor, remove_saved_models, TopKList
from graphstorm.model.utils import get_data_range
from graphstorm.model.utils import _exchange_node_id_mapping, distribute_nid_map
<<<<<<< HEAD
from graphstorm.model.utils import shuffle_predict, shuffle_nids
=======
from graphstorm.model.utils import shuffle_predict, NodeIDShuffler
>>>>>>> 89ac7a06
from graphstorm.model.utils import pad_file_index
from graphstorm.model.utils import save_node_prediction_results
from graphstorm.model.utils import save_edge_prediction_results
from graphstorm.gconstruct.utils import save_maps
from graphstorm import get_feat_size

from data_utils import generate_dummy_dist_graph
from graphstorm.eval.utils import gen_mrr_score
from graphstorm.utils import setup_device

from graphstorm.gconstruct.file_io import stream_dist_tensors_to_hdf5

def gen_embedding_with_nid_mapping(num_embs):
    emb = th.rand((num_embs, 12))
    ori_nid_mapping = th.randperm(num_embs)
    _, nid_mapping = th.sort(ori_nid_mapping)
    emb = LazyDistTensor(emb, th.arange(num_embs))
    return emb, ori_nid_mapping, nid_mapping

def gen_predict_with_nid_mapping(num_embs):
    pred = th.rand((num_embs, 12)) * 10
    pred = pred.long()
    ori_nid_mapping = th.randperm(num_embs)
    _, nid_mapping = th.sort(ori_nid_mapping)
    return pred, ori_nid_mapping, nid_mapping

def helper_save_embedding(tmpdirname):
    random_emb = th.rand((103, 12))
    type0_random_emb = LazyDistTensor(random_emb, th.arange(103))
    random_emb = th.rand((205, 12))
    type1_random_emb = LazyDistTensor(random_emb, th.arange(205))

    emb = {
        "type0": type0_random_emb,
        "type1": type1_random_emb
    }
    save_embeddings(tmpdirname, emb, 0, 4)
    emb = {
        "type0": type0_random_emb,
        "type1": type1_random_emb
    }
    save_embeddings(tmpdirname, emb, 1, 4)
    emb = {
        "type0": type0_random_emb,
        "type1": type1_random_emb
    }
    save_embeddings(tmpdirname, emb, 2, 4)
    emb = {
        "type0": type0_random_emb,
        "type1": type1_random_emb
    }
    save_embeddings(tmpdirname, emb, 3, 4)

    return type0_random_emb, type1_random_emb

def test_get_data_range():
    # test get_data_range
    # num_embs < world_size, only latest rank will do the work
    start, end = get_data_range(0, 3, 2)
    assert start == 0
    assert end == 0

    start, end = get_data_range(1, 3, 2)
    assert start == 0
    assert end == 0

    start, end = get_data_range(2, 3, 2)
    assert start == 0
    assert end == 2

    # num_embs > world_size
    start, end = get_data_range(0, 2, 5)
    assert start == 0
    assert end == 2

    start, end = get_data_range(1, 2, 5)
    assert start == 2
    assert end == 5

    start, end = get_data_range(0, 2, 4)
    assert start == 0
    assert end == 2

    start, end = get_data_range(1, 2, 4)
    assert start == 2
    assert end == 4

def run_dist_exchange_node_id_mapping(worker_rank, world_size, backend,
    node_id_mapping, num_embs, target_nid_mapping):
    dist_init_method = 'tcp://{master_ip}:{master_port}'.format(
        master_ip='127.0.0.1', master_port='12345')
    th.distributed.init_process_group(backend=backend,
                                      init_method=dist_init_method,
                                      world_size=world_size,
                                      rank=worker_rank)
    th.cuda.set_device(worker_rank)
    device = setup_device(worker_rank)

    nid_mapping = _exchange_node_id_mapping(worker_rank, world_size, device, node_id_mapping, num_embs)

    assert_equal(target_nid_mapping.numpy(), nid_mapping.cpu().numpy())

@pytest.mark.parametrize("num_embs", [100, 101])
@pytest.mark.parametrize("backend", ["gloo", "nccl"])
def test_exchange_node_id_mapping(num_embs, backend):
    node_id_mapping = th.randperm(num_embs)
    start, end = get_data_range(0, 4, num_embs)
    target_nid_mapping_0 = node_id_mapping[start:end]
    start, end = get_data_range(1, 4, num_embs)
    target_nid_mapping_1 = node_id_mapping[start:end]
    start, end = get_data_range(2, 4, num_embs)
    target_nid_mapping_2 = node_id_mapping[start:end]
    start, end = get_data_range(3, 4, num_embs)
    target_nid_mapping_3 = node_id_mapping[start:end]
    ctx = mp.get_context('spawn')
    p0 = ctx.Process(target=run_dist_exchange_node_id_mapping,
                    args=(0, 4, backend, node_id_mapping.clone(), num_embs, target_nid_mapping_0))
    p1 = ctx.Process(target=run_dist_exchange_node_id_mapping,
                    args=(1, 4, backend, node_id_mapping.clone(), num_embs, target_nid_mapping_1))
    p2 = ctx.Process(target=run_dist_exchange_node_id_mapping,
                    args=(2, 4, backend, node_id_mapping.clone(), num_embs, target_nid_mapping_2))
    p3 = ctx.Process(target=run_dist_exchange_node_id_mapping,
                    args=(3, 4, backend, node_id_mapping.clone(), num_embs, target_nid_mapping_3))

    p0.start()
    p1.start()
    p2.start()
    p3.start()
    p0.join()
    p1.join()
    p2.join()
    p3.join()
    assert p0.exitcode == 0
    assert p1.exitcode == 0
    assert p2.exitcode == 0
    assert p3.exitcode == 0

def run_distribute_nid_map(embeddings, worker_rank, world_size,
    node_id_mapping_file, backend, target_nid_mapping):
    dist_init_method = 'tcp://{master_ip}:{master_port}'.format(
        master_ip='127.0.0.1', master_port='12345')
    th.distributed.init_process_group(backend=backend,
                                      init_method=dist_init_method,
                                      world_size=world_size,
                                      rank=worker_rank)
    device = setup_device(worker_rank)
    nid_mapping = distribute_nid_map(embeddings, worker_rank, world_size,
        node_id_mapping_file, device)

    if isinstance(embeddings, (dgl.distributed.DistTensor, LazyDistTensor)):
        assert_equal(target_nid_mapping[worker_rank].numpy(), nid_mapping.cpu().numpy())
    elif isinstance(embeddings, dict):
        for name in embeddings.keys():
            assert_equal(target_nid_mapping[name][worker_rank].numpy(), \
                nid_mapping[name].cpu().numpy())
    if worker_rank == 0:
        th.distributed.destroy_process_group()

<<<<<<< HEAD
def run_distributed_shuffle_nids(part_config, ntype, nids, node_id_mapping_file,
                                 worker_rank, world_size, original_nids):
=======
def run_distributed_shuffle_nids(part_config, ntype0, ntype1, nids0, nids1, node_id_mapping_file,
                                 worker_rank, world_size, original_nids0, original_nids1):
>>>>>>> 89ac7a06
    dist_init_method = 'tcp://{master_ip}:{master_port}'.format(
        master_ip='127.0.0.1', master_port='12345')
    th.distributed.init_process_group(backend="gloo",
                                      init_method=dist_init_method,
                                      world_size=world_size,
                                      rank=worker_rank)
    dgl.distributed.initialize('')
    g = dgl.distributed.DistGraph(graph_name='dummy', part_config=part_config)
<<<<<<< HEAD

    shuffled_nids = shuffle_nids(g, ntype, nids, node_id_mapping_file, worker_rank)
    assert_equal(shuffled_nids.numpy(), original_nids.numpy())
=======
    shuffler = NodeIDShuffler(g,
    node_id_mapping_file, [ntype0, ntype1])
    assert len(shuffler._id_mapping_info) == 2
    shuffled_nids = shuffler.shuffle_nids(ntype0, nids0)
    assert_equal(shuffled_nids.numpy(), original_nids0.numpy())
    shuffled_nids = shuffler.shuffle_nids(ntype1, nids1)
    assert_equal(shuffled_nids.numpy(), original_nids1.numpy())
    del shuffler

    shuffler = NodeIDShuffler(g,
    node_id_mapping_file)
    assert len(shuffler._id_mapping_info) == 2
    shuffled_nids = shuffler.shuffle_nids(ntype0, nids0)
    assert_equal(shuffled_nids.numpy(), original_nids0.numpy())
    shuffled_nids = shuffler.shuffle_nids(ntype1, nids1)
    assert_equal(shuffled_nids.numpy(), original_nids1.numpy())
>>>>>>> 89ac7a06

    if worker_rank == 0:
        th.distributed.destroy_process_group()

def test_shuffle_nids():
    with tempfile.TemporaryDirectory() as tmpdirname:
        g, part_config = generate_dummy_dist_graph(tmpdirname, size="tiny")
        nid_map_dict_path = os.path.join(tmpdirname, "nid_map_dict.pt")

<<<<<<< HEAD
        target_ntype = g.ntypes[0]
        ori_nid_maps = {target_ntype: th.randperm(g.number_of_nodes(target_ntype))}
        th.save(ori_nid_maps, nid_map_dict_path)

        test_nids0 = th.randint(g.number_of_nodes(target_ntype),
                                (g.number_of_nodes(target_ntype),))
        orig_nids0 = ori_nid_maps[target_ntype][test_nids0]

        ctx = mp.get_context('spawn')
        p0 = ctx.Process(target=run_distributed_shuffle_nids,
                        args=(part_config, target_ntype, test_nids0, nid_map_dict_path,
                              0, 1, orig_nids0))
=======
        target_ntype0 = g.ntypes[0]
        target_ntype1 = g.ntypes[1]
        ori_nid_maps = {target_ntype0: th.randperm(g.number_of_nodes(target_ntype0)),
                        target_ntype1: th.randperm(g.number_of_nodes(target_ntype1))}
        th.save(ori_nid_maps, nid_map_dict_path)

        test_nids0 = th.randint(g.number_of_nodes(target_ntype0),
                                (g.number_of_nodes(target_ntype0),))
        orig_nids0 = ori_nid_maps[target_ntype0][test_nids0]
        test_nids1 = th.arange(10)
        orig_nids1 = ori_nid_maps[target_ntype1][test_nids1]

        ctx = mp.get_context('spawn')
        p0 = ctx.Process(target=run_distributed_shuffle_nids,
                        args=(part_config, target_ntype0, target_ntype1,
                              test_nids0, test_nids1, nid_map_dict_path,
                              0, 1, orig_nids0, orig_nids1))
>>>>>>> 89ac7a06
        p0.start()
        p0.join()
        assert p0.exitcode == 0

@pytest.mark.parametrize("backend", ["gloo", "nccl"])
def test_distribute_nid_map(backend):
    # need to force to reset the fork context
    # because dist tensor is the input for mulitiple processes
    with tempfile.TemporaryDirectory() as tmpdirname:
        # get the test dummy distributed graph
        g, _ = generate_dummy_dist_graph(tmpdirname, size="tiny")
        dummy_dist_embeds = {}
        ori_nid_maps = {}
        target_nid_maps = {}
        for ntype in g.ntypes:
            dummy_dist_embeds[ntype] = DistTensor((g.number_of_nodes(ntype), 5),
                      dtype=th.float32, name=f'ntype-{ntype}',
                      part_policy=g.get_node_partition_policy(ntype))
            ori_nid_maps[ntype] = th.randperm(g.number_of_nodes(ntype))

            target_nid_maps[ntype] = []
            _, sorted_nid_map = th.sort(ori_nid_maps[ntype])
            for i in range(4):
                start, end = get_data_range(i, 4, g.number_of_nodes(ntype))
                target_nid_maps[ntype].append(sorted_nid_map[start:end].clone())

        nid_map_dict_path = os.path.join(tmpdirname, "nid_map_dict.pt")
        nid_map_tensor_path = os.path.join(tmpdirname, "nid_map_tensor.pt")
        th.save(ori_nid_maps, nid_map_dict_path)
        dummy_ntype = g.ntypes[0]
        th.save(ori_nid_maps[dummy_ntype], nid_map_tensor_path)

        # when dummy_dist_embeds is a dict
        ctx = mp.get_context('spawn')
        p0 = ctx.Process(target=run_distribute_nid_map,
                        args=(dummy_dist_embeds, 0, 4, nid_map_dict_path, backend, \
                            target_nid_maps))
        p1 = ctx.Process(target=run_distribute_nid_map,
                        args=(dummy_dist_embeds, 1, 4, nid_map_dict_path, backend, \
                            target_nid_maps))
        p2 = ctx.Process(target=run_distribute_nid_map,
                        args=(dummy_dist_embeds, 2, 4, nid_map_dict_path, backend, \
                            target_nid_maps))
        p3 = ctx.Process(target=run_distribute_nid_map,
                        args=(dummy_dist_embeds, 3, 4, nid_map_dict_path, backend, \
                            target_nid_maps))
        p0.start()
        p1.start()
        p2.start()
        p3.start()
        p0.join()
        p1.join()
        p2.join()
        p3.join()
        assert p0.exitcode == 0
        assert p1.exitcode == 0
        assert p2.exitcode == 0
        assert p3.exitcode == 0

        # when dummy_dist_embeds is a dist tensor
        ctx2 = mp.get_context('spawn')
        p4 = ctx2.Process(target=run_distribute_nid_map,
                        args=(dummy_dist_embeds[dummy_ntype], 0, 4, nid_map_tensor_path, \
                            backend, target_nid_maps[dummy_ntype]))
        p5 = ctx2.Process(target=run_distribute_nid_map,
                        args=(dummy_dist_embeds[dummy_ntype], 1, 4, nid_map_tensor_path, \
                            backend, target_nid_maps[dummy_ntype]))
        p6 = ctx2.Process(target=run_distribute_nid_map,
                        args=(dummy_dist_embeds[dummy_ntype], 2, 4, nid_map_tensor_path, \
                            backend, target_nid_maps[dummy_ntype]))
        p7 = ctx2.Process(target=run_distribute_nid_map,
                        args=(dummy_dist_embeds[dummy_ntype], 3, 4, nid_map_tensor_path, \
                            backend, target_nid_maps[dummy_ntype]))

        p4.start()
        p5.start()
        p6.start()
        p7.start()
        p4.join()
        p5.join()
        p6.join()
        p7.join()
        assert p4.exitcode == 0
        assert p5.exitcode == 0
        assert p6.exitcode == 0
        assert p7.exitcode == 0

def run_dist_save_embeddings(model_path, emb, worker_rank,
    world_size, node_id_mapping_file, backend):
    dist_init_method = 'tcp://{master_ip}:{master_port}'.format(
        master_ip='127.0.0.1', master_port='12345')
    th.distributed.init_process_group(backend=backend,
                                      init_method=dist_init_method,
                                      world_size=world_size,
                                      rank=worker_rank)
    th.cuda.set_device(worker_rank)
    device = setup_device(worker_rank)

    save_embeddings(model_path, emb, worker_rank, world_size, device, node_id_mapping_file)

    if worker_rank == 0:
        th.distributed.destroy_process_group()

def run_dist_shuffle_predict(pred, worker_rank,
    world_size, node_id_mapping_file, type, backend, conn):
    dist_init_method = 'tcp://{master_ip}:{master_port}'.format(
        master_ip='127.0.0.1', master_port='12345')
    th.distributed.init_process_group(backend=backend,
                                      init_method=dist_init_method,
                                      world_size=world_size,
                                      rank=worker_rank)
    th.cuda.set_device(worker_rank)
    device = setup_device(worker_rank)

    pred = shuffle_predict(pred, node_id_mapping_file, type, worker_rank, world_size, device)
    conn.send(pred.detach().cpu().numpy())

    if worker_rank == 0:
        th.distributed.destroy_process_group()

# TODO: Only test gloo now
# Will add test for nccl once we enable nccl
@pytest.mark.parametrize("num_embs", [16, 17])
@pytest.mark.parametrize("backend", ["gloo"])
def test_shuffle_predict(num_embs, backend):
    import tempfile

    # node_mapping is tensor
    with tempfile.TemporaryDirectory() as tmpdirname:
        pred, ori_nid_mapping, nid_mapping = gen_predict_with_nid_mapping(num_embs)
        save_maps(tmpdirname, "node_mapping", ori_nid_mapping)
        nid_mapping_file = os.path.join(tmpdirname, "node_mapping.pt")
        ctx = mp.get_context('spawn')
        conn1, conn2 = mp.Pipe()
        p0 = ctx.Process(target=run_dist_shuffle_predict,
                        args=(pred, 0, 2, nid_mapping_file, None, backend, conn2))
        conn3, conn4 = mp.Pipe()
        p1 = ctx.Process(target=run_dist_shuffle_predict,
                        args=(pred, 1, 2, nid_mapping_file, None, backend, conn4))

        p0.start()
        p1.start()
        p0.join()
        p1.join()
        assert p0.exitcode == 0
        assert p1.exitcode == 0

        shuffled_pred_1 = conn1.recv()
        shuffled_pred_2 = conn3.recv()
        conn1.close()
        conn2.close()
        conn3.close()
        conn4.close()

        shuffled_pred = np.concatenate([shuffled_pred_1, shuffled_pred_2])

        # Load saved embeddings
        assert_equal(pred[nid_mapping].numpy(), shuffled_pred)

     # node mapping is a dict
    with tempfile.TemporaryDirectory() as tmpdirname:
        pred, ori_nid_mapping, nid_mapping = gen_predict_with_nid_mapping(num_embs)
        nid_mapping = {"node": nid_mapping}
        ori_nid_mapping = {"node": ori_nid_mapping}
        save_maps(tmpdirname, "node_mapping", ori_nid_mapping)
        nid_mapping_file = os.path.join(tmpdirname, "node_mapping.pt")
        ctx = mp.get_context('spawn')
        conn1, conn2 = mp.Pipe()
        p0 = ctx.Process(target=run_dist_shuffle_predict,
                        args=(pred, 0, 2, nid_mapping_file, "node", backend, conn2))
        conn3, conn4 = mp.Pipe()
        p1 = ctx.Process(target=run_dist_shuffle_predict,
                        args=(pred, 1, 2, nid_mapping_file, "node", backend, conn4))

        p0.start()
        p1.start()
        p0.join()
        p1.join()
        assert p0.exitcode == 0
        assert p1.exitcode == 0

        shuffled_pred_1 = conn1.recv()
        shuffled_pred_2 = conn3.recv()
        conn1.close()
        conn2.close()
        conn3.close()
        conn4.close()

        shuffled_pred = np.concatenate([shuffled_pred_1, shuffled_pred_2])

        # Load saved embeddings
        assert_equal(pred[nid_mapping["node"]].numpy(), shuffled_pred)

# TODO: Only test gloo now
# Will add test for nccl once we enable nccl
@pytest.mark.parametrize("num_embs", [16, 17])
@pytest.mark.parametrize("backend", ["gloo", "nccl"])
def test_save_embeddings_with_id_mapping(num_embs, backend):
    import tempfile

    # single embedding
    with tempfile.TemporaryDirectory() as tmpdirname:
        emb, ori_nid_mapping, nid_mapping = gen_embedding_with_nid_mapping(num_embs)
        save_maps(tmpdirname, "node_mapping", ori_nid_mapping)
        nid_mapping_file = os.path.join(tmpdirname, "node_mapping.pt")
        ctx = mp.get_context('spawn')
        p0 = ctx.Process(target=run_dist_save_embeddings,
                        args=(tmpdirname, emb, 0, 2, nid_mapping_file, backend))
        p1 = ctx.Process(target=run_dist_save_embeddings,
                        args=(tmpdirname, emb, 1, 2, nid_mapping_file, backend))

        p0.start()
        p1.start()
        p0.join()
        p1.join()
        assert p0.exitcode == 0
        assert p1.exitcode == 0

        # Load saved embeddings
        emb0 = th.load(os.path.join(os.path.join(tmpdirname, NTYPE),
                                    f'emb.part{pad_file_index(0)}.bin'), weights_only=True)
        emb1 = th.load(os.path.join(os.path.join(tmpdirname, NTYPE),
                                    f'emb.part{pad_file_index(1)}.bin'), weights_only=True)
        saved_emb = th.cat([emb0, emb1], dim=0)
        assert len(saved_emb) == len(emb)
        assert_equal(emb[nid_mapping].numpy(), saved_emb.numpy())

    # multiple embedding
    with tempfile.TemporaryDirectory() as tmpdirname:
        embs = {}
        ori_nid_mappings = {}
        nid_mappings = {}
        emb, ori_nid_mapping, nid_mapping = gen_embedding_with_nid_mapping(num_embs)
        embs['n0'] = emb
        ori_nid_mappings['n0'] = ori_nid_mapping
        nid_mappings['n0'] = nid_mapping
        emb, ori_nid_mapping, nid_mapping = gen_embedding_with_nid_mapping(num_embs*2)
        embs['n1'] = emb
        ori_nid_mappings['n1'] = ori_nid_mapping
        nid_mappings['n1'] = nid_mapping
        emb, ori_nid_mapping, nid_mapping = gen_embedding_with_nid_mapping(num_embs*3)
        embs['n2'] = emb
        ori_nid_mappings['n2'] = ori_nid_mapping
        nid_mappings['n2'] = nid_mapping

        save_maps(tmpdirname, "node_mapping", ori_nid_mappings)
        nid_mapping_file = os.path.join(tmpdirname, "node_mapping.pt")
        ctx = mp.get_context('spawn')
        p0 = ctx.Process(target=run_dist_save_embeddings,
                        args=(tmpdirname, embs, 0, 2, nid_mapping_file, backend))
        p1 = ctx.Process(target=run_dist_save_embeddings,
                        args=(tmpdirname, embs, 1, 2, nid_mapping_file, backend))

        p0.start()
        p1.start()
        p0.join()
        p1.join()
        assert p0.exitcode == 0
        assert p1.exitcode == 0

        # Load saved embeddings
        emb0 = th.load(os.path.join(os.path.join(tmpdirname, 'n0'),
                                    f'emb.part{pad_file_index(0)}.bin'), weights_only=True)
        emb1 = th.load(os.path.join(os.path.join(tmpdirname, 'n0'),
                                    f'emb.part{pad_file_index(1)}.bin'), weights_only=True)
        saved_emb = th.cat([emb0, emb1], dim=0)
        assert len(saved_emb) == len(embs['n0'])
        assert_equal(embs['n0'][nid_mappings['n0']].numpy(), saved_emb.numpy())

        emb0 = th.load(os.path.join(os.path.join(tmpdirname, 'n1'),
                                    f'emb.part{pad_file_index(0)}.bin'), weights_only=True)
        emb1 = th.load(os.path.join(os.path.join(tmpdirname, 'n1'),
                                    f'emb.part{pad_file_index(1)}.bin'), weights_only=True)
        saved_emb = th.cat([emb0, emb1], dim=0)
        assert len(saved_emb) == len(embs['n1'])
        assert_equal(embs['n1'][nid_mappings['n1']].numpy(), saved_emb.numpy())

        emb0 = th.load(os.path.join(os.path.join(tmpdirname, 'n2'),
                                    f'emb.part{pad_file_index(0)}.bin'), weights_only=True)
        emb1 = th.load(os.path.join(os.path.join(tmpdirname, 'n2'),
                                    f'emb.part{pad_file_index(1)}.bin'), weights_only=True)
        saved_emb = th.cat([emb0, emb1], dim=0)
        assert len(saved_emb) == len(embs['n2'])
        assert_equal(embs['n2'][nid_mappings['n2']].numpy(), saved_emb.numpy())

def test_save_embeddings():
    # initialize the torch distributed environment
    th.distributed.init_process_group(backend='gloo',
                                      init_method='tcp://127.0.0.1:23456',
                                      rank=0,
                                      world_size=1)

    import tempfile
    with tempfile.TemporaryDirectory() as tmpdirname:
        type0_random_emb, type1_random_emb = helper_save_embedding(tmpdirname)

        # Only work with torch 1.13+
        feats_type0 = [th.load(os.path.join(os.path.join(tmpdirname, "type0"),
                                            f"emb.part{pad_file_index(i)}.bin"),
                               weights_only=True) for i in range(4)]
        feats_type0 = th.cat(feats_type0, dim=0)
        # Only work with torch 1.13+
        feats_type1 = [th.load(os.path.join(os.path.join(tmpdirname, "type1"),
                                            f"emb.part{pad_file_index(i)}.bin"),
                               weights_only=True) for i in range(4)]
        feats_type1 = th.cat(feats_type1, dim=0)

        assert np.all(type0_random_emb.dist_tensor.numpy() == feats_type0.numpy())
        assert np.all(type1_random_emb.dist_tensor.numpy() == feats_type1.numpy())

def test_remove_saved_models():
    import tempfile
    import os
    with tempfile.TemporaryDirectory() as tmpdirname:
        _, _ = helper_save_embedding(tmpdirname)

        assert os.path.exists(tmpdirname) == True

        remove_saved_models(tmpdirname)

        assert os.path.exists(tmpdirname) == False

def test_topklist():
    # 1. build test data_1
    val_scores = [1.2, 0.4, 5.5, 7.4, -1.7, 3.45]
    perf_list = []

    # 2. define ground truth
    topk = TopKList(3)
    insert_success_list = [True, True, True, True, False, True]
    return_val_list = [0, 1, 2, 1, 4, 0]

    # 3. test for each run and record results
    for epoch, val_score in enumerate(val_scores):

        rank = 1
        for val in perf_list:
            if val >= val_score:
                rank += 1
        perf_list.append(val_score)

        insert_success, return_val = topk.insert(rank, epoch)

        assert insert_success_list[epoch] == insert_success
        assert return_val_list[epoch] == return_val

    # 4. test top 0 case
    topk = TopKList(0)
    insert_success_list = [False, False, False, False, False, False]
    return_val_list = [0, 1, 2, 3, 4, 5]

    for epoch, val_score in enumerate(val_scores):

        rank = 1
        for val in perf_list:
            if val >= val_score:
                rank += 1
        perf_list.append(val_score)

        insert_success, return_val = topk.insert(rank, epoch)

        assert insert_success_list[epoch] == insert_success
        assert return_val_list[epoch] == return_val

def test_get_feat_size():
    with tempfile.TemporaryDirectory() as tmpdirname:
        # get the test dummy distributed graph
        g, _ = generate_dummy_dist_graph(tmpdirname)

    feat_size = get_feat_size(g, 'feat')
    assert len(feat_size) == len(g.ntypes)
    for ntype in feat_size:
        assert ntype in g.ntypes
        assert feat_size[ntype] == g.nodes[ntype].data['feat'].shape[1]

    feat_size = get_feat_size(g, {'n0': ['feat'], 'n1': ['feat']})
    assert len(feat_size) == len(g.ntypes)
    for ntype in feat_size:
        assert ntype in g.ntypes
        assert feat_size[ntype] == g.nodes[ntype].data['feat'].shape[1]

    feat_size = get_feat_size(g, {'n0' : ['feat']})
    assert len(feat_size) == len(g.ntypes)
    assert feat_size['n0'] == g.nodes['n0'].data['feat'].shape[1]
    assert feat_size['n1'] == 0

    try:
        feat_size = get_feat_size(g, {'n0': ['feat'], 'n1': ['feat1']})
    except:
        feat_size = None
    assert feat_size is None

def test_gen_mrr_score():
    ranking = th.rand(500)
    logs = []
    for rank in ranking:
        logs.append(1.0 / rank)
    metrics = {"mrr": th.tensor(sum(log for log in logs) / len(logs))}

    metrics_opti = gen_mrr_score(ranking)

    assert th.isclose(metrics['mrr'], metrics_opti['mrr'])  # Default tolerance: 1e-08

def test_stream_dist_tensors_to_hdf5():
    with tempfile.TemporaryDirectory() as tmpdirname:
        # get the test dummy distributed graph
        # medium size has 1,000,000 nodes, which is enough (>chunk_size)
        g, _ = generate_dummy_dist_graph(tmpdirname, size="medium")

        dummy_dist_embeds = {}
        for ntype in g.ntypes:
            dummy_dist_embeds[ntype] = DistTensor((g.number_of_nodes(ntype), 5),
                      dtype=th.float32, name=f'ntype-{ntype}',
                      part_policy=g.get_node_partition_policy(ntype))

        # chunk size needs to be smaller than num of nodes
        chunk_size = g.number_of_nodes(g.ntypes[0]) // 4
        stream_dist_tensors_to_hdf5(dummy_dist_embeds, os.path.join(tmpdirname, "embed_dict.hdf5"), \
            chunk_size=chunk_size)

        read_f = h5py.File(os.path.join(tmpdirname, "embed_dict.hdf5"), "r")
        for ntype in g.ntypes:
            assert g.number_of_nodes(ntype) == len(read_f[ntype])
            assert_equal(dummy_dist_embeds[ntype][0:len(dummy_dist_embeds[ntype])].numpy(), \
                read_f[ntype][0:])

def test_pad_file_index():
    assert pad_file_index(1) == "00001"
    assert pad_file_index(111) == "00111"
    assert pad_file_index(111, 4) == "0111"
    fail = False
    try:
        pad_file_index(111, 0)
    except:
        fail = True
    assert fail

def run_dist_save_predict_results(func, result_path, predictions, worker_rank, world_size):
    dist_init_method = 'tcp://{master_ip}:{master_port}'.format(
        master_ip='127.0.0.1', master_port='12345')
    th.distributed.init_process_group(backend="gloo",
                                      init_method=dist_init_method,
                                      world_size=world_size,
                                      rank=worker_rank)
    func(predictions, result_path)

    th.distributed.barrier()
    if worker_rank == 0:
        th.distributed.destroy_process_group()

def test_save_node_prediction_results():
    with tempfile.TemporaryDirectory() as tmpdirname:
        ntype0 = "ntype0"
        ntype1 = "ntype1"
        predictions0 = {
            ntype0: th.rand((10, 4)),
            ntype1: th.rand((10, 4)),
        }
        predictions1 = {
            ntype0: th.rand((10, 4)),
            ntype1: th.rand((10, 4)),
        }

        ctx = mp.get_context('spawn')
        p0 = ctx.Process(target=run_dist_save_predict_results,
                         args=(save_node_prediction_results,
                               tmpdirname, predictions0, 0, 2))
        p1 = ctx.Process(target=run_dist_save_predict_results,
                         args=(save_node_prediction_results,
                               tmpdirname, predictions1, 1, 2))
        p0.start()
        p1.start()
        p0.join()
        p1.join()
        assert p0.exitcode == 0
        assert p1.exitcode == 0

        os.path.exists(os.path.join(tmpdirname, "result_info.json"))
        os.path.exists(os.path.join(tmpdirname,
                                    os.path.join(ntype0, "predict-00000.pt")))
        os.path.exists(os.path.join(tmpdirname,
                                    os.path.join(ntype0, "predict-00001.pt")))
        os.path.exists(os.path.join(tmpdirname,
                                    os.path.join(ntype1, "predict-00000.pt")))
        os.path.exists(os.path.join(tmpdirname,
                                    os.path.join(ntype1, "predict-00001.pt")))
        with open(os.path.join(tmpdirname, "result_info.json"), 'r', encoding='utf-8') as f:
            info = json.load(f)
            assert info["format"] == "pytorch"
            assert info["world_size"] == 2
            assert set(info["ntypes"]) == set([ntype0, ntype1])

        n0_feat0 = th.load(os.path.join(tmpdirname, os.path.join(ntype0, "predict-00000.pt")))
        n0_feat1 = th.load(os.path.join(tmpdirname, os.path.join(ntype0, "predict-00001.pt")))
        n1_feat0 = th.load(os.path.join(tmpdirname, os.path.join(ntype1, "predict-00000.pt")))
        n1_feat1 = th.load(os.path.join(tmpdirname, os.path.join(ntype1, "predict-00001.pt")))

        assert_almost_equal(th.cat([n0_feat0, n0_feat1]).numpy(),
                            th.cat([predictions0[ntype0], predictions1[ntype0]]).numpy())
        assert_almost_equal(th.cat([n1_feat0, n1_feat1]).numpy(),
                            th.cat([predictions0[ntype1], predictions1[ntype1]]).numpy())

def test_save_edge_prediction_results():
    with tempfile.TemporaryDirectory() as tmpdirname:
        etype0 = ("ntype0", "rel0", "ntype1")
        etype1 = ("ntype0", "rel1", "ntype2")
        predictions0 = {
            etype0: (th.rand((10, 4)), th.randint(100, (10,)), th.randint(100, (10,))),
            etype1: (th.rand((10, 4)), th.randint(100, (10,)), th.randint(100, (10,)))
        }
        predictions1 = {
            etype0: (th.rand((10, 4)), th.randint(100, (10,)), th.randint(100, (10,))),
            etype1: (th.rand((10, 4)), th.randint(100, (10,)), th.randint(100, (10,)))
        }
        ctx = mp.get_context('spawn')
        p0 = ctx.Process(target=run_dist_save_predict_results,
                         args=(save_edge_prediction_results,
                               tmpdirname, predictions0, 0, 2))
        p1 = ctx.Process(target=run_dist_save_predict_results,
                         args=(save_edge_prediction_results,
                               tmpdirname, predictions1, 1, 2))
        p0.start()
        p1.start()
        p0.join()
        p1.join()
        assert p0.exitcode == 0
        assert p1.exitcode == 0

        os.path.exists(os.path.join(tmpdirname, "result_info.json"))
        os.path.exists(os.path.join(tmpdirname,
                                    os.path.join("_".join(etype0), "predict-00000.pt")))
        os.path.exists(os.path.join(tmpdirname,
                                    os.path.join("_".join(etype0), "predict-00001.pt")))
        os.path.exists(os.path.join(tmpdirname,
                                    os.path.join("_".join(etype1), "predict-00000.pt")))
        os.path.exists(os.path.join(tmpdirname,
                                    os.path.join("_".join(etype1), "predict-00001.pt")))
        with open(os.path.join(tmpdirname, "result_info.json"), 'r', encoding='utf-8') as f:
            info = json.load(f)
            assert info["format"] == "pytorch"
            assert info["world_size"] == 2
            assert set([tuple(etype) for etype in info["etypes"]]) == set([etype0, etype1])

        e0_feat0 = th.load(os.path.join(tmpdirname,
                                        os.path.join("_".join(etype0), "predict-00000.pt")))
        e0_feat1 = th.load(os.path.join(tmpdirname,
                                        os.path.join("_".join(etype0), "predict-00001.pt")))
        e1_feat0 = th.load(os.path.join(tmpdirname,
                                        os.path.join("_".join(etype1), "predict-00000.pt")))
        e1_feat1 = th.load(os.path.join(tmpdirname,
                                        os.path.join("_".join(etype1), "predict-00001.pt")))
        e0_src0 = th.load(os.path.join(tmpdirname,
                                        os.path.join("_".join(etype0), "src_nids-00000.pt")))
        e0_src1 = th.load(os.path.join(tmpdirname,
                                        os.path.join("_".join(etype0), "src_nids-00001.pt")))
        e1_src0 = th.load(os.path.join(tmpdirname,
                                        os.path.join("_".join(etype1), "src_nids-00000.pt")))
        e1_src1 = th.load(os.path.join(tmpdirname,
                                        os.path.join("_".join(etype1), "src_nids-00001.pt")))
        e0_dst0 = th.load(os.path.join(tmpdirname,
                                        os.path.join("_".join(etype0), "dst_nids-00000.pt")))
        e0_dst1 = th.load(os.path.join(tmpdirname,
                                        os.path.join("_".join(etype0), "dst_nids-00001.pt")))
        e1_dst0 = th.load(os.path.join(tmpdirname,
                                        os.path.join("_".join(etype1), "dst_nids-00000.pt")))
        e1_dst1 = th.load(os.path.join(tmpdirname,
                                        os.path.join("_".join(etype1), "dst_nids-00001.pt")))

        assert_almost_equal(th.cat([e0_feat0, e0_feat1]).numpy(),
                            th.cat([predictions0[etype0][0], predictions1[etype0][0]]).numpy())
        assert_almost_equal(th.cat([e1_feat0, e1_feat1]).numpy(),
                            th.cat([predictions0[etype1][0], predictions1[etype1][0]]).numpy())
        assert_almost_equal(th.cat([e0_src0, e0_src1]).numpy(),
                            th.cat([predictions0[etype0][1], predictions1[etype0][1]]).numpy())
        assert_almost_equal(th.cat([e1_src0, e1_src1]).numpy(),
                            th.cat([predictions0[etype1][1], predictions1[etype1][1]]).numpy())
        assert_almost_equal(th.cat([e0_dst0, e0_dst1]).numpy(),
                            th.cat([predictions0[etype0][2], predictions1[etype0][2]]).numpy())
        assert_almost_equal(th.cat([e1_dst0, e1_dst1]).numpy(),
                            th.cat([predictions0[etype1][2], predictions1[etype1][2]]).numpy())

if __name__ == '__main__':
    test_shuffle_nids()
    test_save_node_prediction_results()
    test_save_edge_prediction_results()
    test_distribute_nid_map(backend='gloo')
    test_distribute_nid_map(backend='nccl')

    test_shuffle_predict(num_embs=16, backend='gloo')
    test_shuffle_predict(num_embs=17, backend='nccl')

    test_get_data_range()
    test_exchange_node_id_mapping(100, backend='gloo')
    test_exchange_node_id_mapping(101, backend='nccl')
    test_save_embeddings_with_id_mapping(num_embs=16, backend='gloo')
    test_save_embeddings_with_id_mapping(num_embs=17, backend='nccl')

    test_get_feat_size()
    test_save_embeddings()
    test_remove_saved_models()
    test_topklist()
    test_gen_mrr_score()

    test_stream_dist_tensors_to_hdf5()<|MERGE_RESOLUTION|>--- conflicted
+++ resolved
@@ -28,11 +28,7 @@
 from graphstorm.model.utils import save_embeddings, LazyDistTensor, remove_saved_models, TopKList
 from graphstorm.model.utils import get_data_range
 from graphstorm.model.utils import _exchange_node_id_mapping, distribute_nid_map
-<<<<<<< HEAD
-from graphstorm.model.utils import shuffle_predict, shuffle_nids
-=======
 from graphstorm.model.utils import shuffle_predict, NodeIDShuffler
->>>>>>> 89ac7a06
 from graphstorm.model.utils import pad_file_index
 from graphstorm.model.utils import save_node_prediction_results
 from graphstorm.model.utils import save_edge_prediction_results
@@ -191,13 +187,8 @@
     if worker_rank == 0:
         th.distributed.destroy_process_group()
 
-<<<<<<< HEAD
-def run_distributed_shuffle_nids(part_config, ntype, nids, node_id_mapping_file,
-                                 worker_rank, world_size, original_nids):
-=======
 def run_distributed_shuffle_nids(part_config, ntype0, ntype1, nids0, nids1, node_id_mapping_file,
                                  worker_rank, world_size, original_nids0, original_nids1):
->>>>>>> 89ac7a06
     dist_init_method = 'tcp://{master_ip}:{master_port}'.format(
         master_ip='127.0.0.1', master_port='12345')
     th.distributed.init_process_group(backend="gloo",
@@ -206,11 +197,6 @@
                                       rank=worker_rank)
     dgl.distributed.initialize('')
     g = dgl.distributed.DistGraph(graph_name='dummy', part_config=part_config)
-<<<<<<< HEAD
-
-    shuffled_nids = shuffle_nids(g, ntype, nids, node_id_mapping_file, worker_rank)
-    assert_equal(shuffled_nids.numpy(), original_nids.numpy())
-=======
     shuffler = NodeIDShuffler(g,
     node_id_mapping_file, [ntype0, ntype1])
     assert len(shuffler._id_mapping_info) == 2
@@ -227,7 +213,6 @@
     assert_equal(shuffled_nids.numpy(), original_nids0.numpy())
     shuffled_nids = shuffler.shuffle_nids(ntype1, nids1)
     assert_equal(shuffled_nids.numpy(), original_nids1.numpy())
->>>>>>> 89ac7a06
 
     if worker_rank == 0:
         th.distributed.destroy_process_group()
@@ -237,20 +222,6 @@
         g, part_config = generate_dummy_dist_graph(tmpdirname, size="tiny")
         nid_map_dict_path = os.path.join(tmpdirname, "nid_map_dict.pt")
 
-<<<<<<< HEAD
-        target_ntype = g.ntypes[0]
-        ori_nid_maps = {target_ntype: th.randperm(g.number_of_nodes(target_ntype))}
-        th.save(ori_nid_maps, nid_map_dict_path)
-
-        test_nids0 = th.randint(g.number_of_nodes(target_ntype),
-                                (g.number_of_nodes(target_ntype),))
-        orig_nids0 = ori_nid_maps[target_ntype][test_nids0]
-
-        ctx = mp.get_context('spawn')
-        p0 = ctx.Process(target=run_distributed_shuffle_nids,
-                        args=(part_config, target_ntype, test_nids0, nid_map_dict_path,
-                              0, 1, orig_nids0))
-=======
         target_ntype0 = g.ntypes[0]
         target_ntype1 = g.ntypes[1]
         ori_nid_maps = {target_ntype0: th.randperm(g.number_of_nodes(target_ntype0)),
@@ -268,7 +239,6 @@
                         args=(part_config, target_ntype0, target_ntype1,
                               test_nids0, test_nids1, nid_map_dict_path,
                               0, 1, orig_nids0, orig_nids1))
->>>>>>> 89ac7a06
         p0.start()
         p0.join()
         assert p0.exitcode == 0
