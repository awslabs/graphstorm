--- conflicted
+++ resolved
@@ -23,12 +23,9 @@
 from graphstorm.model.loss_func import (LinkPredictAdvBCELossFunc,
                                         WeightedLinkPredictAdvBCELossFunc,
                                         FocalLossFunc,
-<<<<<<< HEAD
                                         LinkPredictBPRLossFunc,
-                                        WeightedLinkPredictBPRLossFunc)
-=======
+                                        WeightedLinkPredictBPRLossFunc,
                                         ShrinkageLossFunc)
->>>>>>> 3fef138b
 
 @pytest.mark.parametrize("num_pos", [1, 8, 32])
 @pytest.mark.parametrize("num_neg", [1, 8, 32])
@@ -199,12 +196,9 @@
 
 if __name__ == '__main__':
     test_FocalLossFunc()
-<<<<<<< HEAD
     test_LinkPredictBPRLossFunc()
     test_WeightedLinkPredictBPRLossFunc()
-=======
     test_ShrinkageLossFunc()
->>>>>>> 3fef138b
 
     test_LinkPredictAdvBCELossFunc(16, 128)
     test_WeightedLinkPredictAdvBCELossFunc(16, 128)