"""
    Copyright 2023 Contributors

    Licensed under the Apache License, Version 2.0 (the "License");
    you may not use this file except in compliance with the License.
    You may obtain a copy of the License at

       http://www.apache.org/licenses/LICENSE-2.0

    Unless required by applicable law or agreed to in writing, software
    distributed under the License is distributed on an "AS IS" BASIS,
    WITHOUT WARRANTIES OR CONDITIONS OF ANY KIND, either express or implied.
    See the License for the specific language governing permissions and
    limitations under the License.
"""
from pathlib import Path
import copy
import os
import yaml
import tempfile
import pytest
from argparse import Namespace
from types import MethodType
from unittest.mock import patch

import torch as th
from torch import nn
import numpy as np
import torch.nn.functional as F
from numpy.testing import assert_almost_equal, assert_equal

import dgl

from graphstorm.config import GSConfig
from graphstorm.config import BUILTIN_LP_DOT_DECODER
from graphstorm.model import GSNodeEncoderInputLayer, RelationalGCNEncoder
from graphstorm.model import GSgnnNodeModel, GSgnnEdgeModel
from graphstorm.model import GSLMNodeEncoderInputLayer, GSPureLMNodeInputLayer
from graphstorm.model import GSgnnLinkPredictionModel
from graphstorm.model.gnn_with_reconstruct import GNNEncoderWithReconstructedEmbed
from graphstorm.model.rgcn_encoder import RelationalGCNEncoder, RelGraphConvLayer
from graphstorm.model.rgat_encoder import RelationalGATEncoder
from graphstorm.model.sage_encoder import SAGEEncoder
from graphstorm.model.hgt_encoder import HGTEncoder
from graphstorm.model.edge_decoder import (DenseBiDecoder,
                                           MLPEdgeDecoder,
                                           MLPEFeatEdgeDecoder,
                                           LinkPredictDotDecoder,
                                           LinkPredictWeightedDotDecoder,
                                           LinkPredictWeightedDistMultDecoder)
from graphstorm.model.node_decoder import EntityRegression, EntityClassifier
from graphstorm.dataloading import GSgnnNodeTrainData, GSgnnEdgeTrainData
from graphstorm.dataloading import GSgnnNodeDataLoader, GSgnnEdgeDataLoader
from graphstorm.dataloading.dataset import prepare_batch_input
from graphstorm import create_builtin_edge_gnn_model, create_builtin_node_gnn_model
from graphstorm import create_builtin_lp_gnn_model
from graphstorm import get_feat_size
from graphstorm.gsf import get_rel_names_for_reconstruct
from graphstorm.model.gnn import do_full_graph_inference
from graphstorm.model.node_gnn import node_mini_batch_predict, node_mini_batch_gnn_predict
from graphstorm.model.node_gnn import GSgnnNodeModelInterface
from graphstorm.model.edge_gnn import edge_mini_batch_predict, edge_mini_batch_gnn_predict
from graphstorm.model.gnn_with_reconstruct import construct_node_feat, get_input_embeds_combined
from graphstorm.model.utils import load_model, save_model

from data_utils import generate_dummy_dist_graph, generate_dummy_dist_graph_multi_target_ntypes
from data_utils import generate_dummy_dist_graph_reconstruct
from data_utils import create_lm_graph, create_lm_graph2

def is_int(a):
    if not th.is_floating_point(a) and not th.is_complex(a):
        return True
    return False

def create_rgcn_node_model(g, norm=None):
    model = GSgnnNodeModel(alpha_l2norm=0)

    feat_size = get_feat_size(g, 'feat')
    encoder = GSNodeEncoderInputLayer(g, feat_size, 4,
                                      dropout=0,
                                      use_node_embeddings=True)
    model.set_node_input_encoder(encoder)

    gnn_encoder = RelationalGCNEncoder(g, 4, 4,
                                       num_bases=2,
                                       num_hidden_layers=1,
                                       dropout=0,
                                       use_self_loop=True,
                                       norm=norm)
    model.set_gnn_encoder(gnn_encoder)
    model.set_decoder(EntityClassifier(model.gnn_encoder.out_dims, 3, False))
    return model

def create_rgcn_node_model_with_reconstruct(g):
    model = GSgnnNodeModel(alpha_l2norm=0)

    feat_size = get_feat_size(g, {'n0': 'feat', 'n4': 'feat'})
    reconstructed_embed_ntype=['n2']
    encoder = GSNodeEncoderInputLayer(g, feat_size, 4,
                                      dropout=0,
                                      use_node_embeddings=False,
                                      force_no_embeddings=reconstructed_embed_ntype)
    model.set_node_input_encoder(encoder)

    gnn_encoder = RelationalGCNEncoder(g, 4, 4,
                                       num_bases=2,
                                       num_hidden_layers=0,
                                       dropout=0,
                                       use_self_loop=True)
    rel_names = get_rel_names_for_reconstruct(g, reconstructed_embed_ntype, feat_size)
    dst_types = set([rel_name[2] for rel_name in rel_names])
    for ntype in reconstructed_embed_ntype:
        assert ntype in dst_types, \
                f"We cannot reconstruct features of node {ntype} " \
                + "probably because their neighbors don't have features."
    input_gnn = RelGraphConvLayer(4, 4,
                                  rel_names, len(rel_names),
                                  activation=F.relu)
    gnn_encoder = GNNEncoderWithReconstructedEmbed(gnn_encoder, input_gnn, rel_names)
    model.set_gnn_encoder(gnn_encoder)
    model.set_decoder(EntityClassifier(model.gnn_encoder.out_dims, 3, False))
    return model

def create_rgat_node_model(g, norm=None):
    model = GSgnnNodeModel(alpha_l2norm=0)

    feat_size = get_feat_size(g, 'feat')
    encoder = GSNodeEncoderInputLayer(g, feat_size, 4,
                                      dropout=0,
                                      use_node_embeddings=True)
    model.set_node_input_encoder(encoder)

    gnn_encoder = RelationalGATEncoder(g, 4, 4,
                                       num_heads=2,
                                       num_hidden_layers=1,
                                       dropout=0,
                                       use_self_loop=True,
                                       norm=norm)
    model.set_gnn_encoder(gnn_encoder)
    model.set_decoder(EntityClassifier(model.gnn_encoder.out_dims, 3, False))
    return model

def create_hgt_node_model(g):
    model = GSgnnNodeModel(alpha_l2norm=0)

    feat_size = get_feat_size(g, 'feat')
    encoder = GSNodeEncoderInputLayer(g, feat_size, 4,
                                      dropout=0,
                                      use_node_embeddings=True)
    model.set_node_input_encoder(encoder)

    gnn_encoder = HGTEncoder(g,
                            hid_dim=4,
                            out_dim=4,
                            num_hidden_layers=1,
                            num_heads=2,
                            dropout=0.0,
                            norm='layer',
                            num_ffn_layers_in_gnn=0)
    model.set_gnn_encoder(gnn_encoder)
    model.set_decoder(EntityClassifier(model.gnn_encoder.out_dims, 3, False))
    return model

def create_sage_node_model(g, norm=None):
    model = GSgnnNodeModel(alpha_l2norm=0)

    feat_size = get_feat_size(g, 'feat')
    encoder = GSNodeEncoderInputLayer(g, feat_size, 4,
                                      dropout=0,
                                      use_node_embeddings=True)
    model.set_node_input_encoder(encoder)

    gnn_encoder = SAGEEncoder(4, 4,
                              num_hidden_layers=1,
                              dropout=0,
                              aggregator_type='mean',
                              norm=norm)

    model.set_gnn_encoder(gnn_encoder)
    model.set_decoder(EntityClassifier(model.gnn_encoder.out_dims, 3, False))
    return model

def check_node_prediction(model, data, is_homo=False):
    """ Check whether full graph inference and mini batch inference generate the same
        prediction result for GSgnnNodeModel with GNN layers.

    Parameters
    ----------
    model: GSgnnNodeModel
        Node model
    data: GSgnnNodeTrainData
        Train data
    """
    g = data.g
    # do_full_graph_inference() runs differently if require_cache_embed()
    # returns different values. Here we simulate these two use cases and
    # triggers the different paths in do_full_graph_inference() to compute
    # embeddings. The embeddings computed by the two paths should be
    # numerically the same.
    assert not model.node_input_encoder.require_cache_embed()
    embs = do_full_graph_inference(model, data)
    def require_cache_embed(self):
        return True
    model.node_input_encoder.require_cache_embed = MethodType(require_cache_embed,
                                                              model.node_input_encoder)
    assert model.node_input_encoder.require_cache_embed()
    embs2 = do_full_graph_inference(model, data)
    assert len(embs) == len(embs2)
    for ntype in embs:
        assert ntype in embs2
        assert_almost_equal(embs[ntype][0:len(embs[ntype])].numpy(),
                            embs2[ntype][0:len(embs2[ntype])].numpy())

    embs3 = do_full_graph_inference(model, data, fanout=None)
    embs4 = do_full_graph_inference(model, data, fanout=[-1, -1])
    assert len(embs3) == len(embs4)
    for ntype in embs3:
        assert ntype in embs4
        assert_almost_equal(embs3[ntype][0:len(embs3[ntype])].numpy(),
                            embs4[ntype][0:len(embs4[ntype])].numpy())

    target_nidx = {"n1": th.arange(g.number_of_nodes("n0"))} \
        if not is_homo else {"_N": th.arange(g.number_of_nodes("_N"))}
    dataloader1 = GSgnnNodeDataLoader(data, target_nidx, fanout=[],
                                      batch_size=10, device="cuda:0", train_task=False)
    pred1, labels1 = node_mini_batch_predict(model, embs, dataloader1, return_label=True)
    dataloader2 = GSgnnNodeDataLoader(data, target_nidx, fanout=[-1, -1],
                                      batch_size=10, device="cuda:0", train_task=False)
    pred2, _, labels2 = node_mini_batch_gnn_predict(model, dataloader2, return_label=True)
    if isinstance(pred1,dict):
        assert len(pred1) == len(pred2) and len(labels1) == len(labels2)
        for ntype in pred1:
            assert_almost_equal(pred1[ntype][0:len(pred1)].numpy(), pred2[ntype][0:len(pred2)].numpy(), decimal=5)
            assert_equal(labels1[ntype].numpy(), labels2[ntype].numpy())
    else:
        assert_almost_equal(pred1[0:len(pred1)].numpy(), pred2[0:len(pred2)].numpy(), decimal=5)
        assert_equal(labels1.numpy(), labels2.numpy())

    # Test the return_proba argument.
    pred3, labels3 = node_mini_batch_predict(model, embs, dataloader1, return_proba=True, return_label=True)
    pred4, labels4 = node_mini_batch_predict(model, embs, dataloader1, return_proba=False, return_label=True)
    if isinstance(pred3, dict):
        assert len(pred3) == len(pred4) and len(labels3) == len(labels4)
        for key in pred3:
            assert pred3[key].dim() == 2  # returns all predictions (2D tensor) when return_proba is true
            assert(th.is_floating_point(pred3[key]))
            assert(pred4[key].dim() == 1)  # returns maximum prediction (1D tensor) when return_proba is False
            assert(is_int(pred4[key]))
            assert(th.equal(pred3[key].argmax(dim=1), pred4[key]))
    else:
        assert pred3.dim() == 2  # returns all predictions (2D tensor) when return_proba is true
        assert(th.is_floating_point(pred3))
        assert(pred4.dim() == 1)  # returns maximum prediction (1D tensor) when return_proba is False
        assert(is_int(pred4))
        assert(th.equal(pred3.argmax(dim=1), pred4))

def check_node_prediction_with_reconstruct(model, data):
    """ Check whether full graph inference and mini batch inference generate the same
        prediction result for GSgnnNodeModel with GNN layers.

    Parameters
    ----------
    model: GSgnnNodeModel
        Node model
    data: GSgnnNodeTrainData
        Train data
    """
    target_ntype = data.train_ntypes[0]
    device = "cuda:0"
    g = data.g
    feat_ntype = ['n0', 'n4']
    construct_feat_ntype = ['n2']
    model = model.to(device)
    def get_input_embeds(input_nodes):
        feats = prepare_batch_input(g, input_nodes, dev=device,
                                    feat_field=data.node_feat_field)
        return model.node_input_encoder(feats, input_nodes)

    # Verify the internal of full-graph inference.
    feat_size = get_feat_size(g, {'n0': 'feat', 'n4': 'feat'})
    rel_names = get_rel_names_for_reconstruct(g, construct_feat_ntype, feat_size)
    constructed = construct_node_feat(g, rel_names, model.gnn_encoder._input_gnn,
                                      get_input_embeds, 10, device=device)
    assert set(constructed.keys()) == set(construct_feat_ntype)

    input_nodes = {}
    for ntype in feat_ntype + construct_feat_ntype:
        input_nodes[ntype] = th.arange(g.number_of_nodes(ntype))
    combined_node_feats = get_input_embeds_combined(input_nodes, constructed,
                                                    get_input_embeds, device=device)
    assert set(combined_node_feats.keys()) == set(feat_ntype + construct_feat_ntype)
    for ntype in construct_feat_ntype:
        feat1 = combined_node_feats[ntype].detach().cpu()
        feat2 = constructed[ntype]
        assert np.all(feat1[0:len(feat1)].numpy() == feat2[0:len(feat2)].numpy())
    for ntype in feat_ntype:
        emb = get_input_embeds({ntype: input_nodes[ntype]})[ntype].detach().cpu()
        feat = combined_node_feats[ntype].detach().cpu()
        assert np.all(emb.numpy() == feat.numpy())

    # Run end-to-end full-graph inference.
    embs = do_full_graph_inference(model, data)
    embs = embs[target_ntype]
    embs = embs[0:len(embs)].numpy()

    # Verify the internal of mini-batch inference.
    assert len(data.train_ntypes) == 1
    target_nidx = {target_ntype: th.arange(g.number_of_nodes(target_ntype))}
    dataloader = GSgnnNodeDataLoader(data, target_nidx, fanout=[-1],
                                     batch_size=10, device=device, train_task=False,
                                     construct_feat_ntype=construct_feat_ntype)
    for input_nodes, seeds, blocks in dataloader:
        assert len(blocks) == 2
        blocks = [block.to(device) for block in blocks]
        input_feats = get_input_embeds(input_nodes)
        for ntype, feat in input_feats.items():
            assert model.gnn_encoder.in_dims == feat.shape[1]
        for ntype in blocks[0].srctypes:
            assert ntype in input_nodes
            assert blocks[0].num_src_nodes(ntype) == len(input_nodes[ntype])
        hs = model.gnn_encoder.construct_node_feat(blocks[0], input_feats)
        for ntype, h in hs.items():
            if ntype not in construct_feat_ntype and ntype in feat_ntype:
                assert np.all(h.detach().cpu().numpy()
                        == input_feats[ntype][0:len(h)].detach().cpu().numpy())

    # verify the end-to-end mini-batch inference.
    pred1, embs1, _ = node_mini_batch_gnn_predict(model, dataloader)

    embs1 = embs1[target_ntype]
    embs1 = embs1[0:len(embs1)].numpy()
    assert_almost_equal(embs1, embs, decimal=5)

def check_mlp_node_prediction(model, data):
    """ Check whether full graph inference and mini batch inference generate the same
        prediction result for GSgnnNodeModel without GNN layers.

    Parameters
    ----------
    model: GSgnnNodeModel
        Node model
    data: GSgnnNodeTrainData
        Train data
    """
    g = data.g
    embs = do_full_graph_inference(model, data)
    target_nidx = {"n1": th.arange(g.number_of_nodes("n0"))}
    dataloader1 = GSgnnNodeDataLoader(data, target_nidx, fanout=[],
                                      batch_size=10, device="cuda:0", train_task=False)
    pred1, labels1 = node_mini_batch_predict(model, embs, dataloader1, return_label=True)
    dataloader2 = GSgnnNodeDataLoader(data, target_nidx, fanout=[],
                                      batch_size=10, device="cuda:0", train_task=False)
    pred2, _, labels2 = node_mini_batch_gnn_predict(model, dataloader2, return_label=True)
    if isinstance(pred1, dict):
        assert len(pred1) == len(pred2) and len(labels1) == len(labels2)
        for ntype in pred1:
            assert_almost_equal(pred1[ntype][0:len(pred1)].numpy(), pred2[ntype][0:len(pred2)].numpy(), decimal=5)
            assert_equal(labels1[ntype].numpy(), labels2[ntype].numpy())
    else:
        assert_almost_equal(pred1[0:len(pred1)].numpy(), pred2[0:len(pred2)].numpy(), decimal=5)
        assert_equal(labels1.numpy(), labels2.numpy())

    # Test the return_proba argument.
    pred3, labels3 = node_mini_batch_predict(model, embs, dataloader1, return_proba=True, return_label=True)
    pred4, labels4 = node_mini_batch_predict(model, embs, dataloader1, return_proba=False, return_label=True)
    if isinstance(pred3, dict):
        assert len(pred3) == len(pred4)
        for ntype in pred3:
            assert pred3[ntype].dim() == 2  # returns all predictions (2D tensor) when return_proba is true
            assert(th.is_floating_point(pred3[ntype]))
            assert(pred4[ntype].dim() == 1)  # returns maximum prediction (1D tensor) when return_proba is False
            assert(is_int(pred4[ntype]))
            assert(th.equal(pred3[ntype].argmax(dim=1), pred4[ntype]))
    else:
        assert pred3.dim() == 2  # returns all predictions (2D tensor) when return_proba is true
        assert(th.is_floating_point(pred3))
        assert(pred4.dim() == 1)  # returns maximum prediction (1D tensor) when return_proba is False
        assert(is_int(pred4))
        assert(th.equal(pred3.argmax(dim=1), pred4))

@pytest.mark.parametrize("norm", [None, 'batch', 'layer'])
def test_rgcn_node_prediction(norm):
    """ Test edge prediction logic correctness with a node prediction model
        composed of InputLayerEncoder + RGCNLayer + Decoder

        The test will compare the prediction results from full graph inference
        and mini-batch inference.
    """
    # initialize the torch distributed environment
    th.distributed.init_process_group(backend='gloo',
                                      init_method='tcp://127.0.0.1:23456',
                                      rank=0,
                                      world_size=1)
    with tempfile.TemporaryDirectory() as tmpdirname:
        # get the test dummy distributed graph
        _, part_config = generate_dummy_dist_graph(tmpdirname)
        np_data = GSgnnNodeTrainData(graph_name='dummy', part_config=part_config,
                                     train_ntypes=['n1'], label_field='label',
                                     node_feat_field='feat')
    model = create_rgcn_node_model(np_data.g, norm)
    check_node_prediction(model, np_data)
    th.distributed.destroy_process_group()
    dgl.distributed.kvstore.close_kvstore()

def test_rgcn_node_prediction_multi_target_ntypes():
    """ Test edge prediction logic correctness with a node prediction model
        composed of InputLayerEncoder + RGCNLayer + Decoder

        The test will compare the prediction results from full graph inference
        and mini-batch inference.
    """
    # initialize the torch distributed environment
    th.distributed.init_process_group(backend='gloo',
                                      init_method='tcp://127.0.0.1:23456',
                                      rank=0,
                                      world_size=1)
    with tempfile.TemporaryDirectory() as tmpdirname:
        # get the test dummy distributed graph
        _, part_config = generate_dummy_dist_graph_multi_target_ntypes(tmpdirname)
        np_data = GSgnnNodeTrainData(graph_name='dummy', part_config=part_config,
                                     train_ntypes=['n0', 'n1'], label_field='label',
                                     node_feat_field='feat')
    model = create_rgcn_node_model(np_data.g, None)
    check_node_prediction(model, np_data)
    th.distributed.destroy_process_group()
    dgl.distributed.kvstore.close_kvstore()

def test_rgcn_node_prediction_with_reconstruct():
    """ Test node prediction logic correctness with a node prediction model
        composed of InputLayerEncoder + RGCNLayerWithReconstruct + Decoder

        The test will compare the prediction results from full graph inference
        and mini-batch inference.
    """
    # initialize the torch distributed environment
    th.distributed.init_process_group(backend='gloo',
                                      init_method='tcp://127.0.0.1:23456',
                                      rank=0,
                                      world_size=1)
    with tempfile.TemporaryDirectory() as tmpdirname:
        # get the test dummy distributed graph
        _, part_config = generate_dummy_dist_graph_reconstruct(graph_name='dummy',
                                                               dirname=tmpdirname)
        np_data = GSgnnNodeTrainData(graph_name='dummy', part_config=part_config,
                                     train_ntypes=['n0'], label_field='label',
                                     node_feat_field={'n0': ['feat'], 'n4': ['feat']})
    model = create_rgcn_node_model_with_reconstruct(np_data.g)
    check_node_prediction_with_reconstruct(model, np_data)
    th.distributed.destroy_process_group()
    dgl.distributed.kvstore.close_kvstore()

@pytest.mark.parametrize("norm", [None, 'batch', 'layer'])
def test_rgat_node_prediction(norm):
    """ Test edge prediction logic correctness with a node prediction model
        composed of InputLayerEncoder + RGATLayer + Decoder

        The test will compare the prediction results from full graph inference
        and mini-batch inference.
    """
    # initialize the torch distributed environment
    th.distributed.init_process_group(backend='gloo',
                                      init_method='tcp://127.0.0.1:23456',
                                      rank=0,
                                      world_size=1)
    with tempfile.TemporaryDirectory() as tmpdirname:
        # get the test dummy distributed graph
        _, part_config = generate_dummy_dist_graph(tmpdirname)
        np_data = GSgnnNodeTrainData(graph_name='dummy', part_config=part_config,
                                     train_ntypes=['n1'], label_field='label',
                                     node_feat_field='feat')
    model = create_rgat_node_model(np_data.g, norm)
    check_node_prediction(model, np_data)
    th.distributed.destroy_process_group()
    dgl.distributed.kvstore.close_kvstore()

def test_hgt_node_prediction():
    """ Test edge prediction logic correctness with a node prediction model
        composed of InputLayerEncoder + HGTLayer + Decoder

        The test will compare the prediction results from full graph inference
        and mini-batch inference.
    """
    # initialize the torch distributed environment
    th.distributed.init_process_group(backend='gloo',
                                      init_method='tcp://127.0.0.1:23456',
                                      rank=0,
                                      world_size=1)
    with tempfile.TemporaryDirectory() as tmpdirname:
        # get the test dummy distributed graph
        _, part_config = generate_dummy_dist_graph(tmpdirname)
        np_data = GSgnnNodeTrainData(graph_name='dummy', part_config=part_config,
                                     train_ntypes=['n1'], label_field='label',
                                     node_feat_field='feat')
    model=create_hgt_node_model(np_data.g)
    check_node_prediction(model, np_data)
    th.distributed.destroy_process_group()
    dgl.distributed.kvstore.close_kvstore()

def test_rgat_node_prediction_multi_target_ntypes():
    """ Test edge prediction logic correctness with a node prediction model
        composed of InputLayerEncoder + RGATLayer + Decoder

        The test will compare the prediction results from full graph inference
        and mini-batch inference.
    """
    # initialize the torch distributed environment
    th.distributed.init_process_group(backend='gloo',
                                      init_method='tcp://127.0.0.1:23456',
                                      rank=0,
                                      world_size=1)
    with tempfile.TemporaryDirectory() as tmpdirname:
        # get the test dummy distributed graph
        _, part_config = generate_dummy_dist_graph_multi_target_ntypes(tmpdirname)
        np_data = GSgnnNodeTrainData(graph_name='dummy', part_config=part_config,
                                     train_ntypes=['n0', 'n1'], label_field='label',
                                     node_feat_field='feat')
    model = create_rgat_node_model(np_data.g)
    check_node_prediction(model, np_data)
    th.distributed.destroy_process_group()
    dgl.distributed.kvstore.close_kvstore()

@pytest.mark.parametrize("norm", [None, 'batch', 'layer'])
def test_sage_node_prediction(norm):
    """ Test edge prediction logic correctness with a node prediction model
        composed of InputLayerEncoder + SAGELayer + Decoder

        The test will compare the prediction results from full graph inference
        and mini-batch inference.
    """
    # initialize the torch distributed environment
    th.distributed.init_process_group(backend='gloo',
                                      init_method='tcp://127.0.0.1:23456',
                                      rank=0,
                                      world_size=1)
    with tempfile.TemporaryDirectory() as tmpdirname:
        # get the test dummy distributed graph
        _, part_config = generate_dummy_dist_graph(tmpdirname, is_homo=True)
        np_data = GSgnnNodeTrainData(graph_name='dummy', part_config=part_config,
                                     train_ntypes=['_N'], label_field='label',
                                     node_feat_field='feat')
    model = create_sage_node_model(np_data.g, norm)
    check_node_prediction(model, np_data, is_homo=True)
    th.distributed.destroy_process_group()
    dgl.distributed.kvstore.close_kvstore()

def create_rgcn_edge_model(g, num_ffn_layers):
    model = GSgnnEdgeModel(alpha_l2norm=0)

    feat_size = get_feat_size(g, 'feat')
    encoder = GSNodeEncoderInputLayer(g, feat_size, 4,
                                      dropout=0,
                                      use_node_embeddings=True)
    model.set_node_input_encoder(encoder)

    gnn_encoder = RelationalGCNEncoder(g, 4, 4,
                                       num_bases=2,
                                       num_hidden_layers=1,
                                       dropout=0,
                                       use_self_loop=True)
    model.set_gnn_encoder(gnn_encoder)
    model.set_decoder(MLPEdgeDecoder(model.gnn_encoder.out_dims,
                                     3, multilabel=False, target_etype=("n0", "r1", "n1"),
                                     num_ffn_layers=num_ffn_layers))
    return model

def create_hgt_edge_model(g, num_ffn_layers):
    model = GSgnnEdgeModel(alpha_l2norm=0)

    feat_size = get_feat_size(g, 'feat')
    encoder = GSNodeEncoderInputLayer(g, feat_size, 4,
                                      dropout=0,
                                      use_node_embeddings=True)
    model.set_node_input_encoder(encoder)

    gnn_encoder = HGTEncoder(g,
                             hid_dim=4,
                             out_dim=4,
                             num_hidden_layers=1,
                             num_heads=2,
                             dropout=0.0,
                             norm='layer',
                             num_ffn_layers_in_gnn=0)
    model.set_gnn_encoder(gnn_encoder)
    model.set_decoder(MLPEdgeDecoder(model.gnn_encoder.out_dims,
                                     3, multilabel=False, target_etype=("n0", "r1", "n1"),
                                     num_ffn_layers=num_ffn_layers))
    return model

def check_edge_prediction(model, data):
    """ Check whether full graph inference and mini batch inference generate the same
        prediction result for GSgnnEdgeModel with GNN layers.

    Parameters
    ----------
    model: GSgnnEdgeModel
        Node model
    data: GSgnnEdgeTrainData
        Train data
    """
    g = data.g
    embs = do_full_graph_inference(model, data)
    target_idx = {("n0", "r1", "n1"): th.arange(g.number_of_edges("r1"))}
    dataloader1 = GSgnnEdgeDataLoader(data, target_idx, fanout=[],
                                      batch_size=10, device="cuda:0", train_task=False,
                                      remove_target_edge_type=False)
    pred1, labels1 = edge_mini_batch_predict(model, embs, dataloader1, return_label=True)
    dataloader2 = GSgnnEdgeDataLoader(data, target_idx, fanout=[-1, -1],
                                      batch_size=10, device="cuda:0", train_task=False,
                                      remove_target_edge_type=False)
    pred2, labels2 = edge_mini_batch_gnn_predict(model, dataloader2, return_label=True)
    assert_almost_equal(pred1[("n0", "r1", "n1")][0:len(pred1[("n0", "r1", "n1")])].numpy(),
                        pred2[("n0", "r1", "n1")][0:len(pred2[("n0", "r1", "n1")])].numpy(), decimal=5)
    assert_equal(labels1[("n0", "r1", "n1")].numpy(), labels2[("n0", "r1", "n1")].numpy())

    # Test the return_proba argument.
    pred3, labels3 = edge_mini_batch_predict(model, embs, dataloader1, return_proba=True, return_label=True)
    assert(th.is_floating_point(pred3[("n0", "r1", "n1")]))
    assert pred3[("n0", "r1", "n1")].dim() == 2  # returns all predictions (2D tensor) when return_proba is true
    pred4, labels4 = edge_mini_batch_predict(model, embs, dataloader1, return_proba=False, return_label=True)
    assert(pred4[("n0", "r1", "n1")].dim() == 1)  # returns maximum prediction (1D tensor) when return_proba is False
    assert(is_int(pred4[("n0", "r1", "n1")]))
    assert(th.equal(pred3[("n0", "r1", "n1")].argmax(dim=1), pred4[("n0", "r1", "n1")]))

def check_mlp_edge_prediction(model, data):
    """ Check whether full graph inference and mini batch inference generate the same
        prediction result for GSgnnEdgeModel without GNN layers.

    Parameters
    ----------
    model: GSgnnEdgeModel
        Node model
    data: GSgnnEdgeTrainData
        Train data
    """
    g = data.g
    embs = do_full_graph_inference(model, data)
    target_idx = {("n0", "r1", "n1"): th.arange(g.number_of_edges("r1"))}
    dataloader1 = GSgnnEdgeDataLoader(data, target_idx, fanout=[],
                                      batch_size=10, device="cuda:0", train_task=False,
                                      remove_target_edge_type=False)
    pred1, labels1 = edge_mini_batch_predict(model, embs, dataloader1, return_label=True)
    dataloader2 = GSgnnEdgeDataLoader(data, target_idx, fanout=[],
                                      batch_size=10, device="cuda:0", train_task=False,
                                      remove_target_edge_type=False)
    pred2, labels2 = edge_mini_batch_gnn_predict(model, dataloader2, return_label=True)
    assert_almost_equal(pred1[("n0", "r1", "n1")][0:len(pred1[("n0", "r1", "n1")])].numpy(),
                        pred2[("n0", "r1", "n1")][0:len(pred2[("n0", "r1", "n1")])].numpy(), decimal=5)
    assert_equal(labels1[("n0", "r1", "n1")].numpy(), labels2[("n0", "r1", "n1")].numpy())

    # Test the return_proba argument.
    pred3, labels3 = edge_mini_batch_predict(model, embs, dataloader1, return_proba=True, return_label=True)
    assert pred3[("n0", "r1", "n1")].dim() == 2  # returns all predictions (2D tensor) when return_proba is true
    assert(th.is_floating_point(pred3[("n0", "r1", "n1")]))
    pred4, labels4 = edge_mini_batch_predict(model, embs, dataloader1, return_proba=False, return_label=True)
    assert(pred4[("n0", "r1", "n1")].dim() == 1)  # returns maximum prediction (1D tensor) when return_proba is False
    assert(is_int(pred4[("n0", "r1", "n1")]))
    assert(th.equal(pred3[("n0", "r1", "n1")].argmax(dim=1), pred4[("n0", "r1", "n1")]))

@pytest.mark.parametrize("num_ffn_layers", [0, 2])
def test_rgcn_edge_prediction(num_ffn_layers):
    """ Test edge prediction logic correctness with a edge prediction model
        composed of InputLayerEncoder + RGCNLayer + Decoder

        The test will compare the prediction results from full graph inference
        and mini-batch inference.
    """
    # initialize the torch distributed environment
    th.distributed.init_process_group(backend='gloo',
                                      init_method='tcp://127.0.0.1:23456',
                                      rank=0,
                                      world_size=1)
    with tempfile.TemporaryDirectory() as tmpdirname:
        # get the test dummy distributed graph
        _, part_config = generate_dummy_dist_graph(tmpdirname)
        ep_data = GSgnnEdgeTrainData(graph_name='dummy', part_config=part_config,
                                     train_etypes=[('n0', 'r1', 'n1')], label_field='label',
                                     node_feat_field='feat')
    model = create_rgcn_edge_model(ep_data.g, num_ffn_layers=num_ffn_layers)
    check_edge_prediction(model, ep_data)
    th.distributed.destroy_process_group()
    dgl.distributed.kvstore.close_kvstore()

@pytest.mark.parametrize("num_ffn_layers", [0, 2])
def test_hgt_edge_prediction(num_ffn_layers):
    """ Test edge prediction logic correctness with a edge prediction model
        composed of InputLayerEncoder + HGTLayer + Decoder

        The test will compare the prediction results from full graph inference
        and mini-batch inference.
    """
    # initialize the torch distributed environment
    th.distributed.init_process_group(backend='gloo',
                                      init_method='tcp://127.0.0.1:23456',
                                      rank=0,
                                      world_size=1)
    with tempfile.TemporaryDirectory() as tmpdirname:
        # get the test dummy distributed graph
        _, part_config = generate_dummy_dist_graph(tmpdirname)
        ep_data = GSgnnEdgeTrainData(graph_name='dummy', part_config=part_config,
                                     train_etypes=[('n0', 'r1', 'n1')], label_field='label',
                                     node_feat_field='feat')
    model = create_hgt_edge_model(ep_data.g, num_ffn_layers=num_ffn_layers)
    check_edge_prediction(model, ep_data)
    th.distributed.destroy_process_group()
    dgl.distributed.kvstore.close_kvstore()

def create_mlp_edge_model(g, lm_config, num_ffn_layers):
    """ Create a GSgnnEdgeModel with only an input encoder and a decoder.

    Parameters
    ----------
    g: dgl.DistGraph
        Input graph.
    lm_config:
        Language model config

    Return
    ------
    GSgnnEdgeModel
    """
    model = GSgnnEdgeModel(alpha_l2norm=0)

    feat_size = get_feat_size(g, 'feat')

    encoder = GSLMNodeEncoderInputLayer(g, lm_config, feat_size, 2, num_train=0)
    model.set_node_input_encoder(encoder)

    model.set_decoder(MLPEdgeDecoder(model.node_input_encoder.out_dims,
                                     3, multilabel=False, target_etype=("n0", "r1", "n1"),
                                     num_ffn_layers=num_ffn_layers))
    return model

@pytest.mark.parametrize("num_ffn_layers", [0, 2])
def test_mlp_edge_prediction(num_ffn_layers):
    """ Test edge prediction logic correctness with a edge prediction model
        composed of InputLayerEncoder + Decoder

        The test will compare the prediction results from full graph inference
        and mini-batch inference.
    """
    # initialize the torch distributed environment
    th.distributed.init_process_group(backend='gloo',
                                      init_method='tcp://127.0.0.1:23456',
                                      rank=0,
                                      world_size=1)

    with tempfile.TemporaryDirectory() as tmpdirname:
        lm_config, _, _, _, g, part_config = create_lm_graph(tmpdirname)
        ep_data = GSgnnEdgeTrainData(graph_name='dummy', part_config=part_config,
                                        train_etypes=[('n0', 'r1', 'n1')], label_field='label',
                                        node_feat_field='feat')
        g.edges['r1'].data['label']= ep_data.g.edges['r1'].data['label']
    model = create_mlp_edge_model(g, lm_config, num_ffn_layers=num_ffn_layers)
    assert model.gnn_encoder is None
    check_mlp_edge_prediction(model, ep_data)
    th.distributed.destroy_process_group()
    dgl.distributed.kvstore.close_kvstore()

def create_mlp_node_model(g, lm_config):
    """ Create a GSgnnNodeModel with only an input encoder and a decoder.

    Parameters
    ----------
    g: dgl.DistGraph
        Input graph.
    lm_config:
        Language model config

    Return
    ------
    GSgnnNodeModel
    """
    model = GSgnnNodeModel(alpha_l2norm=0)

    feat_size = get_feat_size(g, 'feat')

    encoder = GSLMNodeEncoderInputLayer(g, lm_config, feat_size, 2, num_train=0)
    model.set_node_input_encoder(encoder)

    model.set_decoder(EntityClassifier(model.node_input_encoder.out_dims, 3, False))
    return model

def create_lm_model(g, lm_config):
    """ Create a GSgnnNodeModel with only an input encoder.

    Parameters
    ----------
    g: dgl.DistGraph
        Input graph.
    lm_config:
        Language model config

    Return
    ------
    GSgnnNodeModel
    """
    model = GSgnnNodeModel(alpha_l2norm=0)

    feat_size = get_feat_size(g, 'feat')

    encoder = GSPureLMNodeInputLayer(g, lm_config, num_train=0)
    model.set_node_input_encoder(encoder)
    return model

def test_mlp_node_prediction():
    """ Test node prediction logic correctness with a node prediction model
        composed of InputLayerEncoder + Decoder

        The test will compare the prediction results from full graph inference
        and mini-batch inference.
    """
    # initialize the torch distributed environment
    th.distributed.init_process_group(backend='gloo',
                                      init_method='tcp://127.0.0.1:23456',
                                      rank=0,
                                      world_size=1)
    with tempfile.TemporaryDirectory() as tmpdirname:
        lm_config, _, _, _, g, part_config = create_lm_graph(tmpdirname)
        np_data = GSgnnNodeTrainData(graph_name='dummy', part_config=part_config,
                                        train_ntypes=['n1'],
                                        label_field='label',
                                        node_feat_field='feat')
        g.nodes['n1'].data['label'] = np_data.g.nodes['n1'].data['label']
    model = create_mlp_node_model(g, lm_config)
    assert model.gnn_encoder is None
    check_mlp_node_prediction(model, np_data)
    th.distributed.destroy_process_group()
    dgl.distributed.kvstore.close_kvstore()

def test_lm_model_load_save():
    """ Test if we can load and save LM+GNN model correctly.
    """
    # initialize the torch distributed environment
    th.distributed.init_process_group(backend='gloo',
                                      init_method='tcp://127.0.0.1:23456',
                                      rank=0,
                                      world_size=1)
    with tempfile.TemporaryDirectory() as tmpdirname:
        data = create_lm_graph2(tmpdirname)
        lm_config = data[0]
        g = data[6]
    # Test the case that two node types share the same BERT model.
    model = create_lm_model(g, lm_config)
    model2 = create_lm_model(g, lm_config)
    for param in model2.parameters():
        param.data[:] += 1
    with tempfile.TemporaryDirectory() as tmpdirname:
        save_model(tmpdirname, embed_layer=model.node_input_encoder)
        load_model(tmpdirname, embed_layer=model2.node_input_encoder)
    params1 = {name: param for name, param in model.node_input_encoder.named_parameters()}
    params2 = {name: param for name, param in model2.node_input_encoder.named_parameters()}
    for key in params1:
        assert np.all(params1[key].data.numpy() == params2[key].data.numpy())

    # Test the case that two node types have different BERT models.
    lm_config = [copy.deepcopy(lm_config[0]), copy.deepcopy(lm_config[0])]
    lm_config[0]["node_types"] = ["n0"]
    lm_config[1]["node_types"] = ["n1"]

    lm_config2 = copy.deepcopy(lm_config)
    lm_config2[0]["node_types"] = ["n1"]
    lm_config2[1]["node_types"] = ["n0"]

    # Create models and make sure the two BERT models have different parameters.
    model = create_lm_model(g, lm_config)
    for i, ntype in enumerate(model.node_input_encoder._lm_models.ntypes):
        for param in model.node_input_encoder._lm_models.get_lm_model(ntype).parameters():
            param.data[:] += i
    model2 = create_lm_model(g, lm_config2)
    for i, ntype in enumerate(model2.node_input_encoder._lm_models.ntypes):
        for param in model2.node_input_encoder._lm_models.get_lm_model(ntype).parameters():
            param.data[:] += i + 2
    with tempfile.TemporaryDirectory() as tmpdirname:
        save_model(tmpdirname, embed_layer=model.node_input_encoder)
        load_model(tmpdirname, embed_layer=model2.node_input_encoder)
    for ntype in model.node_input_encoder._lm_models.ntypes:
        params1 = model.node_input_encoder._lm_models.get_lm_model(ntype)
        params1 = {name: param for name, param in params1.named_parameters()}
        params2 = model2.node_input_encoder._lm_models.get_lm_model(ntype)
        params2 = {name: param for name, param in params2.named_parameters()}
        for key in params1:
            assert np.all(params1[key].data.numpy() == params2[key].data.numpy())

    th.distributed.destroy_process_group()
    dgl.distributed.kvstore.close_kvstore()

def create_mlp_lp_model(g, lm_config):
    """ Create a GSgnnLinkPredictionModel with only an input encoder and a decoder.

    Parameters
    ----------
    g: dgl.DistGraph
        Input graph.
    lm_config:
        Language model config

    Return
    ------
    GSgnnLinkPredictionModel
    """
    model = GSgnnLinkPredictionModel(alpha_l2norm=0)

    feat_size = get_feat_size(g, 'feat')
    encoder = GSLMNodeEncoderInputLayer(g, lm_config, feat_size, 2, num_train=0)
    model.set_node_input_encoder(encoder)

    model.set_decoder(LinkPredictDotDecoder(model.node_input_encoder.out_dims))
    return model


def test_mlp_link_prediction():
    """ Test full graph inference logic with a link prediciton model
        composed of InputLayerEncoder + Decoder
    """
    #  initialize the torch distributed environment
    th.distributed.init_process_group(backend='gloo',
                                      init_method='tcp://127.0.0.1:23456',
                                      rank=0,
                                      world_size=1)
    with tempfile.TemporaryDirectory() as tmpdirname:
        lm_config, _, _, _, g, part_config = create_lm_graph(tmpdirname)
        np_data = GSgnnEdgeTrainData(graph_name='dummy', part_config=part_config,
                                        train_etypes=[('n0', 'r1', 'n1')],
                                        eval_etypes=[('n0', 'r1', 'n1')],
                                        node_feat_field='feat')
    model = create_mlp_lp_model(g, lm_config)
    assert model.gnn_encoder is None
    embs = do_full_graph_inference(model, np_data)
    assert 'n0' in embs
    assert 'n1' in embs
    th.distributed.destroy_process_group()
    dgl.distributed.kvstore.close_kvstore()

def create_ec_config(tmp_path, file_name):
    conf_object = {
        "version": 1.0,
        "gsf": {
            "basic": {
                "node_feat_name": ["feat"],
            },
            "gnn": {
                "num_layers": 1,
                "hidden_size": 4,
                "model_encoder_type": "rgcn",
                "lr": 0.001,
                "norm": "batch"
            },
            "input": {},
            "output": {},
            "rgcn": {
                "num_bases": 2,
            },
            "edge_classification": {
                "target_etype": ["n0,r0,n1"],
                "num_classes": 2,
                "decoder_type": "DenseBiDecoder",
                "multilabel": True,
            },
        }
    }
    with open(os.path.join(tmp_path, file_name), "w") as f:
        yaml.dump(conf_object, f)

def test_edge_classification():
    """ Test logic of building a edge classification model
    """
    # initialize the torch distributed environment
    th.distributed.init_process_group(backend='gloo',
                                      init_method='tcp://127.0.0.1:23456',
                                      rank=0,
                                      world_size=1)
    with tempfile.TemporaryDirectory() as tmpdirname:
        # get the test dummy distributed graph
        g, _ = generate_dummy_dist_graph(tmpdirname)
        create_ec_config(Path(tmpdirname), 'gnn_ec.yaml')
        args = Namespace(yaml_config_file=os.path.join(Path(tmpdirname), 'gnn_ec.yaml'),
                         local_rank=0)
        config = GSConfig(args)
    model = create_builtin_edge_gnn_model(g, config, True)
    assert model.gnn_encoder.num_layers == 1
    assert model.gnn_encoder.out_dims == 4
    assert isinstance(model.gnn_encoder, RelationalGCNEncoder)
    assert isinstance(model.decoder, DenseBiDecoder)
    th.distributed.destroy_process_group()
    dgl.distributed.kvstore.close_kvstore()

def test_edge_classification_feat():
    """ Test logic of building a edge classification model
    """
    # initialize the torch distributed environment
    th.distributed.init_process_group(backend='gloo',
                                      init_method='tcp://127.0.0.1:23456',
                                      rank=0,
                                      world_size=1)
    with tempfile.TemporaryDirectory() as tmpdirname:
        # get the test dummy distributed graph
        g, _ = generate_dummy_dist_graph(tmpdirname)
        create_ec_config(Path(tmpdirname), 'gnn_ec.yaml')
        args = Namespace(yaml_config_file=os.path.join(Path(tmpdirname), 'gnn_ec.yaml'),
                         local_rank=0,
                         decoder_edge_feat=["feat"],
                         decoder_type="MLPEFeatEdgeDecoder")
        config = GSConfig(args)
    model = create_builtin_edge_gnn_model(g, config, True)
    assert model.gnn_encoder.num_layers == 1
    assert model.gnn_encoder.out_dims == 4
    assert isinstance(model.gnn_encoder, RelationalGCNEncoder)
    assert isinstance(model.decoder, MLPEFeatEdgeDecoder)
    assert model.decoder.feat_dim == 2

    with tempfile.TemporaryDirectory() as tmpdirname:
        # get the test dummy distributed graph
        g, _ = generate_dummy_dist_graph(tmpdirname)
        create_ec_config(Path(tmpdirname), 'gnn_ec.yaml')
        args = Namespace(yaml_config_file=os.path.join(Path(tmpdirname), 'gnn_ec.yaml'),
                         local_rank=0,
                         decoder_edge_feat=["n0,r0,n1:feat"],
                         decoder_type="MLPEFeatEdgeDecoder")
        config = GSConfig(args)
    model = create_builtin_edge_gnn_model(g, config, True)
    assert model.gnn_encoder.num_layers == 1
    assert model.gnn_encoder.out_dims == 4
    assert isinstance(model.gnn_encoder, RelationalGCNEncoder)
    assert isinstance(model.decoder, MLPEFeatEdgeDecoder)
    assert model.decoder.feat_dim == 2

    with tempfile.TemporaryDirectory() as tmpdirname:
        # get the test dummy distributed graph
        g, _ = generate_dummy_dist_graph(tmpdirname)
        g.edges['r0'].data['feat1'] = g.edges['r0'].data['feat']
        create_ec_config(Path(tmpdirname), 'gnn_ec.yaml')
        args = Namespace(yaml_config_file=os.path.join(Path(tmpdirname), 'gnn_ec.yaml'),
                         local_rank=0,
                         decoder_edge_feat=["n0,r0,n1:feat,feat1"],
                         decoder_type="MLPEFeatEdgeDecoder")
        config = GSConfig(args)
    model = create_builtin_edge_gnn_model(g, config, True)
    assert model.gnn_encoder.num_layers == 1
    assert model.gnn_encoder.out_dims == 4
    assert isinstance(model.gnn_encoder, RelationalGCNEncoder)
    assert isinstance(model.decoder, MLPEFeatEdgeDecoder)
    assert model.decoder.feat_dim == 4
    th.distributed.destroy_process_group()
    dgl.distributed.kvstore.close_kvstore()

def create_er_config(tmp_path, file_name):
    conf_object = {
        "version": 1.0,
        "gsf": {
            "basic": {
                "node_feat_name": ["feat"],
                "model_encoder_type": "rgat",
            },
            "gnn": {
                "num_layers": 1,
                "hidden_size": 4,
                "lr": 0.001,
            },
            "input": {},
            "output": {},
            "rgat": {
            },
            "edge_regression": {
                "target_etype": ["n0,r0,n1"],
                "decoder_type": "DenseBiDecoder",
            },
        }
    }
    with open(os.path.join(tmp_path, file_name), "w") as f:
        yaml.dump(conf_object, f)

def test_edge_regression():
    """ Test logic of building a edge regression model
    """
    # initialize the torch distributed environment
    th.distributed.init_process_group(backend='gloo',
                                      init_method='tcp://127.0.0.1:23456',
                                      rank=0,
                                      world_size=1)
    with tempfile.TemporaryDirectory() as tmpdirname:
        # get the test dummy distributed graph
        g, _ = generate_dummy_dist_graph(tmpdirname)
        create_er_config(Path(tmpdirname), 'gnn_er.yaml')
        args = Namespace(yaml_config_file=os.path.join(Path(tmpdirname), 'gnn_er.yaml'),
                         local_rank=0)
        config = GSConfig(args)
    model = create_builtin_edge_gnn_model(g, config, True)
    assert model.gnn_encoder.num_layers == 1
    assert model.gnn_encoder.out_dims == 4
    assert isinstance(model.gnn_encoder, RelationalGATEncoder)
    assert isinstance(model.decoder, DenseBiDecoder)
    th.distributed.destroy_process_group()
    dgl.distributed.kvstore.close_kvstore()

def create_nr_config(tmp_path, file_name):
    conf_object = {
        "version": 1.0,
        "gsf": {
            "basic": {
                "node_feat_name": ["feat"],
                "model_encoder_type": "rgat",
            },
            "gnn": {
                "num_layers": 1,
                "hidden_size": 4,
                "lr": 0.001,
            },
            "input": {},
            "output": {},
            "rgat": {
            },
            "node_regression": {
                "target_ntype": "n0",
            },
        }
    }
    with open(os.path.join(tmp_path, file_name), "w") as f:
        yaml.dump(conf_object, f)

def test_node_regression():
    """ Test logic of building a node regression model
    """
    # initialize the torch distributed environment
    th.distributed.init_process_group(backend='gloo',
                                      init_method='tcp://127.0.0.1:23456',
                                      rank=0,
                                      world_size=1)
    with tempfile.TemporaryDirectory() as tmpdirname:
        # get the test dummy distributed graph
        g, _ = generate_dummy_dist_graph(tmpdirname)
        create_nr_config(Path(tmpdirname), 'gnn_nr.yaml')
        args = Namespace(yaml_config_file=os.path.join(Path(tmpdirname), 'gnn_nr.yaml'),
                         local_rank=0)
        config = GSConfig(args)
    model = create_builtin_node_gnn_model(g, config, True)
    assert model.gnn_encoder.num_layers == 1
    assert model.gnn_encoder.out_dims == 4
    assert isinstance(model.gnn_encoder, RelationalGATEncoder)
    assert isinstance(model.decoder, EntityRegression)
    th.distributed.destroy_process_group()
    dgl.distributed.kvstore.close_kvstore()

def create_nc_config(tmp_path, file_name):
    conf_object = {
        "version": 1.0,
        "gsf": {
            "basic": {
                "node_feat_name": ["feat"],
                "model_encoder_type": "rgat",
            },
            "gnn": {
                "num_layers": 1,
                "hidden_size": 4,
                "lr": 0.001,
                "norm": "layer"
            },
            "input": {},
            "output": {},
            "rgat": {
            },
            "node_classification": {
                "num_classes": 2,
                "target_ntype": "n0",
            },
        }
    }
    with open(os.path.join(tmp_path, file_name), "w") as f:
        yaml.dump(conf_object, f)

def test_node_classification():
    """ Test logic of building a node classification model
    """
    # initialize the torch distributed environment
    th.distributed.init_process_group(backend='gloo',
                                      init_method='tcp://127.0.0.1:23456',
                                      rank=0,
                                      world_size=1)
    with tempfile.TemporaryDirectory() as tmpdirname:
        # get the test dummy distributed graph
        g, _ = generate_dummy_dist_graph(tmpdirname)
        create_nc_config(Path(tmpdirname), 'gnn_nc.yaml')
        args = Namespace(yaml_config_file=os.path.join(Path(tmpdirname), 'gnn_nc.yaml'),
                         local_rank=0)
        config = GSConfig(args)
    model = create_builtin_node_gnn_model(g, config, True)
    assert model.gnn_encoder.num_layers == 1
    assert model.gnn_encoder.out_dims == 4
    assert isinstance(model.gnn_encoder, RelationalGATEncoder)
    assert isinstance(model.decoder, EntityClassifier)
    th.distributed.destroy_process_group()
    dgl.distributed.kvstore.close_kvstore()

def create_lp_config(tmp_path, file_name):
    conf_object = {
        "version": 1.0,
        "gsf": {
            "basic": {
                "node_feat_name": ["feat"],
                "model_encoder_type": "rgat",
            },
            "gnn": {
                "num_layers": 1,
                "hidden_size": 4,
                "lr": 0.001,
            },
            "input": {},
            "output": {},
            "rgat": {
            },
            "link_prediction": {
                "train_etype": ["n0,r0,n1"],
                "lp_decoder_type": BUILTIN_LP_DOT_DECODER
            },
        }
    }
    with open(os.path.join(tmp_path, file_name), "w") as f:
        yaml.dump(conf_object, f)

def test_link_prediction():
    """ Test logic of building a link prediction model
    """
    # initialize the torch distributed environment
    th.distributed.init_process_group(backend='gloo',
                                      init_method='tcp://127.0.0.1:23456',
                                      rank=0,
                                      world_size=1)
    with tempfile.TemporaryDirectory() as tmpdirname:
        # get the test dummy distributed graph
        g, _ = generate_dummy_dist_graph(tmpdirname)
        create_lp_config(Path(tmpdirname), 'gnn_lp.yaml')
        args = Namespace(yaml_config_file=os.path.join(Path(tmpdirname), 'gnn_lp.yaml'),
                         local_rank=0)
        config = GSConfig(args)
    model = create_builtin_lp_gnn_model(g, config, True)
    assert model.gnn_encoder.num_layers == 1
    assert model.gnn_encoder.out_dims == 4
    assert isinstance(model.gnn_encoder, RelationalGATEncoder)
    assert isinstance(model.decoder, LinkPredictDotDecoder)
    th.distributed.destroy_process_group()
    dgl.distributed.kvstore.close_kvstore()

def test_link_prediction_weight():
    """ Test logic of building a link prediction model
    """
    # initialize the torch distributed environment
    th.distributed.init_process_group(backend='gloo',
                                      init_method='tcp://127.0.0.1:23456',
                                      rank=0,
                                      world_size=1)
    with tempfile.TemporaryDirectory() as tmpdirname:
        # get the test dummy distributed graph
        g, _ = generate_dummy_dist_graph(tmpdirname)
        create_lp_config(Path(tmpdirname), 'gnn_lp.yaml')
        args = Namespace(yaml_config_file=os.path.join(Path(tmpdirname), 'gnn_lp.yaml'),
                         local_rank=0,
                         lp_edge_weight_for_loss=["weight"])
        config = GSConfig(args)
    model = create_builtin_lp_gnn_model(g, config, True)
    assert model.gnn_encoder.num_layers == 1
    assert model.gnn_encoder.out_dims == 4
    assert isinstance(model.gnn_encoder, RelationalGATEncoder)
    assert isinstance(model.decoder, LinkPredictWeightedDotDecoder)

    with tempfile.TemporaryDirectory() as tmpdirname:
        # get the test dummy distributed graph
        g, _ = generate_dummy_dist_graph(tmpdirname)
        create_lp_config(Path(tmpdirname), 'gnn_lp.yaml')
        args = Namespace(yaml_config_file=os.path.join(Path(tmpdirname), 'gnn_lp.yaml'),
                         local_rank=0,
                         lp_edge_weight_for_loss=["weight"],
                         lp_decoder_type="distmult",
                         train_etype=[("n0,r0,n1"), ("n0,r1,n1")])
        config = GSConfig(args)
    model = create_builtin_lp_gnn_model(g, config, True)
    assert model.gnn_encoder.num_layers == 1
    assert model.gnn_encoder.out_dims == 4
    assert isinstance(model.gnn_encoder, RelationalGATEncoder)
    assert isinstance(model.decoder, LinkPredictWeightedDistMultDecoder)
    th.distributed.destroy_process_group()
    dgl.distributed.kvstore.close_kvstore()

class Dummy_GSEdgeDecoder(MLPEdgeDecoder):
    def __init__(self):
        pass

    def predict(self, g, h):
        return th.arange(10)

    def predict_proba(self, g, h):
        return th.arange(10)

class Dummy_GSEdgeModel():
    def eval(self):
        pass

    def train(self):
        pass

    @property
    def device(self):
        return "cpu"

    @property
    def decoder(self):
        return Dummy_GSEdgeDecoder()

def test_edge_mini_batch_gnn_predict():
    # initialize the torch distributed environment
    th.distributed.init_process_group(backend='gloo',
                                      init_method='tcp://127.0.0.1:23456',
                                      rank=0,
                                      world_size=1)
    with tempfile.TemporaryDirectory() as tmpdirname:
        target_type = ("n0", "r1", "n1")
        _, part_config = generate_dummy_dist_graph(tmpdirname)
        ep_data = GSgnnEdgeTrainData(graph_name='dummy',
                                     part_config=part_config,
                                     train_etypes=[target_type], label_field='label',
                                     node_feat_field='feat')
        g = ep_data.g
        embs = {
            "n0": th.rand((g.number_of_nodes("n0"), 10)),
            "n1": th.rand((g.number_of_nodes("n1"), 10))
        }
        target_idx = {target_type: th.arange(g.number_of_edges("r1"))}

        @patch.object(GSgnnEdgeTrainData, 'get_labels')
        def check_predict(mock_get_labels):
            mock_get_labels.side_effect = \
                [{target_type: th.arange(10)}] * (ep_data.g.number_of_edges(target_type) // 10)
            model = Dummy_GSEdgeModel()
            dataloader = GSgnnEdgeDataLoader(ep_data, target_idx, fanout=[],
                                             batch_size=10, device="cuda:0", train_task=False,
                                             remove_target_edge_type=False)
            pred, labels = edge_mini_batch_predict(model, embs, dataloader, return_label=True)
            assert isinstance(pred, dict)
            assert isinstance(labels, dict)

            assert target_type in pred
            assert pred[target_type].shape[0] == \
                (ep_data.g.number_of_edges(target_type) // 10) * 10 # pred result is a dummy result
            assert labels[target_type].shape[0] == \
                (ep_data.g.number_of_edges(target_type) // 10) * 10
            for i in range(ep_data.g.number_of_edges(target_type) // 10):
                assert_equal(pred[target_type][i*10:(i+1)*10].numpy(),
                             np.arange(10))
                assert_equal(labels[target_type][i*10:(i+1)*10].numpy(),
                             np.arange(10))
        check_predict()
    th.distributed.destroy_process_group()

class Dummy_GSNodeModel(GSgnnNodeModelInterface):
    def __init__(self, return_dict=False):
        self._return_dict = return_dict

    def eval(self):
        pass

    def train(self):
        pass

    @property
    def device(self):
        return "cpu"

    def predict(self, blocks, node_feats, edge_feats, input_nodes, return_proba):
        if self._return_dict:
            return {"n1": th.arange(10)}, {"n1": th.rand((10,10))}
        else:
            return th.arange(10),  th.rand((10,10))

def test_node_mini_batch_gnn_predict():
    # initialize the torch distributed environment
    th.distributed.init_process_group(backend='gloo',
                                      init_method='tcp://127.0.0.1:23456',
                                      rank=0,
                                      world_size=1)
    with tempfile.TemporaryDirectory() as tmpdirname:
        # get the test dummy distributed graph
        _, part_config = generate_dummy_dist_graph(tmpdirname)
        data = GSgnnNodeTrainData(graph_name='dummy', part_config=part_config,
                                   train_ntypes=['n1'], label_field='label',
                                   node_feat_field='feat')
        target_nidx = {"n1": th.arange(data.g.number_of_nodes("n0"))}
        dataloader = GSgnnNodeDataLoader(data, target_nidx, fanout=[],
                                        batch_size=10, device="cuda:0", train_task=False)

        @patch.object(GSgnnNodeTrainData, 'get_labels')
        def check_predict(mock_get_labels, return_dict):
            model = Dummy_GSNodeModel(return_dict=return_dict)
            mock_get_labels.side_effect = [{"n1": th.arange(10)}] * 10

            pred, embs, labels = node_mini_batch_gnn_predict(model, dataloader, return_label=True)
            assert isinstance(pred, dict)
            assert isinstance(embs, dict)
            assert isinstance(labels, dict)

            assert "n1" in pred
            assert pred["n1"].shape[0] == (data.g.number_of_nodes("n1") // 10) * 10 # pred result is a dummy result
            assert embs["n1"].shape[0] == (data.g.number_of_nodes("n1") // 10) * 10 # embs result is a dummy result
            assert labels["n1"].shape[0] == (data.g.number_of_nodes("n1") // 10) * 10
            for i in range(data.g.number_of_nodes("n1") // 10):
                assert_equal(pred["n1"][i*10:(i+1)*10].numpy(),
                             np.arange(10))
                assert_equal(labels["n1"][i*10:(i+1)*10].numpy(),
                             np.arange(10))

        check_predict(return_dict=True)
        check_predict(return_dict=False)

    th.distributed.destroy_process_group()

if __name__ == '__main__':
<<<<<<< HEAD
    test_rgcn_edge_prediction(2)
    test_rgcn_node_prediction()
    test_rgat_node_prediction()
    test_sage_node_prediction()
=======
    test_lm_model_load_save()
    test_node_mini_batch_gnn_predict()
    test_edge_mini_batch_gnn_predict()
    test_rgcn_node_prediction_with_reconstruct()
    test_hgt_edge_prediction()
    test_hgt_node_prediction()
    test_rgcn_edge_prediction(2)
    test_rgcn_node_prediction(None)
    test_rgat_node_prediction(None)
    test_sage_node_prediction(None)
>>>>>>> f6cafc55
    test_edge_classification()
    test_edge_classification_feat()
    test_edge_regression()
    test_node_classification()
    test_node_regression()
    test_link_prediction()
    test_link_prediction_weight()

    test_mlp_edge_prediction(2)
    test_mlp_node_prediction()
    test_mlp_link_prediction()

    test_rgcn_node_prediction_multi_target_ntypes()
    test_rgat_node_prediction_multi_target_ntypes()<|MERGE_RESOLUTION|>--- conflicted
+++ resolved
@@ -1411,12 +1411,6 @@
     th.distributed.destroy_process_group()
 
 if __name__ == '__main__':
-<<<<<<< HEAD
-    test_rgcn_edge_prediction(2)
-    test_rgcn_node_prediction()
-    test_rgat_node_prediction()
-    test_sage_node_prediction()
-=======
     test_lm_model_load_save()
     test_node_mini_batch_gnn_predict()
     test_edge_mini_batch_gnn_predict()
@@ -1427,7 +1421,6 @@
     test_rgcn_node_prediction(None)
     test_rgat_node_prediction(None)
     test_sage_node_prediction(None)
->>>>>>> f6cafc55
     test_edge_classification()
     test_edge_classification_feat()
     test_edge_regression()
