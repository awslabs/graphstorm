"""
    Copyright 2023 Contributors

    Licensed under the Apache License, Version 2.0 (the "License");
    you may not use this file except in compliance with the License.
    You may obtain a copy of the License at

       http://www.apache.org/licenses/LICENSE-2.0

    Unless required by applicable law or agreed to in writing, software
    distributed under the License is distributed on an "AS IS" BASIS,
    WITHOUT WARRANTIES OR CONDITIONS OF ANY KIND, either express or implied.
    See the License for the specific language governing permissions and
    limitations under the License.
"""
from pathlib import Path
import os
import yaml
import tempfile
import pytest
from argparse import Namespace
from types import MethodType

import torch as th
from torch import nn
import numpy as np
from numpy.testing import assert_almost_equal, assert_equal

import dgl

from graphstorm.config import GSConfig
from graphstorm.config import BUILTIN_LP_DOT_DECODER
from graphstorm.model import GSNodeEncoderInputLayer, RelationalGCNEncoder
from graphstorm.model import GSgnnNodeModel, GSgnnEdgeModel
from graphstorm.model import GSLMNodeEncoderInputLayer
from graphstorm.model import GSgnnLinkPredictionModel
from graphstorm.model.rgcn_encoder import RelationalGCNEncoder
from graphstorm.model.rgat_encoder import RelationalGATEncoder
from graphstorm.model.sage_encoder import SAGEEncoder
from graphstorm.model.hgt_encoder import HGTEncoder
from graphstorm.model.edge_decoder import (DenseBiDecoder,
                                           MLPEdgeDecoder,
                                           MLPEFeatEdgeDecoder,
                                           LinkPredictDotDecoder,
                                           LinkPredictWeightedDotDecoder,
                                           LinkPredictWeightedDistMultDecoder)
from graphstorm.model.node_decoder import EntityRegression, EntityClassifier
from graphstorm.dataloading import GSgnnNodeTrainData, GSgnnEdgeTrainData
from graphstorm.dataloading import GSgnnNodeDataLoader, GSgnnEdgeDataLoader
from graphstorm import create_builtin_edge_gnn_model, create_builtin_node_gnn_model
from graphstorm import create_builtin_lp_gnn_model
from graphstorm import get_feat_size
from graphstorm.model.gnn import do_full_graph_inference
from graphstorm.model.node_gnn import node_mini_batch_predict, node_mini_batch_gnn_predict
from graphstorm.model.edge_gnn import edge_mini_batch_predict, edge_mini_batch_gnn_predict

from data_utils import generate_dummy_dist_graph, generate_dummy_dist_graph_multi_target_ntypes
from data_utils import create_lm_graph

def is_int(a):
    if not th.is_floating_point(a) and not th.is_complex(a):
        return True
    return False

def create_rgcn_node_model(g):
    model = GSgnnNodeModel(alpha_l2norm=0)

    feat_size = get_feat_size(g, 'feat')
    encoder = GSNodeEncoderInputLayer(g, feat_size, 4,
                                      dropout=0,
                                      use_node_embeddings=True)
    model.set_node_input_encoder(encoder)

    gnn_encoder = RelationalGCNEncoder(g, 4, 4,
                                       num_bases=2,
                                       num_hidden_layers=1,
                                       dropout=0,
                                       use_self_loop=True)
    model.set_gnn_encoder(gnn_encoder)
    model.set_decoder(EntityClassifier(model.gnn_encoder.out_dims, 3, False))
    return model

def create_rgat_node_model(g):
    model = GSgnnNodeModel(alpha_l2norm=0)

    feat_size = get_feat_size(g, 'feat')
    encoder = GSNodeEncoderInputLayer(g, feat_size, 4,
                                      dropout=0,
                                      use_node_embeddings=True)
    model.set_node_input_encoder(encoder)

    gnn_encoder = RelationalGATEncoder(g, 4, 4,
                                       num_heads=2,
                                       num_hidden_layers=1,
                                       dropout=0,
                                       use_self_loop=True)
    model.set_gnn_encoder(gnn_encoder)
    model.set_decoder(EntityClassifier(model.gnn_encoder.out_dims, 3, False))
    return model

<<<<<<< HEAD
def create_hgt_node_model(g):
    model = GSgnnNodeModel(alpha_l2norm=0)
    
    feat_size = get_feat_size(g, 'feat')
    encoder = GSNodeEncoderInputLayer(g, feat_size, 4,
                                      dropout=0,
                                      use_node_embeddings=True)
    model.set_node_input_encoder(encoder)

    gnn_encoder = HGTEncoder(g,
                            hid_dim=4,
                            out_dim=4,
                            num_hidden_layers=1,
                            num_heads=2,
                            dropout=0.0,
                            use_norm=False,
                            num_ffn_layers_in_gnn=0)
    model.set_gnn_encoder(gnn_encoder)
    model.set_decoder(EntityClassifier(model.gnn_encoder.out_dims, 3, False))
    return model
  
=======
>>>>>>> 6a937e8c
def create_sage_node_model(g):
    model = GSgnnNodeModel(alpha_l2norm=0)

    feat_size = get_feat_size(g, 'feat')
    encoder = GSNodeEncoderInputLayer(g, feat_size, 4,
                                      dropout=0,
                                      use_node_embeddings=True)
    model.set_node_input_encoder(encoder)

    gnn_encoder = SAGEEncoder(4, 4,
                              num_hidden_layers=1,
                              dropout=0,
                              aggregator_type='mean')

    model.set_gnn_encoder(gnn_encoder)
    model.set_decoder(EntityClassifier(model.gnn_encoder.out_dims, 3, False))
    return model

def check_node_prediction(model, data, is_homo=False):
    """ Check whether full graph inference and mini batch inference generate the same
        prediction result for GSgnnNodeModel with GNN layers.

    Parameters
    ----------
    model: GSgnnNodeModel
        Node model
    data: GSgnnNodeTrainData
        Train data
    """
    g = data.g
    # do_full_graph_inference() runs differently if require_cache_embed()
    # returns different values. Here we simulate these two use cases and
    # triggers the different paths in do_full_graph_inference() to compute
    # embeddings. The embeddings computed by the two paths should be
    # numerically the same.
    assert not model.node_input_encoder.require_cache_embed()
    embs = do_full_graph_inference(model, data)
    def require_cache_embed(self):
        return True
    model.node_input_encoder.require_cache_embed = MethodType(require_cache_embed,
                                                              model.node_input_encoder)
    assert model.node_input_encoder.require_cache_embed()
    embs2 = do_full_graph_inference(model, data)
    assert len(embs) == len(embs2)
    for ntype in embs:
        assert ntype in embs2
        assert_almost_equal(embs[ntype][0:len(embs[ntype])].numpy(),
                            embs2[ntype][0:len(embs2[ntype])].numpy())

    embs3 = do_full_graph_inference(model, data, fanout=None)
    embs4 = do_full_graph_inference(model, data, fanout=[-1, -1])
    assert len(embs3) == len(embs4)
    for ntype in embs3:
        assert ntype in embs4
        assert_almost_equal(embs3[ntype][0:len(embs3[ntype])].numpy(),
                            embs4[ntype][0:len(embs4[ntype])].numpy())

    target_nidx = {"n1": th.arange(g.number_of_nodes("n0"))} \
        if not is_homo else {"_N": th.arange(g.number_of_nodes("_N"))}
    dataloader1 = GSgnnNodeDataLoader(data, target_nidx, fanout=[],
                                      batch_size=10, device="cuda:0", train_task=False)
    pred1, labels1 = node_mini_batch_predict(model, embs, dataloader1, return_label=True)
    dataloader2 = GSgnnNodeDataLoader(data, target_nidx, fanout=[-1, -1],
                                      batch_size=10, device="cuda:0", train_task=False)
    pred2, _, labels2 = node_mini_batch_gnn_predict(model, dataloader2, return_label=True)
    if isinstance(pred1,dict):
        assert len(pred1) == len(pred2) and len(labels1) == len(labels2)
        for ntype in pred1:
            assert_almost_equal(pred1[ntype][0:len(pred1)].numpy(), pred2[ntype][0:len(pred2)].numpy(), decimal=5)
            assert_equal(labels1[ntype].numpy(), labels2[ntype].numpy())
    else:
        assert_almost_equal(pred1[0:len(pred1)].numpy(), pred2[0:len(pred2)].numpy(), decimal=5)
        assert_equal(labels1.numpy(), labels2.numpy())

    # Test the return_proba argument.
    pred3, labels3 = node_mini_batch_predict(model, embs, dataloader1, return_proba=True, return_label=True)
    pred4, labels4 = node_mini_batch_predict(model, embs, dataloader1, return_proba=False, return_label=True)
    if isinstance(pred3, dict):
        assert len(pred3) == len(pred4) and len(labels3) == len(labels4)
        for key in pred3:
            assert pred3[key].dim() == 2  # returns all predictions (2D tensor) when return_proba is true
            assert(th.is_floating_point(pred3[key]))
            assert(pred4[key].dim() == 1)  # returns maximum prediction (1D tensor) when return_proba is False
            assert(is_int(pred4[key]))
            assert(th.equal(pred3[key].argmax(dim=1), pred4[key]))
    else:
        assert pred3.dim() == 2  # returns all predictions (2D tensor) when return_proba is true
        assert(th.is_floating_point(pred3))
        assert(pred4.dim() == 1)  # returns maximum prediction (1D tensor) when return_proba is False
        assert(is_int(pred4))
        assert(th.equal(pred3.argmax(dim=1), pred4))

def check_mlp_node_prediction(model, data):
    """ Check whether full graph inference and mini batch inference generate the same
        prediction result for GSgnnNodeModel without GNN layers.

    Parameters
    ----------
    model: GSgnnNodeModel
        Node model
    data: GSgnnNodeTrainData
        Train data
    """
    g = data.g
    embs = do_full_graph_inference(model, data)
    target_nidx = {"n1": th.arange(g.number_of_nodes("n0"))}
    dataloader1 = GSgnnNodeDataLoader(data, target_nidx, fanout=[],
                                      batch_size=10, device="cuda:0", train_task=False)
    pred1, labels1 = node_mini_batch_predict(model, embs, dataloader1, return_label=True)
    dataloader2 = GSgnnNodeDataLoader(data, target_nidx, fanout=[],
                                      batch_size=10, device="cuda:0", train_task=False)
    pred2, _, labels2 = node_mini_batch_gnn_predict(model, dataloader2, return_label=True)
    if isinstance(pred1, dict):
        assert len(pred1) == len(pred2) and len(labels1) == len(labels2)
        for ntype in pred1:
            assert_almost_equal(pred1[ntype][0:len(pred1)].numpy(), pred2[ntype][0:len(pred2)].numpy(), decimal=5)
            assert_equal(labels1[ntype].numpy(), labels2[ntype].numpy())
    else:
        assert_almost_equal(pred1[0:len(pred1)].numpy(), pred2[0:len(pred2)].numpy(), decimal=5)
        assert_equal(labels1.numpy(), labels2.numpy())

    # Test the return_proba argument.
    pred3, labels3 = node_mini_batch_predict(model, embs, dataloader1, return_proba=True, return_label=True)
    pred4, labels4 = node_mini_batch_predict(model, embs, dataloader1, return_proba=False, return_label=True)
    if isinstance(pred3, dict):
        assert len(pred3) == len(pred4)
        for ntype in pred3:
            assert pred3[ntype].dim() == 2  # returns all predictions (2D tensor) when return_proba is true
            assert(th.is_floating_point(pred3[ntype]))
            assert(pred4[ntype].dim() == 1)  # returns maximum prediction (1D tensor) when return_proba is False
            assert(is_int(pred4[ntype]))
            assert(th.equal(pred3[ntype].argmax(dim=1), pred4[ntype]))
    else:
        assert pred3.dim() == 2  # returns all predictions (2D tensor) when return_proba is true
        assert(th.is_floating_point(pred3))
        assert(pred4.dim() == 1)  # returns maximum prediction (1D tensor) when return_proba is False
        assert(is_int(pred4))
        assert(th.equal(pred3.argmax(dim=1), pred4))

def test_rgcn_node_prediction():
    """ Test edge prediction logic correctness with a node prediction model
        composed of InputLayerEncoder + RGCNLayer + Decoder

        The test will compare the prediction results from full graph inference
        and mini-batch inference.
    """
    # initialize the torch distributed environment
    th.distributed.init_process_group(backend='gloo',
                                      init_method='tcp://127.0.0.1:23456',
                                      rank=0,
                                      world_size=1)
    with tempfile.TemporaryDirectory() as tmpdirname:
        # get the test dummy distributed graph
        _, part_config = generate_dummy_dist_graph(tmpdirname)
        np_data = GSgnnNodeTrainData(graph_name='dummy', part_config=part_config,
                                     train_ntypes=['n1'], label_field='label',
                                     node_feat_field='feat')
    model = create_rgcn_node_model(np_data.g)
    check_node_prediction(model, np_data)
    th.distributed.destroy_process_group()
    dgl.distributed.kvstore.close_kvstore()

def test_rgcn_node_prediction_multi_target_ntypes():
    """ Test edge prediction logic correctness with a node prediction model
        composed of InputLayerEncoder + RGCNLayer + Decoder

        The test will compare the prediction results from full graph inference
        and mini-batch inference.
    """
    # initialize the torch distributed environment
    th.distributed.init_process_group(backend='gloo',
                                      init_method='tcp://127.0.0.1:23456',
                                      rank=0,
                                      world_size=1)
    with tempfile.TemporaryDirectory() as tmpdirname:
        # get the test dummy distributed graph
        _, part_config = generate_dummy_dist_graph_multi_target_ntypes(tmpdirname)
        np_data = GSgnnNodeTrainData(graph_name='dummy', part_config=part_config,
                                     train_ntypes=['n0', 'n1'], label_field='label',
                                     node_feat_field='feat')
    model = create_rgcn_node_model(np_data.g)
    check_node_prediction(model, np_data)
    th.distributed.destroy_process_group()
    dgl.distributed.kvstore.close_kvstore()

def test_rgat_node_prediction():
    """ Test edge prediction logic correctness with a node prediction model
        composed of InputLayerEncoder + RGATLayer + Decoder

        The test will compare the prediction results from full graph inference
        and mini-batch inference.
    """
    # initialize the torch distributed environment
    th.distributed.init_process_group(backend='gloo',
                                      init_method='tcp://127.0.0.1:23456',
                                      rank=0,
                                      world_size=1)
    with tempfile.TemporaryDirectory() as tmpdirname:
        # get the test dummy distributed graph
        _, part_config = generate_dummy_dist_graph(tmpdirname)
        np_data = GSgnnNodeTrainData(graph_name='dummy', part_config=part_config,
                                     train_ntypes=['n1'], label_field='label',
                                     node_feat_field='feat')
    model = create_rgat_node_model(np_data.g)
    check_node_prediction(model, np_data)
    th.distributed.destroy_process_group()
    dgl.distributed.kvstore.close_kvstore()

<<<<<<< HEAD
def test_hgt_node_prediction():
    """ Test edge prediction logic correctness with a node prediction model
        composed of InputLayerEncoder + HGTLayer + Decoder
=======
def test_rgat_node_prediction_multi_target_ntypes():
    """ Test edge prediction logic correctness with a node prediction model
        composed of InputLayerEncoder + RGATLayer + Decoder
>>>>>>> 6a937e8c

        The test will compare the prediction results from full graph inference
        and mini-batch inference.
    """
    # initialize the torch distributed environment
    th.distributed.init_process_group(backend='gloo',
                                      init_method='tcp://127.0.0.1:23456',
                                      rank=0,
                                      world_size=1)
    with tempfile.TemporaryDirectory() as tmpdirname:
        # get the test dummy distributed graph
<<<<<<< HEAD
        _, part_config = generate_dummy_dist_graph(tmpdirname)
        np_data = GSgnnNodeTrainData(graph_name='dummy', part_config=part_config,
                                     train_ntypes=['n1'], label_field='label',
                                     node_feat_field='feat')
    model=create_hgt_node_model(np_data.g)
    check_node_prediction(model, np_data)
    th.distributed.destroy_process_group()
    dgl.distributed.kvstore.close_kvstore()    
=======
        _, part_config = generate_dummy_dist_graph_multi_target_ntypes(tmpdirname)
        np_data = GSgnnNodeTrainData(graph_name='dummy', part_config=part_config,
                                     train_ntypes=['n0', 'n1'], label_field='label',
                                     node_feat_field='feat')
    model = create_rgat_node_model(np_data.g)
    check_node_prediction(model, np_data)
    th.distributed.destroy_process_group()
    dgl.distributed.kvstore.close_kvstore()
>>>>>>> 6a937e8c

def test_sage_node_prediction():
    """ Test edge prediction logic correctness with a node prediction model
        composed of InputLayerEncoder + SAGELayer + Decoder

        The test will compare the prediction results from full graph inference
        and mini-batch inference.
    """
    # initialize the torch distributed environment
    th.distributed.init_process_group(backend='gloo',
                                      init_method='tcp://127.0.0.1:23456',
                                      rank=0,
                                      world_size=1)
    with tempfile.TemporaryDirectory() as tmpdirname:
        # get the test dummy distributed graph
        _, part_config = generate_dummy_dist_graph(tmpdirname, is_homo=True)
        np_data = GSgnnNodeTrainData(graph_name='dummy', part_config=part_config,
                                     train_ntypes=['_N'], label_field='label',
                                     node_feat_field='feat')
    model = create_sage_node_model(np_data.g)
    check_node_prediction(model, np_data, is_homo=True)
    th.distributed.destroy_process_group()
    dgl.distributed.kvstore.close_kvstore()

def create_rgcn_edge_model(g, num_ffn_layers):
    model = GSgnnEdgeModel(alpha_l2norm=0)

    feat_size = get_feat_size(g, 'feat')
    encoder = GSNodeEncoderInputLayer(g, feat_size, 4,
                                      dropout=0,
                                      use_node_embeddings=True)
    model.set_node_input_encoder(encoder)

    gnn_encoder = RelationalGCNEncoder(g, 4, 4,
                                       num_bases=2,
                                       num_hidden_layers=1,
                                       dropout=0,
                                       use_self_loop=True)
    model.set_gnn_encoder(gnn_encoder)
    model.set_decoder(MLPEdgeDecoder(model.gnn_encoder.out_dims,
                                     3, multilabel=False, target_etype=("n0", "r1", "n1"),
                                     num_ffn_layers=num_ffn_layers))
    return model

def create_hgt_edge_model(g, num_ffn_layers):
    model = GSgnnEdgeModel(alpha_l2norm=0)
    
    feat_size = get_feat_size(g, 'feat')
    encoder = GSNodeEncoderInputLayer(g, feat_size, 4,
                                      dropout=0,
                                      use_node_embeddings=True)
    model.set_node_input_encoder(encoder)

    gnn_encoder = HGTEncoder(g,
                             hid_dim=4,
                             out_dim=4,
                             num_hidden_layers=1,
                             num_heads=2,
                             dropout=0.0,
                             use_norm=False,
                             num_ffn_layers_in_gnn=0)
    model.set_gnn_encoder(gnn_encoder)
    model.set_decoder(MLPEdgeDecoder(model.gnn_encoder.out_dims,
                                     3, multilabel=False, target_etype=("n0", "r1", "n1"),
                                     num_ffn_layers=num_ffn_layers))
    return model

def check_edge_prediction(model, data):
    """ Check whether full graph inference and mini batch inference generate the same
        prediction result for GSgnnEdgeModel with GNN layers.

    Parameters
    ----------
    model: GSgnnEdgeModel
        Node model
    data: GSgnnEdgeTrainData
        Train data
    """
    g = data.g
    embs = do_full_graph_inference(model, data)
    target_idx = {("n0", "r1", "n1"): th.arange(g.number_of_edges("r1"))}
    dataloader1 = GSgnnEdgeDataLoader(data, target_idx, fanout=[],
                                      batch_size=10, device="cuda:0", train_task=False,
                                      remove_target_edge_type=False)
    pred1, labels1 = edge_mini_batch_predict(model, embs, dataloader1, return_label=True)
    dataloader2 = GSgnnEdgeDataLoader(data, target_idx, fanout=[-1, -1],
                                      batch_size=10, device="cuda:0", train_task=False,
                                      remove_target_edge_type=False)
    pred2, labels2 = edge_mini_batch_gnn_predict(model, dataloader2, return_label=True)
    assert_almost_equal(pred1[0:len(pred1)].numpy(), pred2[0:len(pred2)].numpy(), decimal=5)
    assert_equal(labels1.numpy(), labels2.numpy())

    # Test the return_proba argument.
    pred3, labels3 = edge_mini_batch_predict(model, embs, dataloader1, return_proba=True, return_label=True)
    assert(th.is_floating_point(pred3))
    assert pred3.dim() == 2  # returns all predictions (2D tensor) when return_proba is true
    pred4, labels4 = edge_mini_batch_predict(model, embs, dataloader1, return_proba=False, return_label=True)
    assert(pred4.dim() == 1)  # returns maximum prediction (1D tensor) when return_proba is False
    assert(is_int(pred4))
    assert(th.equal(pred3.argmax(dim=1), pred4))

def check_mlp_edge_prediction(model, data):
    """ Check whether full graph inference and mini batch inference generate the same
        prediction result for GSgnnEdgeModel without GNN layers.

    Parameters
    ----------
    model: GSgnnEdgeModel
        Node model
    data: GSgnnEdgeTrainData
        Train data
    """
    g = data.g
    embs = do_full_graph_inference(model, data)
    target_idx = {("n0", "r1", "n1"): th.arange(g.number_of_edges("r1"))}
    dataloader1 = GSgnnEdgeDataLoader(data, target_idx, fanout=[],
                                      batch_size=10, device="cuda:0", train_task=False,
                                      remove_target_edge_type=False)
    pred1, labels1 = edge_mini_batch_predict(model, embs, dataloader1, return_label=True)
    dataloader2 = GSgnnEdgeDataLoader(data, target_idx, fanout=[],
                                      batch_size=10, device="cuda:0", train_task=False,
                                      remove_target_edge_type=False)
    pred2, labels2 = edge_mini_batch_gnn_predict(model, dataloader2, return_label=True)
    assert_almost_equal(pred1[0:len(pred1)].numpy(), pred2[0:len(pred2)].numpy(), decimal=5)
    assert_equal(labels1.numpy(), labels2.numpy())

    # Test the return_proba argument.
    pred3, labels3 = edge_mini_batch_predict(model, embs, dataloader1, return_proba=True, return_label=True)
    assert pred3.dim() == 2  # returns all predictions (2D tensor) when return_proba is true
    assert(th.is_floating_point(pred3))
    pred4, labels4 = edge_mini_batch_predict(model, embs, dataloader1, return_proba=False, return_label=True)
    assert(pred4.dim() == 1)  # returns maximum prediction (1D tensor) when return_proba is False
    assert(is_int(pred4))
    assert(th.equal(pred3.argmax(dim=1), pred4))

@pytest.mark.parametrize("num_ffn_layers", [0, 2])
def test_rgcn_edge_prediction(num_ffn_layers):
    """ Test edge prediction logic correctness with a edge prediction model
        composed of InputLayerEncoder + RGCNLayer + Decoder

        The test will compare the prediction results from full graph inference
        and mini-batch inference.
    """
    # initialize the torch distributed environment
    th.distributed.init_process_group(backend='gloo',
                                      init_method='tcp://127.0.0.1:23456',
                                      rank=0,
                                      world_size=1)
    with tempfile.TemporaryDirectory() as tmpdirname:
        # get the test dummy distributed graph
        _, part_config = generate_dummy_dist_graph(tmpdirname)
        ep_data = GSgnnEdgeTrainData(graph_name='dummy', part_config=part_config,
                                     train_etypes=[('n0', 'r1', 'n1')], label_field='label',
                                     node_feat_field='feat')
    model = create_rgcn_edge_model(ep_data.g, num_ffn_layers=num_ffn_layers)
    check_edge_prediction(model, ep_data)
    th.distributed.destroy_process_group()
    dgl.distributed.kvstore.close_kvstore()

@pytest.mark.parametrize("num_ffn_layers", [0, 2])
def test_hgt_edge_prediction(num_ffn_layers):
    """ Test edge prediction logic correctness with a edge prediction model
        composed of InputLayerEncoder + HGTLayer + Decoder

        The test will compare the prediction results from full graph inference
        and mini-batch inference.
    """
    # initialize the torch distributed environment
    th.distributed.init_process_group(backend='gloo',
                                      init_method='tcp://127.0.0.1:23456',
                                      rank=0,
                                      world_size=1)
    with tempfile.TemporaryDirectory() as tmpdirname:
        # get the test dummy distributed graph
        _, part_config = generate_dummy_dist_graph(tmpdirname)
        ep_data = GSgnnEdgeTrainData(graph_name='dummy', part_config=part_config,
                                     train_etypes=[('n0', 'r1', 'n1')], label_field='label',
                                     node_feat_field='feat')
    model = create_hgt_edge_model(ep_data.g, num_ffn_layers=num_ffn_layers)
    check_edge_prediction(model, ep_data)
    th.distributed.destroy_process_group()
    dgl.distributed.kvstore.close_kvstore()

def create_mlp_edge_model(g, lm_config, num_ffn_layers):
    """ Create a GSgnnEdgeModel with only an input encoder and a decoder.

    Parameters
    ----------
    g: dgl.DistGraph
        Input graph.
    lm_config:
        Language model config

    Return
    ------
    GSgnnEdgeModel
    """
    model = GSgnnEdgeModel(alpha_l2norm=0)

    feat_size = get_feat_size(g, 'feat')

    encoder = GSLMNodeEncoderInputLayer(g, lm_config, feat_size, 2, num_train=0)
    model.set_node_input_encoder(encoder)

    model.set_decoder(MLPEdgeDecoder(model.node_input_encoder.out_dims,
                                     3, multilabel=False, target_etype=("n0", "r1", "n1"),
                                     num_ffn_layers=num_ffn_layers))
    return model

@pytest.mark.parametrize("num_ffn_layers", [0, 2])
def test_mlp_edge_prediction(num_ffn_layers):
    """ Test edge prediction logic correctness with a edge prediction model
        composed of InputLayerEncoder + Decoder

        The test will compare the prediction results from full graph inference
        and mini-batch inference.
    """
    # initialize the torch distributed environment
    th.distributed.init_process_group(backend='gloo',
                                      init_method='tcp://127.0.0.1:23456',
                                      rank=0,
                                      world_size=1)

    with tempfile.TemporaryDirectory() as tmpdirname:
        lm_config, _, _, _, g, part_config = create_lm_graph(tmpdirname)
        ep_data = GSgnnEdgeTrainData(graph_name='dummy', part_config=part_config,
                                        train_etypes=[('n0', 'r1', 'n1')], label_field='label',
                                        node_feat_field='feat')
        g.edges['r1'].data['label']= ep_data.g.edges['r1'].data['label']
    model = create_mlp_edge_model(g, lm_config, num_ffn_layers=num_ffn_layers)
    assert model.gnn_encoder is None
    check_mlp_edge_prediction(model, ep_data)
    th.distributed.destroy_process_group()
    dgl.distributed.kvstore.close_kvstore()

def create_mlp_node_model(g, lm_config):
    """ Create a GSgnnNodeModel with only an input encoder and a decoder.

    Parameters
    ----------
    g: dgl.DistGraph
        Input graph.
    lm_config:
        Language model config

    Return
    ------
    GSgnnNodeModel
    """
    model = GSgnnNodeModel(alpha_l2norm=0)

    feat_size = get_feat_size(g, 'feat')

    encoder = GSLMNodeEncoderInputLayer(g, lm_config, feat_size, 2, num_train=0)
    model.set_node_input_encoder(encoder)

    model.set_decoder(EntityClassifier(model.node_input_encoder.out_dims, 3, False))
    return model

def test_mlp_node_prediction():
    """ Test node prediction logic correctness with a node prediction model
        composed of InputLayerEncoder + Decoder

        The test will compare the prediction results from full graph inference
        and mini-batch inference.
    """
    # initialize the torch distributed environment
    th.distributed.init_process_group(backend='gloo',
                                      init_method='tcp://127.0.0.1:23456',
                                      rank=0,
                                      world_size=1)
    with tempfile.TemporaryDirectory() as tmpdirname:
        lm_config, _, _, _, g, part_config = create_lm_graph(tmpdirname)
        np_data = GSgnnNodeTrainData(graph_name='dummy', part_config=part_config,
                                        train_ntypes=['n1'],
                                        label_field='label',
                                        node_feat_field='feat')
        g.nodes['n1'].data['label'] = np_data.g.nodes['n1'].data['label']
    model = create_mlp_node_model(g, lm_config)
    assert model.gnn_encoder is None
    check_mlp_node_prediction(model, np_data)
    th.distributed.destroy_process_group()
    dgl.distributed.kvstore.close_kvstore()

def create_mlp_lp_model(g, lm_config):
    """ Create a GSgnnLinkPredictionModel with only an input encoder and a decoder.

    Parameters
    ----------
    g: dgl.DistGraph
        Input graph.
    lm_config:
        Language model config

    Return
    ------
    GSgnnLinkPredictionModel
    """
    model = GSgnnLinkPredictionModel(alpha_l2norm=0)

    feat_size = get_feat_size(g, 'feat')
    encoder = GSLMNodeEncoderInputLayer(g, lm_config, feat_size, 2, num_train=0)
    model.set_node_input_encoder(encoder)

    model.set_decoder(LinkPredictDotDecoder(model.node_input_encoder.out_dims))
    return model


def test_mlp_link_prediction():
    """ Test full graph inference logic with a link prediciton model
        composed of InputLayerEncoder + Decoder
    """
    #  initialize the torch distributed environment
    th.distributed.init_process_group(backend='gloo',
                                      init_method='tcp://127.0.0.1:23456',
                                      rank=0,
                                      world_size=1)
    with tempfile.TemporaryDirectory() as tmpdirname:
        lm_config, _, _, _, g, part_config = create_lm_graph(tmpdirname)
        np_data = GSgnnEdgeTrainData(graph_name='dummy', part_config=part_config,
                                        train_etypes=[('n0', 'r1', 'n1')],
                                        eval_etypes=[('n0', 'r1', 'n1')],
                                        node_feat_field='feat')
    model = create_mlp_lp_model(g, lm_config)
    assert model.gnn_encoder is None
    embs = do_full_graph_inference(model, np_data)
    assert 'n0' in embs
    assert 'n1' in embs
    th.distributed.destroy_process_group()
    dgl.distributed.kvstore.close_kvstore()

def create_ec_config(tmp_path, file_name):
    conf_object = {
        "version": 1.0,
        "gsf": {
            "basic": {
                "node_feat_name": ["feat"],
            },
            "gnn": {
                "num_layers": 1,
                "hidden_size": 4,
                "model_encoder_type": "rgcn",
                "lr": 0.001,
            },
            "input": {},
            "output": {},
            "rgcn": {
                "num_bases": 2,
            },
            "edge_classification": {
                "target_etype": ["n0,r0,n1"],
                "num_classes": 2,
                "decoder_type": "DenseBiDecoder",
                "multilabel": True,
            },
        }
    }
    with open(os.path.join(tmp_path, file_name), "w") as f:
        yaml.dump(conf_object, f)

def test_edge_classification():
    """ Test logic of building a edge classification model
    """
    # initialize the torch distributed environment
    th.distributed.init_process_group(backend='gloo',
                                      init_method='tcp://127.0.0.1:23456',
                                      rank=0,
                                      world_size=1)
    with tempfile.TemporaryDirectory() as tmpdirname:
        # get the test dummy distributed graph
        g, _ = generate_dummy_dist_graph(tmpdirname)
        create_ec_config(Path(tmpdirname), 'gnn_ec.yaml')
        args = Namespace(yaml_config_file=os.path.join(Path(tmpdirname), 'gnn_ec.yaml'),
                         local_rank=0)
        config = GSConfig(args)
    model = create_builtin_edge_gnn_model(g, config, True)
    assert model.gnn_encoder.num_layers == 1
    assert model.gnn_encoder.out_dims == 4
    assert isinstance(model.gnn_encoder, RelationalGCNEncoder)
    assert isinstance(model.decoder, DenseBiDecoder)
    th.distributed.destroy_process_group()
    dgl.distributed.kvstore.close_kvstore()

def test_edge_classification_feat():
    """ Test logic of building a edge classification model
    """
    # initialize the torch distributed environment
    th.distributed.init_process_group(backend='gloo',
                                      init_method='tcp://127.0.0.1:23456',
                                      rank=0,
                                      world_size=1)
    with tempfile.TemporaryDirectory() as tmpdirname:
        # get the test dummy distributed graph
        g, _ = generate_dummy_dist_graph(tmpdirname)
        create_ec_config(Path(tmpdirname), 'gnn_ec.yaml')
        args = Namespace(yaml_config_file=os.path.join(Path(tmpdirname), 'gnn_ec.yaml'),
                         local_rank=0,
                         decoder_edge_feat=["feat"],
                         decoder_type="MLPEFeatEdgeDecoder")
        config = GSConfig(args)
    model = create_builtin_edge_gnn_model(g, config, True)
    assert model.gnn_encoder.num_layers == 1
    assert model.gnn_encoder.out_dims == 4
    assert isinstance(model.gnn_encoder, RelationalGCNEncoder)
    assert isinstance(model.decoder, MLPEFeatEdgeDecoder)
    assert model.decoder.feat_dim == 2

    with tempfile.TemporaryDirectory() as tmpdirname:
        # get the test dummy distributed graph
        g, _ = generate_dummy_dist_graph(tmpdirname)
        create_ec_config(Path(tmpdirname), 'gnn_ec.yaml')
        args = Namespace(yaml_config_file=os.path.join(Path(tmpdirname), 'gnn_ec.yaml'),
                         local_rank=0,
                         decoder_edge_feat=["n0,r0,n1:feat"],
                         decoder_type="MLPEFeatEdgeDecoder")
        config = GSConfig(args)
    model = create_builtin_edge_gnn_model(g, config, True)
    assert model.gnn_encoder.num_layers == 1
    assert model.gnn_encoder.out_dims == 4
    assert isinstance(model.gnn_encoder, RelationalGCNEncoder)
    assert isinstance(model.decoder, MLPEFeatEdgeDecoder)
    assert model.decoder.feat_dim == 2

    with tempfile.TemporaryDirectory() as tmpdirname:
        # get the test dummy distributed graph
        g, _ = generate_dummy_dist_graph(tmpdirname)
        g.edges['r0'].data['feat1'] = g.edges['r0'].data['feat']
        create_ec_config(Path(tmpdirname), 'gnn_ec.yaml')
        args = Namespace(yaml_config_file=os.path.join(Path(tmpdirname), 'gnn_ec.yaml'),
                         local_rank=0,
                         decoder_edge_feat=["n0,r0,n1:feat,feat1"],
                         decoder_type="MLPEFeatEdgeDecoder")
        config = GSConfig(args)
    model = create_builtin_edge_gnn_model(g, config, True)
    assert model.gnn_encoder.num_layers == 1
    assert model.gnn_encoder.out_dims == 4
    assert isinstance(model.gnn_encoder, RelationalGCNEncoder)
    assert isinstance(model.decoder, MLPEFeatEdgeDecoder)
    assert model.decoder.feat_dim == 4
    th.distributed.destroy_process_group()
    dgl.distributed.kvstore.close_kvstore()

def create_er_config(tmp_path, file_name):
    conf_object = {
        "version": 1.0,
        "gsf": {
            "basic": {
                "node_feat_name": ["feat"],
                "model_encoder_type": "rgat",
            },
            "gnn": {
                "num_layers": 1,
                "hidden_size": 4,
                "lr": 0.001,
            },
            "input": {},
            "output": {},
            "rgat": {
            },
            "edge_regression": {
                "target_etype": ["n0,r0,n1"],
                "decoder_type": "DenseBiDecoder",
            },
        }
    }
    with open(os.path.join(tmp_path, file_name), "w") as f:
        yaml.dump(conf_object, f)

def test_edge_regression():
    """ Test logic of building a edge regression model
    """
    # initialize the torch distributed environment
    th.distributed.init_process_group(backend='gloo',
                                      init_method='tcp://127.0.0.1:23456',
                                      rank=0,
                                      world_size=1)
    with tempfile.TemporaryDirectory() as tmpdirname:
        # get the test dummy distributed graph
        g, _ = generate_dummy_dist_graph(tmpdirname)
        create_er_config(Path(tmpdirname), 'gnn_er.yaml')
        args = Namespace(yaml_config_file=os.path.join(Path(tmpdirname), 'gnn_er.yaml'),
                         local_rank=0)
        config = GSConfig(args)
    model = create_builtin_edge_gnn_model(g, config, True)
    assert model.gnn_encoder.num_layers == 1
    assert model.gnn_encoder.out_dims == 4
    assert isinstance(model.gnn_encoder, RelationalGATEncoder)
    assert isinstance(model.decoder, DenseBiDecoder)
    th.distributed.destroy_process_group()
    dgl.distributed.kvstore.close_kvstore()

def create_nr_config(tmp_path, file_name):
    conf_object = {
        "version": 1.0,
        "gsf": {
            "basic": {
                "node_feat_name": ["feat"],
                "model_encoder_type": "rgat",
            },
            "gnn": {
                "num_layers": 1,
                "hidden_size": 4,
                "lr": 0.001,
            },
            "input": {},
            "output": {},
            "rgat": {
            },
            "node_regression": {
                "target_ntype": "n0",
            },
        }
    }
    with open(os.path.join(tmp_path, file_name), "w") as f:
        yaml.dump(conf_object, f)

def test_node_regression():
    """ Test logic of building a node regression model
    """
    # initialize the torch distributed environment
    th.distributed.init_process_group(backend='gloo',
                                      init_method='tcp://127.0.0.1:23456',
                                      rank=0,
                                      world_size=1)
    with tempfile.TemporaryDirectory() as tmpdirname:
        # get the test dummy distributed graph
        g, _ = generate_dummy_dist_graph(tmpdirname)
        create_nr_config(Path(tmpdirname), 'gnn_nr.yaml')
        args = Namespace(yaml_config_file=os.path.join(Path(tmpdirname), 'gnn_nr.yaml'),
                         local_rank=0)
        config = GSConfig(args)
    model = create_builtin_node_gnn_model(g, config, True)
    assert model.gnn_encoder.num_layers == 1
    assert model.gnn_encoder.out_dims == 4
    assert isinstance(model.gnn_encoder, RelationalGATEncoder)
    assert isinstance(model.decoder, EntityRegression)
    th.distributed.destroy_process_group()
    dgl.distributed.kvstore.close_kvstore()

def create_nc_config(tmp_path, file_name):
    conf_object = {
        "version": 1.0,
        "gsf": {
            "basic": {
                "node_feat_name": ["feat"],
                "model_encoder_type": "rgat",
            },
            "gnn": {
                "num_layers": 1,
                "hidden_size": 4,
                "lr": 0.001,
            },
            "input": {},
            "output": {},
            "rgat": {
            },
            "node_classification": {
                "num_classes": 2,
                "target_ntype": "n0",
            },
        }
    }
    with open(os.path.join(tmp_path, file_name), "w") as f:
        yaml.dump(conf_object, f)

def test_node_classification():
    """ Test logic of building a node classification model
    """
    # initialize the torch distributed environment
    th.distributed.init_process_group(backend='gloo',
                                      init_method='tcp://127.0.0.1:23456',
                                      rank=0,
                                      world_size=1)
    with tempfile.TemporaryDirectory() as tmpdirname:
        # get the test dummy distributed graph
        g, _ = generate_dummy_dist_graph(tmpdirname)
        create_nc_config(Path(tmpdirname), 'gnn_nc.yaml')
        args = Namespace(yaml_config_file=os.path.join(Path(tmpdirname), 'gnn_nc.yaml'),
                         local_rank=0)
        config = GSConfig(args)
    model = create_builtin_node_gnn_model(g, config, True)
    assert model.gnn_encoder.num_layers == 1
    assert model.gnn_encoder.out_dims == 4
    assert isinstance(model.gnn_encoder, RelationalGATEncoder)
    assert isinstance(model.decoder, EntityClassifier)
    th.distributed.destroy_process_group()
    dgl.distributed.kvstore.close_kvstore()

def create_lp_config(tmp_path, file_name):
    conf_object = {
        "version": 1.0,
        "gsf": {
            "basic": {
                "node_feat_name": ["feat"],
                "model_encoder_type": "rgat",
            },
            "gnn": {
                "num_layers": 1,
                "hidden_size": 4,
                "lr": 0.001,
            },
            "input": {},
            "output": {},
            "rgat": {
            },
            "link_prediction": {
                "train_etype": ["n0,r0,n1"],
                "lp_decoder_type": BUILTIN_LP_DOT_DECODER
            },
        }
    }
    with open(os.path.join(tmp_path, file_name), "w") as f:
        yaml.dump(conf_object, f)

def test_link_prediction():
    """ Test logic of building a link prediction model
    """
    # initialize the torch distributed environment
    th.distributed.init_process_group(backend='gloo',
                                      init_method='tcp://127.0.0.1:23456',
                                      rank=0,
                                      world_size=1)
    with tempfile.TemporaryDirectory() as tmpdirname:
        # get the test dummy distributed graph
        g, _ = generate_dummy_dist_graph(tmpdirname)
        create_lp_config(Path(tmpdirname), 'gnn_lp.yaml')
        args = Namespace(yaml_config_file=os.path.join(Path(tmpdirname), 'gnn_lp.yaml'),
                         local_rank=0)
        config = GSConfig(args)
    model = create_builtin_lp_gnn_model(g, config, True)
    assert model.gnn_encoder.num_layers == 1
    assert model.gnn_encoder.out_dims == 4
    assert isinstance(model.gnn_encoder, RelationalGATEncoder)
    assert isinstance(model.decoder, LinkPredictDotDecoder)
    th.distributed.destroy_process_group()
    dgl.distributed.kvstore.close_kvstore()

def test_link_prediction_weight():
    """ Test logic of building a link prediction model
    """
    # initialize the torch distributed environment
    th.distributed.init_process_group(backend='gloo',
                                      init_method='tcp://127.0.0.1:23456',
                                      rank=0,
                                      world_size=1)
    with tempfile.TemporaryDirectory() as tmpdirname:
        # get the test dummy distributed graph
        g, _ = generate_dummy_dist_graph(tmpdirname)
        create_lp_config(Path(tmpdirname), 'gnn_lp.yaml')
        args = Namespace(yaml_config_file=os.path.join(Path(tmpdirname), 'gnn_lp.yaml'),
                         local_rank=0,
                         lp_edge_weight_for_loss=["weight"])
        config = GSConfig(args)
    model = create_builtin_lp_gnn_model(g, config, True)
    assert model.gnn_encoder.num_layers == 1
    assert model.gnn_encoder.out_dims == 4
    assert isinstance(model.gnn_encoder, RelationalGATEncoder)
    assert isinstance(model.decoder, LinkPredictWeightedDotDecoder)

    with tempfile.TemporaryDirectory() as tmpdirname:
        # get the test dummy distributed graph
        g, _ = generate_dummy_dist_graph(tmpdirname)
        create_lp_config(Path(tmpdirname), 'gnn_lp.yaml')
        args = Namespace(yaml_config_file=os.path.join(Path(tmpdirname), 'gnn_lp.yaml'),
                         local_rank=0,
                         lp_edge_weight_for_loss=["weight"],
                         lp_decoder_type="distmult",
                         train_etype=[("n0,r0,n1"), ("n0,r1,n1")])
        config = GSConfig(args)
    model = create_builtin_lp_gnn_model(g, config, True)
    assert model.gnn_encoder.num_layers == 1
    assert model.gnn_encoder.out_dims == 4
    assert isinstance(model.gnn_encoder, RelationalGATEncoder)
    assert isinstance(model.decoder, LinkPredictWeightedDistMultDecoder)
    th.distributed.destroy_process_group()
    dgl.distributed.kvstore.close_kvstore()

if __name__ == '__main__':
    test_rgcn_edge_prediction()
    test_rgcn_node_prediction()
    test_rgat_node_prediction()
    test_hgt_edge_prediction()
    test_hgt_node_prediction()
    test_sage_node_prediction()
    test_edge_classification()
    test_edge_classification_feat()
    test_edge_regression()
    test_node_classification()
    test_node_regression()
    test_link_prediction()
    test_link_prediction_weight()

    test_mlp_edge_prediction()
    test_mlp_node_prediction()
    test_mlp_link_prediction()

    test_rgcn_node_prediction_multi_target_ntypes()
    test_rgat_node_prediction_multi_target_ntypes()<|MERGE_RESOLUTION|>--- conflicted
+++ resolved
@@ -98,7 +98,6 @@
     model.set_decoder(EntityClassifier(model.gnn_encoder.out_dims, 3, False))
     return model
 
-<<<<<<< HEAD
 def create_hgt_node_model(g):
     model = GSgnnNodeModel(alpha_l2norm=0)
     
@@ -120,8 +119,6 @@
     model.set_decoder(EntityClassifier(model.gnn_encoder.out_dims, 3, False))
     return model
   
-=======
->>>>>>> 6a937e8c
 def create_sage_node_model(g):
     model = GSgnnNodeModel(alpha_l2norm=0)
 
@@ -330,15 +327,9 @@
     th.distributed.destroy_process_group()
     dgl.distributed.kvstore.close_kvstore()
 
-<<<<<<< HEAD
 def test_hgt_node_prediction():
     """ Test edge prediction logic correctness with a node prediction model
         composed of InputLayerEncoder + HGTLayer + Decoder
-=======
-def test_rgat_node_prediction_multi_target_ntypes():
-    """ Test edge prediction logic correctness with a node prediction model
-        composed of InputLayerEncoder + RGATLayer + Decoder
->>>>>>> 6a937e8c
 
         The test will compare the prediction results from full graph inference
         and mini-batch inference.
@@ -350,7 +341,6 @@
                                       world_size=1)
     with tempfile.TemporaryDirectory() as tmpdirname:
         # get the test dummy distributed graph
-<<<<<<< HEAD
         _, part_config = generate_dummy_dist_graph(tmpdirname)
         np_data = GSgnnNodeTrainData(graph_name='dummy', part_config=part_config,
                                      train_ntypes=['n1'], label_field='label',
@@ -358,8 +348,22 @@
     model=create_hgt_node_model(np_data.g)
     check_node_prediction(model, np_data)
     th.distributed.destroy_process_group()
-    dgl.distributed.kvstore.close_kvstore()    
-=======
+    dgl.distributed.kvstore.close_kvstore()
+
+def test_rgat_node_prediction_multi_target_ntypes():
+    """ Test edge prediction logic correctness with a node prediction model
+        composed of InputLayerEncoder + RGATLayer + Decoder
+
+        The test will compare the prediction results from full graph inference
+        and mini-batch inference.
+    """
+    # initialize the torch distributed environment
+    th.distributed.init_process_group(backend='gloo',
+                                      init_method='tcp://127.0.0.1:23456',
+                                      rank=0,
+                                      world_size=1)
+    with tempfile.TemporaryDirectory() as tmpdirname:
+        # get the test dummy distributed graph
         _, part_config = generate_dummy_dist_graph_multi_target_ntypes(tmpdirname)
         np_data = GSgnnNodeTrainData(graph_name='dummy', part_config=part_config,
                                      train_ntypes=['n0', 'n1'], label_field='label',
@@ -368,7 +372,6 @@
     check_node_prediction(model, np_data)
     th.distributed.destroy_process_group()
     dgl.distributed.kvstore.close_kvstore()
->>>>>>> 6a937e8c
 
 def test_sage_node_prediction():
     """ Test edge prediction logic correctness with a node prediction model
