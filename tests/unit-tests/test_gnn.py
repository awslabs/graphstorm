--- conflicted
+++ resolved
@@ -100,7 +100,6 @@
     model.set_decoder(EntityClassifier(model.gnn_encoder.out_dims, 3, False))
     return model
 
-<<<<<<< HEAD
 def create_hgt_node_model(g):
     model = GSgnnNodeModel(alpha_l2norm=0)
     
@@ -121,11 +120,8 @@
     model.set_gnn_encoder(gnn_encoder)
     model.set_decoder(EntityClassifier(model.gnn_encoder.out_dims, 3, False))
     return model
-  
-def create_sage_node_model(g):
-=======
+
 def create_sage_node_model(g, norm=None):
->>>>>>> 5e7a516e
     model = GSgnnNodeModel(alpha_l2norm=0)
 
     feat_size = get_feat_size(g, 'feat')
