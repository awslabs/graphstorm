"""
    Copyright 2023 Contributors

    Licensed under the Apache License, Version 2.0 (the "License");
    you may not use this file except in compliance with the License.
    You may obtain a copy of the License at

       http://www.apache.org/licenses/LICENSE-2.0

    Unless required by applicable law or agreed to in writing, software
    distributed under the License is distributed on an "AS IS" BASIS,
    WITHOUT WARRANTIES OR CONDITIONS OF ANY KIND, either express or implied.
    See the License for the specific language governing permissions and
    limitations under the License.
"""
from pathlib import Path
import os
import yaml
import tempfile
import pytest
from argparse import Namespace
from types import MethodType

import torch as th
from torch import nn
import numpy as np
import torch.nn.functional as F
from numpy.testing import assert_almost_equal, assert_equal

import dgl

from graphstorm.config import GSConfig
from graphstorm.config import BUILTIN_LP_DOT_DECODER
from graphstorm.model import GSNodeEncoderInputLayer, RelationalGCNEncoder
from graphstorm.model import GSgnnNodeModel, GSgnnEdgeModel
from graphstorm.model import GSLMNodeEncoderInputLayer
from graphstorm.model import GSgnnLinkPredictionModel
from graphstorm.model.gnn_with_reconstruct import GNNEncoderWithReconstructedEmbed
from graphstorm.model.rgcn_encoder import RelationalGCNEncoder, RelGraphConvLayer
from graphstorm.model.rgat_encoder import RelationalGATEncoder
from graphstorm.model.sage_encoder import SAGEEncoder
from graphstorm.model.edge_decoder import (DenseBiDecoder,
                                           MLPEdgeDecoder,
                                           MLPEFeatEdgeDecoder,
                                           LinkPredictDotDecoder,
                                           LinkPredictWeightedDotDecoder,
                                           LinkPredictWeightedDistMultDecoder)
from graphstorm.model.node_decoder import EntityRegression, EntityClassifier
from graphstorm.dataloading import GSgnnNodeTrainData, GSgnnEdgeTrainData
from graphstorm.dataloading import GSgnnNodeDataLoader, GSgnnEdgeDataLoader
from graphstorm import create_builtin_edge_gnn_model, create_builtin_node_gnn_model
from graphstorm import create_builtin_lp_gnn_model
from graphstorm import get_feat_size
from graphstorm.gsf import get_rel_names_for_reconstruct
from graphstorm.model.gnn import do_full_graph_inference
from graphstorm.model.node_gnn import node_mini_batch_predict, node_mini_batch_gnn_predict
from graphstorm.model.edge_gnn import edge_mini_batch_predict, edge_mini_batch_gnn_predict

from data_utils import generate_dummy_dist_graph, generate_dummy_dist_graph_multi_target_ntypes
from data_utils import generate_dummy_dist_graph_reconstruct
from data_utils import create_lm_graph

def is_int(a):
    if not th.is_floating_point(a) and not th.is_complex(a):
        return True
    return False

def create_rgcn_node_model(g, norm=None):
    model = GSgnnNodeModel(alpha_l2norm=0)

    feat_size = get_feat_size(g, 'feat')
    encoder = GSNodeEncoderInputLayer(g, feat_size, 4,
                                      dropout=0,
                                      use_node_embeddings=True)
    model.set_node_input_encoder(encoder)

    gnn_encoder = RelationalGCNEncoder(g, 4, 4,
                                       num_bases=2,
                                       num_hidden_layers=1,
                                       dropout=0,
                                       use_self_loop=True,
                                       norm=norm)
    model.set_gnn_encoder(gnn_encoder)
    model.set_decoder(EntityClassifier(model.gnn_encoder.out_dims, 3, False))
    return model

<<<<<<< HEAD
def create_rgcn_node_model_with_reconstruct(g):
    model = GSgnnNodeModel(alpha_l2norm=0)

    feat_size = get_feat_size(g, {'n0': 'feat', 'n4': 'feat'})
    reconstructed_embed_ntype=['n2']
    encoder = GSNodeEncoderInputLayer(g, feat_size, 4,
                                      dropout=0,
                                      use_node_embeddings=False,
                                      force_no_embeddings=reconstructed_embed_ntype)
    model.set_node_input_encoder(encoder)

    gnn_encoder = RelationalGCNEncoder(g, 4, 4,
                                       num_bases=2,
                                       num_hidden_layers=0,
                                       dropout=0,
                                       use_self_loop=True)
    rel_names = get_rel_names_for_reconstruct(g, reconstructed_embed_ntype, feat_size)
    dst_types = set([rel_name[2] for rel_name in rel_names])
    for ntype in reconstructed_embed_ntype:
        assert ntype in dst_types, \
                f"We cannot reconstruct features of node {ntype} " \
                + "probably because their neighbors don't have features."
    input_gnn = RelGraphConvLayer(4, 4,
                                  rel_names, len(rel_names),
                                  activation=F.relu)
    gnn_encoder = GNNEncoderWithReconstructedEmbed(gnn_encoder, input_gnn, rel_names)
    model.set_gnn_encoder(gnn_encoder)
    model.set_decoder(EntityClassifier(model.gnn_encoder.out_dims, 3, False))
    return model

def create_rgat_node_model(g):
=======
def create_rgat_node_model(g, norm=None):
>>>>>>> d5723a0e
    model = GSgnnNodeModel(alpha_l2norm=0)

    feat_size = get_feat_size(g, 'feat')
    encoder = GSNodeEncoderInputLayer(g, feat_size, 4,
                                      dropout=0,
                                      use_node_embeddings=True)
    model.set_node_input_encoder(encoder)

    gnn_encoder = RelationalGATEncoder(g, 4, 4,
                                       num_heads=2,
                                       num_hidden_layers=1,
                                       dropout=0,
                                       use_self_loop=True,
                                       norm=norm)
    model.set_gnn_encoder(gnn_encoder)
    model.set_decoder(EntityClassifier(model.gnn_encoder.out_dims, 3, False))
    return model

def create_sage_node_model(g, norm=None):
    model = GSgnnNodeModel(alpha_l2norm=0)

    feat_size = get_feat_size(g, 'feat')
    encoder = GSNodeEncoderInputLayer(g, feat_size, 4,
                                      dropout=0,
                                      use_node_embeddings=True)
    model.set_node_input_encoder(encoder)

    gnn_encoder = SAGEEncoder(4, 4,
                              num_hidden_layers=1,
                              dropout=0,
                              aggregator_type='mean',
                              norm=norm)

    model.set_gnn_encoder(gnn_encoder)
    model.set_decoder(EntityClassifier(model.gnn_encoder.out_dims, 3, False))
    return model

def check_node_prediction(model, data, is_homo=False):
    """ Check whether full graph inference and mini batch inference generate the same
        prediction result for GSgnnNodeModel with GNN layers.

    Parameters
    ----------
    model: GSgnnNodeModel
        Node model
    data: GSgnnNodeTrainData
        Train data
    """
    g = data.g
    # do_full_graph_inference() runs differently if require_cache_embed()
    # returns different values. Here we simulate these two use cases and
    # triggers the different paths in do_full_graph_inference() to compute
    # embeddings. The embeddings computed by the two paths should be
    # numerically the same.
    assert not model.node_input_encoder.require_cache_embed()
    embs = do_full_graph_inference(model, data)
    def require_cache_embed(self):
        return True
    model.node_input_encoder.require_cache_embed = MethodType(require_cache_embed,
                                                              model.node_input_encoder)
    assert model.node_input_encoder.require_cache_embed()
    embs2 = do_full_graph_inference(model, data)
    assert len(embs) == len(embs2)
    for ntype in embs:
        assert ntype in embs2
        assert_almost_equal(embs[ntype][0:len(embs[ntype])].numpy(),
                            embs2[ntype][0:len(embs2[ntype])].numpy())

    embs3 = do_full_graph_inference(model, data, fanout=None)
    embs4 = do_full_graph_inference(model, data, fanout=[-1, -1])
    assert len(embs3) == len(embs4)
    for ntype in embs3:
        assert ntype in embs4
        assert_almost_equal(embs3[ntype][0:len(embs3[ntype])].numpy(),
                            embs4[ntype][0:len(embs4[ntype])].numpy())

    target_nidx = {"n1": th.arange(g.number_of_nodes("n0"))} \
        if not is_homo else {"_N": th.arange(g.number_of_nodes("_N"))}
    dataloader1 = GSgnnNodeDataLoader(data, target_nidx, fanout=[],
                                      batch_size=10, device="cuda:0", train_task=False)
    pred1, labels1 = node_mini_batch_predict(model, embs, dataloader1, return_label=True)
    dataloader2 = GSgnnNodeDataLoader(data, target_nidx, fanout=[-1, -1],
                                      batch_size=10, device="cuda:0", train_task=False)
    pred2, _, labels2 = node_mini_batch_gnn_predict(model, dataloader2, return_label=True)
    if isinstance(pred1,dict):
        assert len(pred1) == len(pred2) and len(labels1) == len(labels2)
        for ntype in pred1:
            assert_almost_equal(pred1[ntype][0:len(pred1)].numpy(), pred2[ntype][0:len(pred2)].numpy(), decimal=5)
            assert_equal(labels1[ntype].numpy(), labels2[ntype].numpy())
    else:
        assert_almost_equal(pred1[0:len(pred1)].numpy(), pred2[0:len(pred2)].numpy(), decimal=5)
        assert_equal(labels1.numpy(), labels2.numpy())

    # Test the return_proba argument.
    pred3, labels3 = node_mini_batch_predict(model, embs, dataloader1, return_proba=True, return_label=True)
    pred4, labels4 = node_mini_batch_predict(model, embs, dataloader1, return_proba=False, return_label=True)
    if isinstance(pred3, dict):
        assert len(pred3) == len(pred4) and len(labels3) == len(labels4)
        for key in pred3:
            assert pred3[key].dim() == 2  # returns all predictions (2D tensor) when return_proba is true
            assert(th.is_floating_point(pred3[key]))
            assert(pred4[key].dim() == 1)  # returns maximum prediction (1D tensor) when return_proba is False
            assert(is_int(pred4[key]))
            assert(th.equal(pred3[key].argmax(dim=1), pred4[key]))
    else:
        assert pred3.dim() == 2  # returns all predictions (2D tensor) when return_proba is true
        assert(th.is_floating_point(pred3))
        assert(pred4.dim() == 1)  # returns maximum prediction (1D tensor) when return_proba is False
        assert(is_int(pred4))
        assert(th.equal(pred3.argmax(dim=1), pred4))

def check_node_prediction_with_reconstruct(model, data):
    """ Check whether full graph inference and mini batch inference generate the same
        prediction result for GSgnnNodeModel with GNN layers.

    Parameters
    ----------
    model: GSgnnNodeModel
        Node model
    data: GSgnnNodeTrainData
        Train data
    """
    g = data.g
    embs = do_full_graph_inference(model, data)

    assert len(data.train_ntypes) == 1
    target_ntype = data.train_ntypes[0]
    target_nidx = {target_ntype: th.arange(g.number_of_nodes(target_ntype))}
    dataloader = GSgnnNodeDataLoader(data, target_nidx, fanout=[-1],
                                     batch_size=10, device="cuda:0", train_task=False,
                                     construct_feat_ntype=['n2'])
    pred1, embs1, _ = node_mini_batch_gnn_predict(model, dataloader)
    embs1 = embs1[target_ntype]
    embs1 = embs1[0:len(embs1)].numpy()
    embs = embs[target_ntype]
    embs = embs[0:len(embs)].numpy()
    assert_almost_equal(embs1, embs, decimal=5)

def check_mlp_node_prediction(model, data):
    """ Check whether full graph inference and mini batch inference generate the same
        prediction result for GSgnnNodeModel without GNN layers.

    Parameters
    ----------
    model: GSgnnNodeModel
        Node model
    data: GSgnnNodeTrainData
        Train data
    """
    g = data.g
    embs = do_full_graph_inference(model, data)
    target_nidx = {"n1": th.arange(g.number_of_nodes("n0"))}
    dataloader1 = GSgnnNodeDataLoader(data, target_nidx, fanout=[],
                                      batch_size=10, device="cuda:0", train_task=False)
    pred1, labels1 = node_mini_batch_predict(model, embs, dataloader1, return_label=True)
    dataloader2 = GSgnnNodeDataLoader(data, target_nidx, fanout=[],
                                      batch_size=10, device="cuda:0", train_task=False)
    pred2, _, labels2 = node_mini_batch_gnn_predict(model, dataloader2, return_label=True)
    if isinstance(pred1, dict):
        assert len(pred1) == len(pred2) and len(labels1) == len(labels2)
        for ntype in pred1:
            assert_almost_equal(pred1[ntype][0:len(pred1)].numpy(), pred2[ntype][0:len(pred2)].numpy(), decimal=5)
            assert_equal(labels1[ntype].numpy(), labels2[ntype].numpy())
    else:
        assert_almost_equal(pred1[0:len(pred1)].numpy(), pred2[0:len(pred2)].numpy(), decimal=5)
        assert_equal(labels1.numpy(), labels2.numpy())

    # Test the return_proba argument.
    pred3, labels3 = node_mini_batch_predict(model, embs, dataloader1, return_proba=True, return_label=True)
    pred4, labels4 = node_mini_batch_predict(model, embs, dataloader1, return_proba=False, return_label=True)
    if isinstance(pred3, dict):
        assert len(pred3) == len(pred4)
        for ntype in pred3:
            assert pred3[ntype].dim() == 2  # returns all predictions (2D tensor) when return_proba is true
            assert(th.is_floating_point(pred3[ntype]))
            assert(pred4[ntype].dim() == 1)  # returns maximum prediction (1D tensor) when return_proba is False
            assert(is_int(pred4[ntype]))
            assert(th.equal(pred3[ntype].argmax(dim=1), pred4[ntype]))
    else:
        assert pred3.dim() == 2  # returns all predictions (2D tensor) when return_proba is true
        assert(th.is_floating_point(pred3))
        assert(pred4.dim() == 1)  # returns maximum prediction (1D tensor) when return_proba is False
        assert(is_int(pred4))
        assert(th.equal(pred3.argmax(dim=1), pred4))

<<<<<<< HEAD
def test_rgcn_node_prediction():
    """ Test node prediction logic correctness with a node prediction model
=======
@pytest.mark.parametrize("norm", [None, 'batch', 'layer'])
def test_rgcn_node_prediction(norm):
    """ Test edge prediction logic correctness with a node prediction model
>>>>>>> d5723a0e
        composed of InputLayerEncoder + RGCNLayer + Decoder

        The test will compare the prediction results from full graph inference
        and mini-batch inference.
    """
    # initialize the torch distributed environment
    th.distributed.init_process_group(backend='gloo',
                                      init_method='tcp://127.0.0.1:23456',
                                      rank=0,
                                      world_size=1)
    with tempfile.TemporaryDirectory() as tmpdirname:
        # get the test dummy distributed graph
        _, part_config = generate_dummy_dist_graph(tmpdirname)
        np_data = GSgnnNodeTrainData(graph_name='dummy', part_config=part_config,
                                     train_ntypes=['n1'], label_field='label',
                                     node_feat_field='feat')
    model = create_rgcn_node_model(np_data.g, norm)
    check_node_prediction(model, np_data)
    th.distributed.destroy_process_group()
    dgl.distributed.kvstore.close_kvstore()

def test_rgcn_node_prediction_multi_target_ntypes():
    """ Test edge prediction logic correctness with a node prediction model
        composed of InputLayerEncoder + RGCNLayer + Decoder

        The test will compare the prediction results from full graph inference
        and mini-batch inference.
    """
    # initialize the torch distributed environment
    th.distributed.init_process_group(backend='gloo',
                                      init_method='tcp://127.0.0.1:23456',
                                      rank=0,
                                      world_size=1)
    with tempfile.TemporaryDirectory() as tmpdirname:
        # get the test dummy distributed graph
        _, part_config = generate_dummy_dist_graph_multi_target_ntypes(tmpdirname)
        np_data = GSgnnNodeTrainData(graph_name='dummy', part_config=part_config,
                                     train_ntypes=['n0', 'n1'], label_field='label',
                                     node_feat_field='feat')
    model = create_rgcn_node_model(np_data.g, None)
    check_node_prediction(model, np_data)
    th.distributed.destroy_process_group()
    dgl.distributed.kvstore.close_kvstore()

<<<<<<< HEAD
def test_rgcn_node_prediction_with_reconstruct():
    """ Test node prediction logic correctness with a node prediction model
        composed of InputLayerEncoder + RGCNLayerWithReconstruct + Decoder

        The test will compare the prediction results from full graph inference
        and mini-batch inference.
    """
    # initialize the torch distributed environment
    th.distributed.init_process_group(backend='gloo',
                                      init_method='tcp://127.0.0.1:23456',
                                      rank=0,
                                      world_size=1)
    with tempfile.TemporaryDirectory() as tmpdirname:
        # get the test dummy distributed graph
        _, part_config = generate_dummy_dist_graph_reconstruct(graph_name='dummy',
                                                               dirname=tmpdirname)
        np_data = GSgnnNodeTrainData(graph_name='dummy', part_config=part_config,
                                     train_ntypes=['n0'], label_field='label',
                                     node_feat_field={'n0': ['feat'], 'n4': ['feat']})
    model = create_rgcn_node_model_with_reconstruct(np_data.g)
    check_node_prediction_with_reconstruct(model, np_data)
    th.distributed.destroy_process_group()
    dgl.distributed.kvstore.close_kvstore()

def test_rgat_node_prediction():
=======
@pytest.mark.parametrize("norm", [None, 'batch', 'layer'])
def test_rgat_node_prediction(norm):
>>>>>>> d5723a0e
    """ Test edge prediction logic correctness with a node prediction model
        composed of InputLayerEncoder + RGATLayer + Decoder

        The test will compare the prediction results from full graph inference
        and mini-batch inference.
    """
    # initialize the torch distributed environment
    th.distributed.init_process_group(backend='gloo',
                                      init_method='tcp://127.0.0.1:23456',
                                      rank=0,
                                      world_size=1)
    with tempfile.TemporaryDirectory() as tmpdirname:
        # get the test dummy distributed graph
        _, part_config = generate_dummy_dist_graph(tmpdirname)
        np_data = GSgnnNodeTrainData(graph_name='dummy', part_config=part_config,
                                     train_ntypes=['n1'], label_field='label',
                                     node_feat_field='feat')
    model = create_rgat_node_model(np_data.g, norm)
    check_node_prediction(model, np_data)
    th.distributed.destroy_process_group()
    dgl.distributed.kvstore.close_kvstore()

def test_rgat_node_prediction_multi_target_ntypes():
    """ Test edge prediction logic correctness with a node prediction model
        composed of InputLayerEncoder + RGATLayer + Decoder

        The test will compare the prediction results from full graph inference
        and mini-batch inference.
    """
    # initialize the torch distributed environment
    th.distributed.init_process_group(backend='gloo',
                                      init_method='tcp://127.0.0.1:23456',
                                      rank=0,
                                      world_size=1)
    with tempfile.TemporaryDirectory() as tmpdirname:
        # get the test dummy distributed graph
        _, part_config = generate_dummy_dist_graph_multi_target_ntypes(tmpdirname)
        np_data = GSgnnNodeTrainData(graph_name='dummy', part_config=part_config,
                                     train_ntypes=['n0', 'n1'], label_field='label',
                                     node_feat_field='feat')
    model = create_rgat_node_model(np_data.g)
    check_node_prediction(model, np_data)
    th.distributed.destroy_process_group()
    dgl.distributed.kvstore.close_kvstore()

@pytest.mark.parametrize("norm", [None, 'batch', 'layer'])
def test_sage_node_prediction(norm):
    """ Test edge prediction logic correctness with a node prediction model
        composed of InputLayerEncoder + SAGELayer + Decoder

        The test will compare the prediction results from full graph inference
        and mini-batch inference.
    """
    # initialize the torch distributed environment
    th.distributed.init_process_group(backend='gloo',
                                      init_method='tcp://127.0.0.1:23456',
                                      rank=0,
                                      world_size=1)
    with tempfile.TemporaryDirectory() as tmpdirname:
        # get the test dummy distributed graph
        _, part_config = generate_dummy_dist_graph(tmpdirname, is_homo=True)
        np_data = GSgnnNodeTrainData(graph_name='dummy', part_config=part_config,
                                     train_ntypes=['_N'], label_field='label',
                                     node_feat_field='feat')
    model = create_sage_node_model(np_data.g, norm)
    check_node_prediction(model, np_data, is_homo=True)
    th.distributed.destroy_process_group()
    dgl.distributed.kvstore.close_kvstore()

def create_rgcn_edge_model(g, num_ffn_layers):
    model = GSgnnEdgeModel(alpha_l2norm=0)

    feat_size = get_feat_size(g, 'feat')
    encoder = GSNodeEncoderInputLayer(g, feat_size, 4,
                                      dropout=0,
                                      use_node_embeddings=True)
    model.set_node_input_encoder(encoder)

    gnn_encoder = RelationalGCNEncoder(g, 4, 4,
                                       num_bases=2,
                                       num_hidden_layers=1,
                                       dropout=0,
                                       use_self_loop=True)
    model.set_gnn_encoder(gnn_encoder)
    model.set_decoder(MLPEdgeDecoder(model.gnn_encoder.out_dims,
                                     3, multilabel=False, target_etype=("n0", "r1", "n1"),
                                     num_ffn_layers=num_ffn_layers))
    return model


def check_edge_prediction(model, data):
    """ Check whether full graph inference and mini batch inference generate the same
        prediction result for GSgnnEdgeModel with GNN layers.

    Parameters
    ----------
    model: GSgnnEdgeModel
        Node model
    data: GSgnnEdgeTrainData
        Train data
    """
    g = data.g
    embs = do_full_graph_inference(model, data)
    target_idx = {("n0", "r1", "n1"): th.arange(g.number_of_edges("r1"))}
    dataloader1 = GSgnnEdgeDataLoader(data, target_idx, fanout=[],
                                      batch_size=10, device="cuda:0", train_task=False,
                                      remove_target_edge_type=False)
    pred1, labels1 = edge_mini_batch_predict(model, embs, dataloader1, return_label=True)
    dataloader2 = GSgnnEdgeDataLoader(data, target_idx, fanout=[-1, -1],
                                      batch_size=10, device="cuda:0", train_task=False,
                                      remove_target_edge_type=False)
    pred2, labels2 = edge_mini_batch_gnn_predict(model, dataloader2, return_label=True)
    assert_almost_equal(pred1[0:len(pred1)].numpy(), pred2[0:len(pred2)].numpy(), decimal=5)
    assert_equal(labels1.numpy(), labels2.numpy())

    # Test the return_proba argument.
    pred3, labels3 = edge_mini_batch_predict(model, embs, dataloader1, return_proba=True, return_label=True)
    assert(th.is_floating_point(pred3))
    assert pred3.dim() == 2  # returns all predictions (2D tensor) when return_proba is true
    pred4, labels4 = edge_mini_batch_predict(model, embs, dataloader1, return_proba=False, return_label=True)
    assert(pred4.dim() == 1)  # returns maximum prediction (1D tensor) when return_proba is False
    assert(is_int(pred4))
    assert(th.equal(pred3.argmax(dim=1), pred4))

def check_mlp_edge_prediction(model, data):
    """ Check whether full graph inference and mini batch inference generate the same
        prediction result for GSgnnEdgeModel without GNN layers.

    Parameters
    ----------
    model: GSgnnEdgeModel
        Node model
    data: GSgnnEdgeTrainData
        Train data
    """
    g = data.g
    embs = do_full_graph_inference(model, data)
    target_idx = {("n0", "r1", "n1"): th.arange(g.number_of_edges("r1"))}
    dataloader1 = GSgnnEdgeDataLoader(data, target_idx, fanout=[],
                                      batch_size=10, device="cuda:0", train_task=False,
                                      remove_target_edge_type=False)
    pred1, labels1 = edge_mini_batch_predict(model, embs, dataloader1, return_label=True)
    dataloader2 = GSgnnEdgeDataLoader(data, target_idx, fanout=[],
                                      batch_size=10, device="cuda:0", train_task=False,
                                      remove_target_edge_type=False)
    pred2, labels2 = edge_mini_batch_gnn_predict(model, dataloader2, return_label=True)
    assert_almost_equal(pred1[0:len(pred1)].numpy(), pred2[0:len(pred2)].numpy(), decimal=5)
    assert_equal(labels1.numpy(), labels2.numpy())

    # Test the return_proba argument.
    pred3, labels3 = edge_mini_batch_predict(model, embs, dataloader1, return_proba=True, return_label=True)
    assert pred3.dim() == 2  # returns all predictions (2D tensor) when return_proba is true
    assert(th.is_floating_point(pred3))
    pred4, labels4 = edge_mini_batch_predict(model, embs, dataloader1, return_proba=False, return_label=True)
    assert(pred4.dim() == 1)  # returns maximum prediction (1D tensor) when return_proba is False
    assert(is_int(pred4))
    assert(th.equal(pred3.argmax(dim=1), pred4))

@pytest.mark.parametrize("num_ffn_layers", [0, 2])
def test_rgcn_edge_prediction(num_ffn_layers):
    """ Test edge prediction logic correctness with a edge prediction model
        composed of InputLayerEncoder + RGCNLayer + Decoder

        The test will compare the prediction results from full graph inference
        and mini-batch inference.
    """
    # initialize the torch distributed environment
    th.distributed.init_process_group(backend='gloo',
                                      init_method='tcp://127.0.0.1:23456',
                                      rank=0,
                                      world_size=1)
    with tempfile.TemporaryDirectory() as tmpdirname:
        # get the test dummy distributed graph
        _, part_config = generate_dummy_dist_graph(tmpdirname)
        ep_data = GSgnnEdgeTrainData(graph_name='dummy', part_config=part_config,
                                     train_etypes=[('n0', 'r1', 'n1')], label_field='label',
                                     node_feat_field='feat')
    model = create_rgcn_edge_model(ep_data.g, num_ffn_layers=num_ffn_layers)
    check_edge_prediction(model, ep_data)
    th.distributed.destroy_process_group()
    dgl.distributed.kvstore.close_kvstore()

def create_mlp_edge_model(g, lm_config, num_ffn_layers):
    """ Create a GSgnnEdgeModel with only an input encoder and a decoder.

    Parameters
    ----------
    g: dgl.DistGraph
        Input graph.
    lm_config:
        Language model config

    Return
    ------
    GSgnnEdgeModel
    """
    model = GSgnnEdgeModel(alpha_l2norm=0)

    feat_size = get_feat_size(g, 'feat')

    encoder = GSLMNodeEncoderInputLayer(g, lm_config, feat_size, 2, num_train=0)
    model.set_node_input_encoder(encoder)

    model.set_decoder(MLPEdgeDecoder(model.node_input_encoder.out_dims,
                                     3, multilabel=False, target_etype=("n0", "r1", "n1"),
                                     num_ffn_layers=num_ffn_layers))
    return model

@pytest.mark.parametrize("num_ffn_layers", [0, 2])
def test_mlp_edge_prediction(num_ffn_layers):
    """ Test edge prediction logic correctness with a edge prediction model
        composed of InputLayerEncoder + Decoder

        The test will compare the prediction results from full graph inference
        and mini-batch inference.
    """
    # initialize the torch distributed environment
    th.distributed.init_process_group(backend='gloo',
                                      init_method='tcp://127.0.0.1:23456',
                                      rank=0,
                                      world_size=1)

    with tempfile.TemporaryDirectory() as tmpdirname:
        lm_config, _, _, _, g, part_config = create_lm_graph(tmpdirname)
        ep_data = GSgnnEdgeTrainData(graph_name='dummy', part_config=part_config,
                                        train_etypes=[('n0', 'r1', 'n1')], label_field='label',
                                        node_feat_field='feat')
        g.edges['r1'].data['label']= ep_data.g.edges['r1'].data['label']
    model = create_mlp_edge_model(g, lm_config, num_ffn_layers=num_ffn_layers)
    assert model.gnn_encoder is None
    check_mlp_edge_prediction(model, ep_data)
    th.distributed.destroy_process_group()
    dgl.distributed.kvstore.close_kvstore()

def create_mlp_node_model(g, lm_config):
    """ Create a GSgnnNodeModel with only an input encoder and a decoder.

    Parameters
    ----------
    g: dgl.DistGraph
        Input graph.
    lm_config:
        Language model config

    Return
    ------
    GSgnnNodeModel
    """
    model = GSgnnNodeModel(alpha_l2norm=0)

    feat_size = get_feat_size(g, 'feat')

    encoder = GSLMNodeEncoderInputLayer(g, lm_config, feat_size, 2, num_train=0)
    model.set_node_input_encoder(encoder)

    model.set_decoder(EntityClassifier(model.node_input_encoder.out_dims, 3, False))
    return model

def test_mlp_node_prediction():
    """ Test node prediction logic correctness with a node prediction model
        composed of InputLayerEncoder + Decoder

        The test will compare the prediction results from full graph inference
        and mini-batch inference.
    """
    # initialize the torch distributed environment
    th.distributed.init_process_group(backend='gloo',
                                      init_method='tcp://127.0.0.1:23456',
                                      rank=0,
                                      world_size=1)
    with tempfile.TemporaryDirectory() as tmpdirname:
        lm_config, _, _, _, g, part_config = create_lm_graph(tmpdirname)
        np_data = GSgnnNodeTrainData(graph_name='dummy', part_config=part_config,
                                        train_ntypes=['n1'],
                                        label_field='label',
                                        node_feat_field='feat')
        g.nodes['n1'].data['label'] = np_data.g.nodes['n1'].data['label']
    model = create_mlp_node_model(g, lm_config)
    assert model.gnn_encoder is None
    check_mlp_node_prediction(model, np_data)
    th.distributed.destroy_process_group()
    dgl.distributed.kvstore.close_kvstore()

def create_mlp_lp_model(g, lm_config):
    """ Create a GSgnnLinkPredictionModel with only an input encoder and a decoder.

    Parameters
    ----------
    g: dgl.DistGraph
        Input graph.
    lm_config:
        Language model config

    Return
    ------
    GSgnnLinkPredictionModel
    """
    model = GSgnnLinkPredictionModel(alpha_l2norm=0)

    feat_size = get_feat_size(g, 'feat')
    encoder = GSLMNodeEncoderInputLayer(g, lm_config, feat_size, 2, num_train=0)
    model.set_node_input_encoder(encoder)

    model.set_decoder(LinkPredictDotDecoder(model.node_input_encoder.out_dims))
    return model


def test_mlp_link_prediction():
    """ Test full graph inference logic with a link prediciton model
        composed of InputLayerEncoder + Decoder
    """
    #  initialize the torch distributed environment
    th.distributed.init_process_group(backend='gloo',
                                      init_method='tcp://127.0.0.1:23456',
                                      rank=0,
                                      world_size=1)
    with tempfile.TemporaryDirectory() as tmpdirname:
        lm_config, _, _, _, g, part_config = create_lm_graph(tmpdirname)
        np_data = GSgnnEdgeTrainData(graph_name='dummy', part_config=part_config,
                                        train_etypes=[('n0', 'r1', 'n1')],
                                        eval_etypes=[('n0', 'r1', 'n1')],
                                        node_feat_field='feat')
    model = create_mlp_lp_model(g, lm_config)
    assert model.gnn_encoder is None
    embs = do_full_graph_inference(model, np_data)
    assert 'n0' in embs
    assert 'n1' in embs
    th.distributed.destroy_process_group()
    dgl.distributed.kvstore.close_kvstore()

def create_ec_config(tmp_path, file_name):
    conf_object = {
        "version": 1.0,
        "gsf": {
            "basic": {
                "node_feat_name": ["feat"],
            },
            "gnn": {
                "num_layers": 1,
                "hidden_size": 4,
                "model_encoder_type": "rgcn",
                "lr": 0.001,
                "norm": "batch"
            },
            "input": {},
            "output": {},
            "rgcn": {
                "num_bases": 2,
            },
            "edge_classification": {
                "target_etype": ["n0,r0,n1"],
                "num_classes": 2,
                "decoder_type": "DenseBiDecoder",
                "multilabel": True,
            },
        }
    }
    with open(os.path.join(tmp_path, file_name), "w") as f:
        yaml.dump(conf_object, f)

def test_edge_classification():
    """ Test logic of building a edge classification model
    """
    # initialize the torch distributed environment
    th.distributed.init_process_group(backend='gloo',
                                      init_method='tcp://127.0.0.1:23456',
                                      rank=0,
                                      world_size=1)
    with tempfile.TemporaryDirectory() as tmpdirname:
        # get the test dummy distributed graph
        g, _ = generate_dummy_dist_graph(tmpdirname)
        create_ec_config(Path(tmpdirname), 'gnn_ec.yaml')
        args = Namespace(yaml_config_file=os.path.join(Path(tmpdirname), 'gnn_ec.yaml'),
                         local_rank=0)
        config = GSConfig(args)
    model = create_builtin_edge_gnn_model(g, config, True)
    assert model.gnn_encoder.num_layers == 1
    assert model.gnn_encoder.out_dims == 4
    assert isinstance(model.gnn_encoder, RelationalGCNEncoder)
    assert isinstance(model.decoder, DenseBiDecoder)
    th.distributed.destroy_process_group()
    dgl.distributed.kvstore.close_kvstore()

def test_edge_classification_feat():
    """ Test logic of building a edge classification model
    """
    # initialize the torch distributed environment
    th.distributed.init_process_group(backend='gloo',
                                      init_method='tcp://127.0.0.1:23456',
                                      rank=0,
                                      world_size=1)
    with tempfile.TemporaryDirectory() as tmpdirname:
        # get the test dummy distributed graph
        g, _ = generate_dummy_dist_graph(tmpdirname)
        create_ec_config(Path(tmpdirname), 'gnn_ec.yaml')
        args = Namespace(yaml_config_file=os.path.join(Path(tmpdirname), 'gnn_ec.yaml'),
                         local_rank=0,
                         decoder_edge_feat=["feat"],
                         decoder_type="MLPEFeatEdgeDecoder")
        config = GSConfig(args)
    model = create_builtin_edge_gnn_model(g, config, True)
    assert model.gnn_encoder.num_layers == 1
    assert model.gnn_encoder.out_dims == 4
    assert isinstance(model.gnn_encoder, RelationalGCNEncoder)
    assert isinstance(model.decoder, MLPEFeatEdgeDecoder)
    assert model.decoder.feat_dim == 2

    with tempfile.TemporaryDirectory() as tmpdirname:
        # get the test dummy distributed graph
        g, _ = generate_dummy_dist_graph(tmpdirname)
        create_ec_config(Path(tmpdirname), 'gnn_ec.yaml')
        args = Namespace(yaml_config_file=os.path.join(Path(tmpdirname), 'gnn_ec.yaml'),
                         local_rank=0,
                         decoder_edge_feat=["n0,r0,n1:feat"],
                         decoder_type="MLPEFeatEdgeDecoder")
        config = GSConfig(args)
    model = create_builtin_edge_gnn_model(g, config, True)
    assert model.gnn_encoder.num_layers == 1
    assert model.gnn_encoder.out_dims == 4
    assert isinstance(model.gnn_encoder, RelationalGCNEncoder)
    assert isinstance(model.decoder, MLPEFeatEdgeDecoder)
    assert model.decoder.feat_dim == 2

    with tempfile.TemporaryDirectory() as tmpdirname:
        # get the test dummy distributed graph
        g, _ = generate_dummy_dist_graph(tmpdirname)
        g.edges['r0'].data['feat1'] = g.edges['r0'].data['feat']
        create_ec_config(Path(tmpdirname), 'gnn_ec.yaml')
        args = Namespace(yaml_config_file=os.path.join(Path(tmpdirname), 'gnn_ec.yaml'),
                         local_rank=0,
                         decoder_edge_feat=["n0,r0,n1:feat,feat1"],
                         decoder_type="MLPEFeatEdgeDecoder")
        config = GSConfig(args)
    model = create_builtin_edge_gnn_model(g, config, True)
    assert model.gnn_encoder.num_layers == 1
    assert model.gnn_encoder.out_dims == 4
    assert isinstance(model.gnn_encoder, RelationalGCNEncoder)
    assert isinstance(model.decoder, MLPEFeatEdgeDecoder)
    assert model.decoder.feat_dim == 4
    th.distributed.destroy_process_group()
    dgl.distributed.kvstore.close_kvstore()

def create_er_config(tmp_path, file_name):
    conf_object = {
        "version": 1.0,
        "gsf": {
            "basic": {
                "node_feat_name": ["feat"],
                "model_encoder_type": "rgat",
            },
            "gnn": {
                "num_layers": 1,
                "hidden_size": 4,
                "lr": 0.001,
            },
            "input": {},
            "output": {},
            "rgat": {
            },
            "edge_regression": {
                "target_etype": ["n0,r0,n1"],
                "decoder_type": "DenseBiDecoder",
            },
        }
    }
    with open(os.path.join(tmp_path, file_name), "w") as f:
        yaml.dump(conf_object, f)

def test_edge_regression():
    """ Test logic of building a edge regression model
    """
    # initialize the torch distributed environment
    th.distributed.init_process_group(backend='gloo',
                                      init_method='tcp://127.0.0.1:23456',
                                      rank=0,
                                      world_size=1)
    with tempfile.TemporaryDirectory() as tmpdirname:
        # get the test dummy distributed graph
        g, _ = generate_dummy_dist_graph(tmpdirname)
        create_er_config(Path(tmpdirname), 'gnn_er.yaml')
        args = Namespace(yaml_config_file=os.path.join(Path(tmpdirname), 'gnn_er.yaml'),
                         local_rank=0)
        config = GSConfig(args)
    model = create_builtin_edge_gnn_model(g, config, True)
    assert model.gnn_encoder.num_layers == 1
    assert model.gnn_encoder.out_dims == 4
    assert isinstance(model.gnn_encoder, RelationalGATEncoder)
    assert isinstance(model.decoder, DenseBiDecoder)
    th.distributed.destroy_process_group()
    dgl.distributed.kvstore.close_kvstore()

def create_nr_config(tmp_path, file_name):
    conf_object = {
        "version": 1.0,
        "gsf": {
            "basic": {
                "node_feat_name": ["feat"],
                "model_encoder_type": "rgat",
            },
            "gnn": {
                "num_layers": 1,
                "hidden_size": 4,
                "lr": 0.001,
            },
            "input": {},
            "output": {},
            "rgat": {
            },
            "node_regression": {
                "target_ntype": "n0",
            },
        }
    }
    with open(os.path.join(tmp_path, file_name), "w") as f:
        yaml.dump(conf_object, f)

def test_node_regression():
    """ Test logic of building a node regression model
    """
    # initialize the torch distributed environment
    th.distributed.init_process_group(backend='gloo',
                                      init_method='tcp://127.0.0.1:23456',
                                      rank=0,
                                      world_size=1)
    with tempfile.TemporaryDirectory() as tmpdirname:
        # get the test dummy distributed graph
        g, _ = generate_dummy_dist_graph(tmpdirname)
        create_nr_config(Path(tmpdirname), 'gnn_nr.yaml')
        args = Namespace(yaml_config_file=os.path.join(Path(tmpdirname), 'gnn_nr.yaml'),
                         local_rank=0)
        config = GSConfig(args)
    model = create_builtin_node_gnn_model(g, config, True)
    assert model.gnn_encoder.num_layers == 1
    assert model.gnn_encoder.out_dims == 4
    assert isinstance(model.gnn_encoder, RelationalGATEncoder)
    assert isinstance(model.decoder, EntityRegression)
    th.distributed.destroy_process_group()
    dgl.distributed.kvstore.close_kvstore()

def create_nc_config(tmp_path, file_name):
    conf_object = {
        "version": 1.0,
        "gsf": {
            "basic": {
                "node_feat_name": ["feat"],
                "model_encoder_type": "rgat",
            },
            "gnn": {
                "num_layers": 1,
                "hidden_size": 4,
                "lr": 0.001,
                "norm": "layer"
            },
            "input": {},
            "output": {},
            "rgat": {
            },
            "node_classification": {
                "num_classes": 2,
                "target_ntype": "n0",
            },
        }
    }
    with open(os.path.join(tmp_path, file_name), "w") as f:
        yaml.dump(conf_object, f)

def test_node_classification():
    """ Test logic of building a node classification model
    """
    # initialize the torch distributed environment
    th.distributed.init_process_group(backend='gloo',
                                      init_method='tcp://127.0.0.1:23456',
                                      rank=0,
                                      world_size=1)
    with tempfile.TemporaryDirectory() as tmpdirname:
        # get the test dummy distributed graph
        g, _ = generate_dummy_dist_graph(tmpdirname)
        create_nc_config(Path(tmpdirname), 'gnn_nc.yaml')
        args = Namespace(yaml_config_file=os.path.join(Path(tmpdirname), 'gnn_nc.yaml'),
                         local_rank=0)
        config = GSConfig(args)
    model = create_builtin_node_gnn_model(g, config, True)
    assert model.gnn_encoder.num_layers == 1
    assert model.gnn_encoder.out_dims == 4
    assert isinstance(model.gnn_encoder, RelationalGATEncoder)
    assert isinstance(model.decoder, EntityClassifier)
    th.distributed.destroy_process_group()
    dgl.distributed.kvstore.close_kvstore()

def create_lp_config(tmp_path, file_name):
    conf_object = {
        "version": 1.0,
        "gsf": {
            "basic": {
                "node_feat_name": ["feat"],
                "model_encoder_type": "rgat",
            },
            "gnn": {
                "num_layers": 1,
                "hidden_size": 4,
                "lr": 0.001,
            },
            "input": {},
            "output": {},
            "rgat": {
            },
            "link_prediction": {
                "train_etype": ["n0,r0,n1"],
                "lp_decoder_type": BUILTIN_LP_DOT_DECODER
            },
        }
    }
    with open(os.path.join(tmp_path, file_name), "w") as f:
        yaml.dump(conf_object, f)

def test_link_prediction():
    """ Test logic of building a link prediction model
    """
    # initialize the torch distributed environment
    th.distributed.init_process_group(backend='gloo',
                                      init_method='tcp://127.0.0.1:23456',
                                      rank=0,
                                      world_size=1)
    with tempfile.TemporaryDirectory() as tmpdirname:
        # get the test dummy distributed graph
        g, _ = generate_dummy_dist_graph(tmpdirname)
        create_lp_config(Path(tmpdirname), 'gnn_lp.yaml')
        args = Namespace(yaml_config_file=os.path.join(Path(tmpdirname), 'gnn_lp.yaml'),
                         local_rank=0)
        config = GSConfig(args)
    model = create_builtin_lp_gnn_model(g, config, True)
    assert model.gnn_encoder.num_layers == 1
    assert model.gnn_encoder.out_dims == 4
    assert isinstance(model.gnn_encoder, RelationalGATEncoder)
    assert isinstance(model.decoder, LinkPredictDotDecoder)
    th.distributed.destroy_process_group()
    dgl.distributed.kvstore.close_kvstore()

def test_link_prediction_weight():
    """ Test logic of building a link prediction model
    """
    # initialize the torch distributed environment
    th.distributed.init_process_group(backend='gloo',
                                      init_method='tcp://127.0.0.1:23456',
                                      rank=0,
                                      world_size=1)
    with tempfile.TemporaryDirectory() as tmpdirname:
        # get the test dummy distributed graph
        g, _ = generate_dummy_dist_graph(tmpdirname)
        create_lp_config(Path(tmpdirname), 'gnn_lp.yaml')
        args = Namespace(yaml_config_file=os.path.join(Path(tmpdirname), 'gnn_lp.yaml'),
                         local_rank=0,
                         lp_edge_weight_for_loss=["weight"])
        config = GSConfig(args)
    model = create_builtin_lp_gnn_model(g, config, True)
    assert model.gnn_encoder.num_layers == 1
    assert model.gnn_encoder.out_dims == 4
    assert isinstance(model.gnn_encoder, RelationalGATEncoder)
    assert isinstance(model.decoder, LinkPredictWeightedDotDecoder)

    with tempfile.TemporaryDirectory() as tmpdirname:
        # get the test dummy distributed graph
        g, _ = generate_dummy_dist_graph(tmpdirname)
        create_lp_config(Path(tmpdirname), 'gnn_lp.yaml')
        args = Namespace(yaml_config_file=os.path.join(Path(tmpdirname), 'gnn_lp.yaml'),
                         local_rank=0,
                         lp_edge_weight_for_loss=["weight"],
                         lp_decoder_type="distmult",
                         train_etype=[("n0,r0,n1"), ("n0,r1,n1")])
        config = GSConfig(args)
    model = create_builtin_lp_gnn_model(g, config, True)
    assert model.gnn_encoder.num_layers == 1
    assert model.gnn_encoder.out_dims == 4
    assert isinstance(model.gnn_encoder, RelationalGATEncoder)
    assert isinstance(model.decoder, LinkPredictWeightedDistMultDecoder)
    th.distributed.destroy_process_group()
    dgl.distributed.kvstore.close_kvstore()

if __name__ == '__main__':
    test_rgcn_node_prediction_with_reconstruct()
    test_rgcn_edge_prediction(2)
    test_rgcn_node_prediction()
    test_rgat_node_prediction()
    test_sage_node_prediction()
    test_edge_classification()
    test_edge_classification_feat()
    test_edge_regression()
    test_node_classification()
    test_node_regression()
    test_link_prediction()
    test_link_prediction_weight()

    test_mlp_edge_prediction(2)
    test_mlp_node_prediction()
    test_mlp_link_prediction()

    test_rgcn_node_prediction_multi_target_ntypes()
    test_rgat_node_prediction_multi_target_ntypes()<|MERGE_RESOLUTION|>--- conflicted
+++ resolved
@@ -84,7 +84,6 @@
     model.set_decoder(EntityClassifier(model.gnn_encoder.out_dims, 3, False))
     return model
 
-<<<<<<< HEAD
 def create_rgcn_node_model_with_reconstruct(g):
     model = GSgnnNodeModel(alpha_l2norm=0)
 
@@ -115,10 +114,7 @@
     model.set_decoder(EntityClassifier(model.gnn_encoder.out_dims, 3, False))
     return model
 
-def create_rgat_node_model(g):
-=======
 def create_rgat_node_model(g, norm=None):
->>>>>>> d5723a0e
     model = GSgnnNodeModel(alpha_l2norm=0)
 
     feat_size = get_feat_size(g, 'feat')
@@ -304,14 +300,9 @@
         assert(is_int(pred4))
         assert(th.equal(pred3.argmax(dim=1), pred4))
 
-<<<<<<< HEAD
-def test_rgcn_node_prediction():
-    """ Test node prediction logic correctness with a node prediction model
-=======
 @pytest.mark.parametrize("norm", [None, 'batch', 'layer'])
 def test_rgcn_node_prediction(norm):
     """ Test edge prediction logic correctness with a node prediction model
->>>>>>> d5723a0e
         composed of InputLayerEncoder + RGCNLayer + Decoder
 
         The test will compare the prediction results from full graph inference
@@ -356,7 +347,6 @@
     th.distributed.destroy_process_group()
     dgl.distributed.kvstore.close_kvstore()
 
-<<<<<<< HEAD
 def test_rgcn_node_prediction_with_reconstruct():
     """ Test node prediction logic correctness with a node prediction model
         composed of InputLayerEncoder + RGCNLayerWithReconstruct + Decoder
@@ -381,11 +371,8 @@
     th.distributed.destroy_process_group()
     dgl.distributed.kvstore.close_kvstore()
 
-def test_rgat_node_prediction():
-=======
 @pytest.mark.parametrize("norm", [None, 'batch', 'layer'])
 def test_rgat_node_prediction(norm):
->>>>>>> d5723a0e
     """ Test edge prediction logic correctness with a node prediction model
         composed of InputLayerEncoder + RGATLayer + Decoder
 
