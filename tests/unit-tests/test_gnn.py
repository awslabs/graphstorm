"""
    Copyright 2023 Contributors

    Licensed under the Apache License, Version 2.0 (the "License");
    you may not use this file except in compliance with the License.
    You may obtain a copy of the License at

       http://www.apache.org/licenses/LICENSE-2.0

    Unless required by applicable law or agreed to in writing, software
    distributed under the License is distributed on an "AS IS" BASIS,
    WITHOUT WARRANTIES OR CONDITIONS OF ANY KIND, either express or implied.
    See the License for the specific language governing permissions and
    limitations under the License.
"""
from pathlib import Path
import os
import yaml
import tempfile
import pytest
from argparse import Namespace
from types import MethodType

import torch as th
from torch import nn
import numpy as np
import torch.nn.functional as F
from numpy.testing import assert_almost_equal, assert_equal

import dgl

from graphstorm.config import GSConfig
from graphstorm.config import BUILTIN_LP_DOT_DECODER
from graphstorm.model import GSNodeEncoderInputLayer, RelationalGCNEncoder
from graphstorm.model import GSgnnNodeModel, GSgnnEdgeModel
from graphstorm.model import GSLMNodeEncoderInputLayer
from graphstorm.model import GSgnnLinkPredictionModel
from graphstorm.model.gnn_with_reconstruct import GNNEncoderWithReconstructedEmbed
from graphstorm.model.rgcn_encoder import RelationalGCNEncoder, RelGraphConvLayer
from graphstorm.model.rgat_encoder import RelationalGATEncoder
from graphstorm.model.sage_encoder import SAGEEncoder
from graphstorm.model.edge_decoder import (DenseBiDecoder,
                                           MLPEdgeDecoder,
                                           MLPEFeatEdgeDecoder,
                                           LinkPredictDotDecoder,
                                           LinkPredictWeightedDotDecoder,
                                           LinkPredictWeightedDistMultDecoder)
from graphstorm.model.node_decoder import EntityRegression, EntityClassifier
from graphstorm.dataloading import GSgnnNodeTrainData, GSgnnEdgeTrainData
from graphstorm.dataloading import GSgnnNodeDataLoader, GSgnnEdgeDataLoader
from graphstorm.dataloading.dataset import prepare_batch_input
from graphstorm import create_builtin_edge_gnn_model, create_builtin_node_gnn_model
from graphstorm import create_builtin_lp_gnn_model
from graphstorm import get_feat_size
from graphstorm.gsf import get_rel_names_for_reconstruct
from graphstorm.model.gnn import do_full_graph_inference
from graphstorm.model.node_gnn import node_mini_batch_predict, node_mini_batch_gnn_predict
from graphstorm.model.edge_gnn import edge_mini_batch_predict, edge_mini_batch_gnn_predict
from graphstorm.model.gnn_with_reconstruct import construct_node_feat, get_input_embeds_combined

from data_utils import generate_dummy_dist_graph, generate_dummy_dist_graph_multi_target_ntypes
from data_utils import generate_dummy_dist_graph_reconstruct
from data_utils import create_lm_graph

def is_int(a):
    if not th.is_floating_point(a) and not th.is_complex(a):
        return True
    return False

def create_rgcn_node_model(g, norm=None):
    model = GSgnnNodeModel(alpha_l2norm=0)

    feat_size = get_feat_size(g, 'feat')
    encoder = GSNodeEncoderInputLayer(g, feat_size, 4,
                                      dropout=0,
                                      use_node_embeddings=True)
    model.set_node_input_encoder(encoder)

    gnn_encoder = RelationalGCNEncoder(g, 4, 4,
                                       num_bases=2,
                                       num_hidden_layers=1,
                                       dropout=0,
                                       use_self_loop=True,
                                       norm=norm)
    model.set_gnn_encoder(gnn_encoder)
    model.set_decoder(EntityClassifier(model.gnn_encoder.out_dims, 3, False))
    return model

def create_rgcn_node_model_with_reconstruct(g):
    model = GSgnnNodeModel(alpha_l2norm=0)

    feat_size = get_feat_size(g, {'n0': 'feat', 'n4': 'feat'})
    reconstructed_embed_ntype=['n2']
    encoder = GSNodeEncoderInputLayer(g, feat_size, 4,
                                      dropout=0,
                                      use_node_embeddings=False,
                                      force_no_embeddings=reconstructed_embed_ntype)
    model.set_node_input_encoder(encoder)

    gnn_encoder = RelationalGCNEncoder(g, 4, 4,
                                       num_bases=2,
                                       num_hidden_layers=0,
                                       dropout=0,
                                       use_self_loop=True)
    rel_names = get_rel_names_for_reconstruct(g, reconstructed_embed_ntype, feat_size)
    dst_types = set([rel_name[2] for rel_name in rel_names])
    for ntype in reconstructed_embed_ntype:
        assert ntype in dst_types, \
                f"We cannot reconstruct features of node {ntype} " \
                + "probably because their neighbors don't have features."
    input_gnn = RelGraphConvLayer(4, 4,
                                  rel_names, len(rel_names),
                                  activation=F.relu)
    gnn_encoder = GNNEncoderWithReconstructedEmbed(gnn_encoder, input_gnn, rel_names)
    model.set_gnn_encoder(gnn_encoder)
    model.set_decoder(EntityClassifier(model.gnn_encoder.out_dims, 3, False))
    return model

def create_rgat_node_model(g, norm=None):
    model = GSgnnNodeModel(alpha_l2norm=0)

    feat_size = get_feat_size(g, 'feat')
    encoder = GSNodeEncoderInputLayer(g, feat_size, 4,
                                      dropout=0,
                                      use_node_embeddings=True)
    model.set_node_input_encoder(encoder)

    gnn_encoder = RelationalGATEncoder(g, 4, 4,
                                       num_heads=2,
                                       num_hidden_layers=1,
                                       dropout=0,
                                       use_self_loop=True,
                                       norm=norm)
    model.set_gnn_encoder(gnn_encoder)
    model.set_decoder(EntityClassifier(model.gnn_encoder.out_dims, 3, False))
    return model

def create_sage_node_model(g, norm=None):
    model = GSgnnNodeModel(alpha_l2norm=0)

    feat_size = get_feat_size(g, 'feat')
    encoder = GSNodeEncoderInputLayer(g, feat_size, 4,
                                      dropout=0,
                                      use_node_embeddings=True)
    model.set_node_input_encoder(encoder)

    gnn_encoder = SAGEEncoder(4, 4,
                              num_hidden_layers=1,
                              dropout=0,
                              aggregator_type='mean',
                              norm=norm)

    model.set_gnn_encoder(gnn_encoder)
    model.set_decoder(EntityClassifier(model.gnn_encoder.out_dims, 3, False))
    return model

def check_node_prediction(model, data, is_homo=False):
    """ Check whether full graph inference and mini batch inference generate the same
        prediction result for GSgnnNodeModel with GNN layers.

    Parameters
    ----------
    model: GSgnnNodeModel
        Node model
    data: GSgnnNodeTrainData
        Train data
    """
    g = data.g
    # do_full_graph_inference() runs differently if require_cache_embed()
    # returns different values. Here we simulate these two use cases and
    # triggers the different paths in do_full_graph_inference() to compute
    # embeddings. The embeddings computed by the two paths should be
    # numerically the same.
    assert not model.node_input_encoder.require_cache_embed()
    embs = do_full_graph_inference(model, data)
    def require_cache_embed(self):
        return True
    model.node_input_encoder.require_cache_embed = MethodType(require_cache_embed,
                                                              model.node_input_encoder)
    assert model.node_input_encoder.require_cache_embed()
    embs2 = do_full_graph_inference(model, data)
    assert len(embs) == len(embs2)
    for ntype in embs:
        assert ntype in embs2
        assert_almost_equal(embs[ntype][0:len(embs[ntype])].numpy(),
                            embs2[ntype][0:len(embs2[ntype])].numpy())

    embs3 = do_full_graph_inference(model, data, fanout=None)
    embs4 = do_full_graph_inference(model, data, fanout=[-1, -1])
    assert len(embs3) == len(embs4)
    for ntype in embs3:
        assert ntype in embs4
        assert_almost_equal(embs3[ntype][0:len(embs3[ntype])].numpy(),
                            embs4[ntype][0:len(embs4[ntype])].numpy())

    target_nidx = {"n1": th.arange(g.number_of_nodes("n0"))} \
        if not is_homo else {"_N": th.arange(g.number_of_nodes("_N"))}
    dataloader1 = GSgnnNodeDataLoader(data, target_nidx, fanout=[],
                                      batch_size=10, device="cuda:0", train_task=False)
    pred1, labels1 = node_mini_batch_predict(model, embs, dataloader1, return_label=True)
    dataloader2 = GSgnnNodeDataLoader(data, target_nidx, fanout=[-1, -1],
                                      batch_size=10, device="cuda:0", train_task=False)
    pred2, _, labels2 = node_mini_batch_gnn_predict(model, dataloader2, return_label=True)
    if isinstance(pred1,dict):
        assert len(pred1) == len(pred2) and len(labels1) == len(labels2)
        for ntype in pred1:
            assert_almost_equal(pred1[ntype][0:len(pred1)].numpy(), pred2[ntype][0:len(pred2)].numpy(), decimal=5)
            assert_equal(labels1[ntype].numpy(), labels2[ntype].numpy())
    else:
        assert_almost_equal(pred1[0:len(pred1)].numpy(), pred2[0:len(pred2)].numpy(), decimal=5)
        assert_equal(labels1.numpy(), labels2.numpy())

    # Test the return_proba argument.
    pred3, labels3 = node_mini_batch_predict(model, embs, dataloader1, return_proba=True, return_label=True)
    pred4, labels4 = node_mini_batch_predict(model, embs, dataloader1, return_proba=False, return_label=True)
    if isinstance(pred3, dict):
        assert len(pred3) == len(pred4) and len(labels3) == len(labels4)
        for key in pred3:
            assert pred3[key].dim() == 2  # returns all predictions (2D tensor) when return_proba is true
            assert(th.is_floating_point(pred3[key]))
            assert(pred4[key].dim() == 1)  # returns maximum prediction (1D tensor) when return_proba is False
            assert(is_int(pred4[key]))
            assert(th.equal(pred3[key].argmax(dim=1), pred4[key]))
    else:
        assert pred3.dim() == 2  # returns all predictions (2D tensor) when return_proba is true
        assert(th.is_floating_point(pred3))
        assert(pred4.dim() == 1)  # returns maximum prediction (1D tensor) when return_proba is False
        assert(is_int(pred4))
        assert(th.equal(pred3.argmax(dim=1), pred4))

def check_node_prediction_with_reconstruct(model, data):
    """ Check whether full graph inference and mini batch inference generate the same
        prediction result for GSgnnNodeModel with GNN layers.

    Parameters
    ----------
    model: GSgnnNodeModel
        Node model
    data: GSgnnNodeTrainData
        Train data
    """
    target_ntype = data.train_ntypes[0]
    device = "cuda:0"
    g = data.g
    feat_ntype = ['n0', 'n4']
    construct_feat_ntype = ['n2']
    model = model.to(device)
    def get_input_embeds(input_nodes):
        feats = prepare_batch_input(g, input_nodes, dev=device,
                                    feat_field=data.node_feat_field)
        return model.node_input_encoder(feats, input_nodes)

    # Verify the internal of full-graph inference.
    feat_size = get_feat_size(g, {'n0': 'feat', 'n4': 'feat'})
    rel_names = get_rel_names_for_reconstruct(g, construct_feat_ntype, feat_size)
    constructed = construct_node_feat(g, rel_names, model.gnn_encoder._input_gnn,
                                      get_input_embeds, 10, device=device)
    assert set(constructed.keys()) == set(construct_feat_ntype)

    input_nodes = {}
    for ntype in feat_ntype + construct_feat_ntype:
        input_nodes[ntype] = th.arange(g.number_of_nodes(ntype))
    combined_node_feats = get_input_embeds_combined(input_nodes, constructed,
                                                    get_input_embeds, device=device)
    assert set(combined_node_feats.keys()) == set(feat_ntype + construct_feat_ntype)
    for ntype in construct_feat_ntype:
        feat1 = combined_node_feats[ntype].detach().cpu()
        feat2 = constructed[ntype]
        assert np.all(feat1[0:len(feat1)].numpy() == feat2[0:len(feat2)].numpy())
    for ntype in feat_ntype:
        emb = get_input_embeds({ntype: input_nodes[ntype]})[ntype].detach().cpu()
        feat = combined_node_feats[ntype].detach().cpu()
        assert np.all(emb.numpy() == feat.numpy())

    # Run end-to-end full-graph inference.
    embs = do_full_graph_inference(model, data)
    embs = embs[target_ntype]
    embs = embs[0:len(embs)].numpy()

    # Verify the internal of mini-batch inference.
    assert len(data.train_ntypes) == 1
    target_nidx = {target_ntype: th.arange(g.number_of_nodes(target_ntype))}
    dataloader = GSgnnNodeDataLoader(data, target_nidx, fanout=[-1],
                                     batch_size=10, device=device, train_task=False,
                                     construct_feat_ntype=construct_feat_ntype)
    for input_nodes, seeds, blocks in dataloader:
        assert len(blocks) == 2
        blocks = [block.to(device) for block in blocks]
        input_feats = get_input_embeds(input_nodes)
        for ntype, feat in input_feats.items():
            assert model.gnn_encoder.in_dims == feat.shape[1]
        for ntype in blocks[0].srctypes:
            assert ntype in input_nodes
            assert blocks[0].num_src_nodes(ntype) == len(input_nodes[ntype])
        hs = model.gnn_encoder.construct_node_feat(blocks[0], input_feats)
        for ntype, h in hs.items():
            if ntype not in construct_feat_ntype and ntype in feat_ntype:
                assert np.all(h.detach().cpu().numpy()
                        == input_feats[ntype][0:len(h)].detach().cpu().numpy())

    # verify the end-to-end mini-batch inference.
    pred1, embs1, _ = node_mini_batch_gnn_predict(model, dataloader)

    embs1 = embs1[target_ntype]
    embs1 = embs1[0:len(embs1)].numpy()
    assert_almost_equal(embs1, embs, decimal=5)

def check_mlp_node_prediction(model, data):
    """ Check whether full graph inference and mini batch inference generate the same
        prediction result for GSgnnNodeModel without GNN layers.

    Parameters
    ----------
    model: GSgnnNodeModel
        Node model
    data: GSgnnNodeTrainData
        Train data
    """
    g = data.g
    embs = do_full_graph_inference(model, data)
    target_nidx = {"n1": th.arange(g.number_of_nodes("n0"))}
    dataloader1 = GSgnnNodeDataLoader(data, target_nidx, fanout=[],
                                      batch_size=10, device="cuda:0", train_task=False)
    pred1, labels1 = node_mini_batch_predict(model, embs, dataloader1, return_label=True)
    dataloader2 = GSgnnNodeDataLoader(data, target_nidx, fanout=[],
                                      batch_size=10, device="cuda:0", train_task=False)
    pred2, _, labels2 = node_mini_batch_gnn_predict(model, dataloader2, return_label=True)
    if isinstance(pred1, dict):
        assert len(pred1) == len(pred2) and len(labels1) == len(labels2)
        for ntype in pred1:
            assert_almost_equal(pred1[ntype][0:len(pred1)].numpy(), pred2[ntype][0:len(pred2)].numpy(), decimal=5)
            assert_equal(labels1[ntype].numpy(), labels2[ntype].numpy())
    else:
        assert_almost_equal(pred1[0:len(pred1)].numpy(), pred2[0:len(pred2)].numpy(), decimal=5)
        assert_equal(labels1.numpy(), labels2.numpy())

    # Test the return_proba argument.
    pred3, labels3 = node_mini_batch_predict(model, embs, dataloader1, return_proba=True, return_label=True)
    pred4, labels4 = node_mini_batch_predict(model, embs, dataloader1, return_proba=False, return_label=True)
    if isinstance(pred3, dict):
        assert len(pred3) == len(pred4)
        for ntype in pred3:
            assert pred3[ntype].dim() == 2  # returns all predictions (2D tensor) when return_proba is true
            assert(th.is_floating_point(pred3[ntype]))
            assert(pred4[ntype].dim() == 1)  # returns maximum prediction (1D tensor) when return_proba is False
            assert(is_int(pred4[ntype]))
            assert(th.equal(pred3[ntype].argmax(dim=1), pred4[ntype]))
    else:
        assert pred3.dim() == 2  # returns all predictions (2D tensor) when return_proba is true
        assert(th.is_floating_point(pred3))
        assert(pred4.dim() == 1)  # returns maximum prediction (1D tensor) when return_proba is False
        assert(is_int(pred4))
        assert(th.equal(pred3.argmax(dim=1), pred4))

@pytest.mark.parametrize("norm", [None, 'batch', 'layer'])
def test_rgcn_node_prediction(norm):
    """ Test edge prediction logic correctness with a node prediction model
        composed of InputLayerEncoder + RGCNLayer + Decoder

        The test will compare the prediction results from full graph inference
        and mini-batch inference.
    """
    # initialize the torch distributed environment
    th.distributed.init_process_group(backend='gloo',
                                      init_method='tcp://127.0.0.1:23456',
                                      rank=0,
                                      world_size=1)
    with tempfile.TemporaryDirectory() as tmpdirname:
        # get the test dummy distributed graph
        _, part_config = generate_dummy_dist_graph(tmpdirname)
        np_data = GSgnnNodeTrainData(graph_name='dummy', part_config=part_config,
                                     train_ntypes=['n1'], label_field='label',
                                     node_feat_field='feat')
    model = create_rgcn_node_model(np_data.g, norm)
    check_node_prediction(model, np_data)
    th.distributed.destroy_process_group()
    dgl.distributed.kvstore.close_kvstore()

def test_rgcn_node_prediction_multi_target_ntypes():
    """ Test edge prediction logic correctness with a node prediction model
        composed of InputLayerEncoder + RGCNLayer + Decoder

        The test will compare the prediction results from full graph inference
        and mini-batch inference.
    """
    # initialize the torch distributed environment
    th.distributed.init_process_group(backend='gloo',
                                      init_method='tcp://127.0.0.1:23456',
                                      rank=0,
                                      world_size=1)
    with tempfile.TemporaryDirectory() as tmpdirname:
        # get the test dummy distributed graph
        _, part_config = generate_dummy_dist_graph_multi_target_ntypes(tmpdirname)
        np_data = GSgnnNodeTrainData(graph_name='dummy', part_config=part_config,
                                     train_ntypes=['n0', 'n1'], label_field='label',
                                     node_feat_field='feat')
    model = create_rgcn_node_model(np_data.g, None)
    check_node_prediction(model, np_data)
    th.distributed.destroy_process_group()
    dgl.distributed.kvstore.close_kvstore()

def test_rgcn_node_prediction_with_reconstruct():
    """ Test node prediction logic correctness with a node prediction model
        composed of InputLayerEncoder + RGCNLayerWithReconstruct + Decoder

        The test will compare the prediction results from full graph inference
        and mini-batch inference.
    """
    # initialize the torch distributed environment
    th.distributed.init_process_group(backend='gloo',
                                      init_method='tcp://127.0.0.1:23456',
                                      rank=0,
                                      world_size=1)
    with tempfile.TemporaryDirectory() as tmpdirname:
        # get the test dummy distributed graph
        _, part_config = generate_dummy_dist_graph_reconstruct(graph_name='dummy',
                                                               dirname=tmpdirname)
        np_data = GSgnnNodeTrainData(graph_name='dummy', part_config=part_config,
                                     train_ntypes=['n0'], label_field='label',
                                     node_feat_field={'n0': ['feat'], 'n4': ['feat']})
    model = create_rgcn_node_model_with_reconstruct(np_data.g)
    check_node_prediction_with_reconstruct(model, np_data)
    th.distributed.destroy_process_group()
    dgl.distributed.kvstore.close_kvstore()

@pytest.mark.parametrize("norm", [None, 'batch', 'layer'])
def test_rgat_node_prediction(norm):
    """ Test edge prediction logic correctness with a node prediction model
        composed of InputLayerEncoder + RGATLayer + Decoder

        The test will compare the prediction results from full graph inference
        and mini-batch inference.
    """
    # initialize the torch distributed environment
    th.distributed.init_process_group(backend='gloo',
                                      init_method='tcp://127.0.0.1:23456',
                                      rank=0,
                                      world_size=1)
    with tempfile.TemporaryDirectory() as tmpdirname:
        # get the test dummy distributed graph
        _, part_config = generate_dummy_dist_graph(tmpdirname)
        np_data = GSgnnNodeTrainData(graph_name='dummy', part_config=part_config,
                                     train_ntypes=['n1'], label_field='label',
                                     node_feat_field='feat')
    model = create_rgat_node_model(np_data.g, norm)
    check_node_prediction(model, np_data)
    th.distributed.destroy_process_group()
    dgl.distributed.kvstore.close_kvstore()

def test_rgat_node_prediction_multi_target_ntypes():
    """ Test edge prediction logic correctness with a node prediction model
        composed of InputLayerEncoder + RGATLayer + Decoder

        The test will compare the prediction results from full graph inference
        and mini-batch inference.
    """
    # initialize the torch distributed environment
    th.distributed.init_process_group(backend='gloo',
                                      init_method='tcp://127.0.0.1:23456',
                                      rank=0,
                                      world_size=1)
    with tempfile.TemporaryDirectory() as tmpdirname:
        # get the test dummy distributed graph
        _, part_config = generate_dummy_dist_graph_multi_target_ntypes(tmpdirname)
        np_data = GSgnnNodeTrainData(graph_name='dummy', part_config=part_config,
                                     train_ntypes=['n0', 'n1'], label_field='label',
                                     node_feat_field='feat')
    model = create_rgat_node_model(np_data.g)
    check_node_prediction(model, np_data)
    th.distributed.destroy_process_group()
    dgl.distributed.kvstore.close_kvstore()

@pytest.mark.parametrize("norm", [None, 'batch', 'layer'])
def test_sage_node_prediction(norm):
    """ Test edge prediction logic correctness with a node prediction model
        composed of InputLayerEncoder + SAGELayer + Decoder

        The test will compare the prediction results from full graph inference
        and mini-batch inference.
    """
    # initialize the torch distributed environment
    th.distributed.init_process_group(backend='gloo',
                                      init_method='tcp://127.0.0.1:23456',
                                      rank=0,
                                      world_size=1)
    with tempfile.TemporaryDirectory() as tmpdirname:
        # get the test dummy distributed graph
        _, part_config = generate_dummy_dist_graph(tmpdirname, is_homo=True)
        np_data = GSgnnNodeTrainData(graph_name='dummy', part_config=part_config,
                                     train_ntypes=['_N'], label_field='label',
                                     node_feat_field='feat')
    model = create_sage_node_model(np_data.g, norm)
    check_node_prediction(model, np_data, is_homo=True)
    th.distributed.destroy_process_group()
    dgl.distributed.kvstore.close_kvstore()

def create_rgcn_edge_model(g, num_ffn_layers):
    model = GSgnnEdgeModel(alpha_l2norm=0)

    feat_size = get_feat_size(g, 'feat')
    encoder = GSNodeEncoderInputLayer(g, feat_size, 4,
                                      dropout=0,
                                      use_node_embeddings=True)
    model.set_node_input_encoder(encoder)

    gnn_encoder = RelationalGCNEncoder(g, 4, 4,
                                       num_bases=2,
                                       num_hidden_layers=1,
                                       dropout=0,
                                       use_self_loop=True)
    model.set_gnn_encoder(gnn_encoder)
    model.set_decoder(MLPEdgeDecoder(model.gnn_encoder.out_dims,
                                     3, multilabel=False, target_etype=("n0", "r1", "n1"),
                                     num_ffn_layers=num_ffn_layers))
    return model


def check_edge_prediction(model, data):
    """ Check whether full graph inference and mini batch inference generate the same
        prediction result for GSgnnEdgeModel with GNN layers.

    Parameters
    ----------
    model: GSgnnEdgeModel
        Node model
    data: GSgnnEdgeTrainData
        Train data
    """
    g = data.g
    embs = do_full_graph_inference(model, data)
    target_idx = {("n0", "r1", "n1"): th.arange(g.number_of_edges("r1"))}
    dataloader1 = GSgnnEdgeDataLoader(data, target_idx, fanout=[],
                                      batch_size=10, device="cuda:0", train_task=False,
                                      remove_target_edge_type=False)
    pred1, labels1 = edge_mini_batch_predict(model, embs, dataloader1, return_label=True)
    dataloader2 = GSgnnEdgeDataLoader(data, target_idx, fanout=[-1, -1],
                                      batch_size=10, device="cuda:0", train_task=False,
                                      remove_target_edge_type=False)
    pred2, labels2 = edge_mini_batch_gnn_predict(model, dataloader2, return_label=True)
    assert_almost_equal(pred1[("n0", "r1", "n1")][0:len(pred1[("n0", "r1", "n1")])].numpy(),
                        pred2[("n0", "r1", "n1")][0:len(pred2[("n0", "r1", "n1")])].numpy(), decimal=5)
    assert_equal(labels1[("n0", "r1", "n1")].numpy(), labels2[("n0", "r1", "n1")].numpy())

    # Test the return_proba argument.
    pred3, labels3 = edge_mini_batch_predict(model, embs, dataloader1, return_proba=True, return_label=True)
    assert(th.is_floating_point(pred3[("n0", "r1", "n1")]))
    assert pred3[("n0", "r1", "n1")].dim() == 2  # returns all predictions (2D tensor) when return_proba is true
    pred4, labels4 = edge_mini_batch_predict(model, embs, dataloader1, return_proba=False, return_label=True)
    assert(pred4[("n0", "r1", "n1")].dim() == 1)  # returns maximum prediction (1D tensor) when return_proba is False
    assert(is_int(pred4[("n0", "r1", "n1")]))
    assert(th.equal(pred3[("n0", "r1", "n1")].argmax(dim=1), pred4[("n0", "r1", "n1")]))

def check_mlp_edge_prediction(model, data):
    """ Check whether full graph inference and mini batch inference generate the same
        prediction result for GSgnnEdgeModel without GNN layers.

    Parameters
    ----------
    model: GSgnnEdgeModel
        Node model
    data: GSgnnEdgeTrainData
        Train data
    """
    g = data.g
    embs = do_full_graph_inference(model, data)
    target_idx = {("n0", "r1", "n1"): th.arange(g.number_of_edges("r1"))}
    dataloader1 = GSgnnEdgeDataLoader(data, target_idx, fanout=[],
                                      batch_size=10, device="cuda:0", train_task=False,
                                      remove_target_edge_type=False)
    pred1, labels1 = edge_mini_batch_predict(model, embs, dataloader1, return_label=True)
    dataloader2 = GSgnnEdgeDataLoader(data, target_idx, fanout=[],
                                      batch_size=10, device="cuda:0", train_task=False,
                                      remove_target_edge_type=False)
    pred2, labels2 = edge_mini_batch_gnn_predict(model, dataloader2, return_label=True)
    assert_almost_equal(pred1[("n0", "r1", "n1")][0:len(pred1[("n0", "r1", "n1")])].numpy(),
                        pred2[("n0", "r1", "n1")][0:len(pred2[("n0", "r1", "n1")])].numpy(), decimal=5)
    assert_equal(labels1[("n0", "r1", "n1")].numpy(), labels2[("n0", "r1", "n1")].numpy())

    # Test the return_proba argument.
    pred3, labels3 = edge_mini_batch_predict(model, embs, dataloader1, return_proba=True, return_label=True)
    assert pred3[("n0", "r1", "n1")].dim() == 2  # returns all predictions (2D tensor) when return_proba is true
    assert(th.is_floating_point(pred3[("n0", "r1", "n1")]))
    pred4, labels4 = edge_mini_batch_predict(model, embs, dataloader1, return_proba=False, return_label=True)
    assert(pred4[("n0", "r1", "n1")].dim() == 1)  # returns maximum prediction (1D tensor) when return_proba is False
    assert(is_int(pred4[("n0", "r1", "n1")]))
    assert(th.equal(pred3[("n0", "r1", "n1")].argmax(dim=1), pred4[("n0", "r1", "n1")]))

@pytest.mark.parametrize("num_ffn_layers", [0, 2])
def test_rgcn_edge_prediction(num_ffn_layers):
    """ Test edge prediction logic correctness with a edge prediction model
        composed of InputLayerEncoder + RGCNLayer + Decoder

        The test will compare the prediction results from full graph inference
        and mini-batch inference.
    """
    # initialize the torch distributed environment
    th.distributed.init_process_group(backend='gloo',
                                      init_method='tcp://127.0.0.1:23456',
                                      rank=0,
                                      world_size=1)
    with tempfile.TemporaryDirectory() as tmpdirname:
        # get the test dummy distributed graph
        _, part_config = generate_dummy_dist_graph(tmpdirname)
        ep_data = GSgnnEdgeTrainData(graph_name='dummy', part_config=part_config,
                                     train_etypes=[('n0', 'r1', 'n1')], label_field='label',
                                     node_feat_field='feat')
    model = create_rgcn_edge_model(ep_data.g, num_ffn_layers=num_ffn_layers)
    check_edge_prediction(model, ep_data)
    th.distributed.destroy_process_group()
    dgl.distributed.kvstore.close_kvstore()

def create_mlp_edge_model(g, lm_config, num_ffn_layers):
    """ Create a GSgnnEdgeModel with only an input encoder and a decoder.

    Parameters
    ----------
    g: dgl.DistGraph
        Input graph.
    lm_config:
        Language model config

    Return
    ------
    GSgnnEdgeModel
    """
    model = GSgnnEdgeModel(alpha_l2norm=0)

    feat_size = get_feat_size(g, 'feat')

    encoder = GSLMNodeEncoderInputLayer(g, lm_config, feat_size, 2, num_train=0)
    model.set_node_input_encoder(encoder)

    model.set_decoder(MLPEdgeDecoder(model.node_input_encoder.out_dims,
                                     3, multilabel=False, target_etype=("n0", "r1", "n1"),
                                     num_ffn_layers=num_ffn_layers))
    return model

@pytest.mark.parametrize("num_ffn_layers", [0, 2])
def test_mlp_edge_prediction(num_ffn_layers):
    """ Test edge prediction logic correctness with a edge prediction model
        composed of InputLayerEncoder + Decoder

        The test will compare the prediction results from full graph inference
        and mini-batch inference.
    """
    # initialize the torch distributed environment
    th.distributed.init_process_group(backend='gloo',
                                      init_method='tcp://127.0.0.1:23456',
                                      rank=0,
                                      world_size=1)

    with tempfile.TemporaryDirectory() as tmpdirname:
        lm_config, _, _, _, g, part_config = create_lm_graph(tmpdirname)
        ep_data = GSgnnEdgeTrainData(graph_name='dummy', part_config=part_config,
                                        train_etypes=[('n0', 'r1', 'n1')], label_field='label',
                                        node_feat_field='feat')
        g.edges['r1'].data['label']= ep_data.g.edges['r1'].data['label']
    model = create_mlp_edge_model(g, lm_config, num_ffn_layers=num_ffn_layers)
    assert model.gnn_encoder is None
    check_mlp_edge_prediction(model, ep_data)
    th.distributed.destroy_process_group()
    dgl.distributed.kvstore.close_kvstore()

def create_mlp_node_model(g, lm_config):
    """ Create a GSgnnNodeModel with only an input encoder and a decoder.

    Parameters
    ----------
    g: dgl.DistGraph
        Input graph.
    lm_config:
        Language model config

    Return
    ------
    GSgnnNodeModel
    """
    model = GSgnnNodeModel(alpha_l2norm=0)

    feat_size = get_feat_size(g, 'feat')

    encoder = GSLMNodeEncoderInputLayer(g, lm_config, feat_size, 2, num_train=0)
    model.set_node_input_encoder(encoder)

    model.set_decoder(EntityClassifier(model.node_input_encoder.out_dims, 3, False))
    return model

def test_mlp_node_prediction():
    """ Test node prediction logic correctness with a node prediction model
        composed of InputLayerEncoder + Decoder

        The test will compare the prediction results from full graph inference
        and mini-batch inference.
    """
    # initialize the torch distributed environment
    th.distributed.init_process_group(backend='gloo',
                                      init_method='tcp://127.0.0.1:23456',
                                      rank=0,
                                      world_size=1)
    with tempfile.TemporaryDirectory() as tmpdirname:
        lm_config, _, _, _, g, part_config = create_lm_graph(tmpdirname)
        np_data = GSgnnNodeTrainData(graph_name='dummy', part_config=part_config,
                                        train_ntypes=['n1'],
                                        label_field='label',
                                        node_feat_field='feat')
        g.nodes['n1'].data['label'] = np_data.g.nodes['n1'].data['label']
    model = create_mlp_node_model(g, lm_config)
    assert model.gnn_encoder is None
    check_mlp_node_prediction(model, np_data)
    th.distributed.destroy_process_group()
    dgl.distributed.kvstore.close_kvstore()

def create_mlp_lp_model(g, lm_config):
    """ Create a GSgnnLinkPredictionModel with only an input encoder and a decoder.

    Parameters
    ----------
    g: dgl.DistGraph
        Input graph.
    lm_config:
        Language model config

    Return
    ------
    GSgnnLinkPredictionModel
    """
    model = GSgnnLinkPredictionModel(alpha_l2norm=0)

    feat_size = get_feat_size(g, 'feat')
    encoder = GSLMNodeEncoderInputLayer(g, lm_config, feat_size, 2, num_train=0)
    model.set_node_input_encoder(encoder)

    model.set_decoder(LinkPredictDotDecoder(model.node_input_encoder.out_dims))
    return model


def test_mlp_link_prediction():
    """ Test full graph inference logic with a link prediciton model
        composed of InputLayerEncoder + Decoder
    """
    #  initialize the torch distributed environment
    th.distributed.init_process_group(backend='gloo',
                                      init_method='tcp://127.0.0.1:23456',
                                      rank=0,
                                      world_size=1)
    with tempfile.TemporaryDirectory() as tmpdirname:
        lm_config, _, _, _, g, part_config = create_lm_graph(tmpdirname)
        np_data = GSgnnEdgeTrainData(graph_name='dummy', part_config=part_config,
                                        train_etypes=[('n0', 'r1', 'n1')],
                                        eval_etypes=[('n0', 'r1', 'n1')],
                                        node_feat_field='feat')
    model = create_mlp_lp_model(g, lm_config)
    assert model.gnn_encoder is None
    embs = do_full_graph_inference(model, np_data)
    assert 'n0' in embs
    assert 'n1' in embs
    th.distributed.destroy_process_group()
    dgl.distributed.kvstore.close_kvstore()

def create_ec_config(tmp_path, file_name):
    conf_object = {
        "version": 1.0,
        "gsf": {
            "basic": {
                "node_feat_name": ["feat"],
            },
            "gnn": {
                "num_layers": 1,
                "hidden_size": 4,
                "model_encoder_type": "rgcn",
                "lr": 0.001,
                "norm": "batch"
            },
            "input": {},
            "output": {},
            "rgcn": {
                "num_bases": 2,
            },
            "edge_classification": {
                "target_etype": ["n0,r0,n1"],
                "num_classes": 2,
                "decoder_type": "DenseBiDecoder",
                "multilabel": True,
            },
        }
    }
    with open(os.path.join(tmp_path, file_name), "w") as f:
        yaml.dump(conf_object, f)

def test_edge_classification():
    """ Test logic of building a edge classification model
    """
    # initialize the torch distributed environment
    th.distributed.init_process_group(backend='gloo',
                                      init_method='tcp://127.0.0.1:23456',
                                      rank=0,
                                      world_size=1)
    with tempfile.TemporaryDirectory() as tmpdirname:
        # get the test dummy distributed graph
        g, _ = generate_dummy_dist_graph(tmpdirname)
        create_ec_config(Path(tmpdirname), 'gnn_ec.yaml')
        args = Namespace(yaml_config_file=os.path.join(Path(tmpdirname), 'gnn_ec.yaml'),
                         local_rank=0)
        config = GSConfig(args)
    model = create_builtin_edge_gnn_model(g, config, True)
    assert model.gnn_encoder.num_layers == 1
    assert model.gnn_encoder.out_dims == 4
    assert isinstance(model.gnn_encoder, RelationalGCNEncoder)
    assert isinstance(model.decoder, DenseBiDecoder)
    th.distributed.destroy_process_group()
    dgl.distributed.kvstore.close_kvstore()

def test_edge_classification_feat():
    """ Test logic of building a edge classification model
    """
    # initialize the torch distributed environment
    th.distributed.init_process_group(backend='gloo',
                                      init_method='tcp://127.0.0.1:23456',
                                      rank=0,
                                      world_size=1)
    with tempfile.TemporaryDirectory() as tmpdirname:
        # get the test dummy distributed graph
        g, _ = generate_dummy_dist_graph(tmpdirname)
        create_ec_config(Path(tmpdirname), 'gnn_ec.yaml')
        args = Namespace(yaml_config_file=os.path.join(Path(tmpdirname), 'gnn_ec.yaml'),
                         local_rank=0,
                         decoder_edge_feat=["feat"],
                         decoder_type="MLPEFeatEdgeDecoder")
        config = GSConfig(args)
    model = create_builtin_edge_gnn_model(g, config, True)
    assert model.gnn_encoder.num_layers == 1
    assert model.gnn_encoder.out_dims == 4
    assert isinstance(model.gnn_encoder, RelationalGCNEncoder)
    assert isinstance(model.decoder, MLPEFeatEdgeDecoder)
    assert model.decoder.feat_dim == 2

    with tempfile.TemporaryDirectory() as tmpdirname:
        # get the test dummy distributed graph
        g, _ = generate_dummy_dist_graph(tmpdirname)
        create_ec_config(Path(tmpdirname), 'gnn_ec.yaml')
        args = Namespace(yaml_config_file=os.path.join(Path(tmpdirname), 'gnn_ec.yaml'),
                         local_rank=0,
                         decoder_edge_feat=["n0,r0,n1:feat"],
                         decoder_type="MLPEFeatEdgeDecoder")
        config = GSConfig(args)
    model = create_builtin_edge_gnn_model(g, config, True)
    assert model.gnn_encoder.num_layers == 1
    assert model.gnn_encoder.out_dims == 4
    assert isinstance(model.gnn_encoder, RelationalGCNEncoder)
    assert isinstance(model.decoder, MLPEFeatEdgeDecoder)
    assert model.decoder.feat_dim == 2

    with tempfile.TemporaryDirectory() as tmpdirname:
        # get the test dummy distributed graph
        g, _ = generate_dummy_dist_graph(tmpdirname)
        g.edges['r0'].data['feat1'] = g.edges['r0'].data['feat']
        create_ec_config(Path(tmpdirname), 'gnn_ec.yaml')
        args = Namespace(yaml_config_file=os.path.join(Path(tmpdirname), 'gnn_ec.yaml'),
                         local_rank=0,
                         decoder_edge_feat=["n0,r0,n1:feat,feat1"],
                         decoder_type="MLPEFeatEdgeDecoder")
        config = GSConfig(args)
    model = create_builtin_edge_gnn_model(g, config, True)
    assert model.gnn_encoder.num_layers == 1
    assert model.gnn_encoder.out_dims == 4
    assert isinstance(model.gnn_encoder, RelationalGCNEncoder)
    assert isinstance(model.decoder, MLPEFeatEdgeDecoder)
    assert model.decoder.feat_dim == 4
    th.distributed.destroy_process_group()
    dgl.distributed.kvstore.close_kvstore()

def create_er_config(tmp_path, file_name):
    conf_object = {
        "version": 1.0,
        "gsf": {
            "basic": {
                "node_feat_name": ["feat"],
                "model_encoder_type": "rgat",
            },
            "gnn": {
                "num_layers": 1,
                "hidden_size": 4,
                "lr": 0.001,
            },
            "input": {},
            "output": {},
            "rgat": {
            },
            "edge_regression": {
                "target_etype": ["n0,r0,n1"],
                "decoder_type": "DenseBiDecoder",
            },
        }
    }
    with open(os.path.join(tmp_path, file_name), "w") as f:
        yaml.dump(conf_object, f)

def test_edge_regression():
    """ Test logic of building a edge regression model
    """
    # initialize the torch distributed environment
    th.distributed.init_process_group(backend='gloo',
                                      init_method='tcp://127.0.0.1:23456',
                                      rank=0,
                                      world_size=1)
    with tempfile.TemporaryDirectory() as tmpdirname:
        # get the test dummy distributed graph
        g, _ = generate_dummy_dist_graph(tmpdirname)
        create_er_config(Path(tmpdirname), 'gnn_er.yaml')
        args = Namespace(yaml_config_file=os.path.join(Path(tmpdirname), 'gnn_er.yaml'),
                         local_rank=0)
        config = GSConfig(args)
    model = create_builtin_edge_gnn_model(g, config, True)
    assert model.gnn_encoder.num_layers == 1
    assert model.gnn_encoder.out_dims == 4
    assert isinstance(model.gnn_encoder, RelationalGATEncoder)
    assert isinstance(model.decoder, DenseBiDecoder)
    th.distributed.destroy_process_group()
    dgl.distributed.kvstore.close_kvstore()

def create_nr_config(tmp_path, file_name):
    conf_object = {
        "version": 1.0,
        "gsf": {
            "basic": {
                "node_feat_name": ["feat"],
                "model_encoder_type": "rgat",
            },
            "gnn": {
                "num_layers": 1,
                "hidden_size": 4,
                "lr": 0.001,
            },
            "input": {},
            "output": {},
            "rgat": {
            },
            "node_regression": {
                "target_ntype": "n0",
            },
        }
    }
    with open(os.path.join(tmp_path, file_name), "w") as f:
        yaml.dump(conf_object, f)

def test_node_regression():
    """ Test logic of building a node regression model
    """
    # initialize the torch distributed environment
    th.distributed.init_process_group(backend='gloo',
                                      init_method='tcp://127.0.0.1:23456',
                                      rank=0,
                                      world_size=1)
    with tempfile.TemporaryDirectory() as tmpdirname:
        # get the test dummy distributed graph
        g, _ = generate_dummy_dist_graph(tmpdirname)
        create_nr_config(Path(tmpdirname), 'gnn_nr.yaml')
        args = Namespace(yaml_config_file=os.path.join(Path(tmpdirname), 'gnn_nr.yaml'),
                         local_rank=0)
        config = GSConfig(args)
    model = create_builtin_node_gnn_model(g, config, True)
    assert model.gnn_encoder.num_layers == 1
    assert model.gnn_encoder.out_dims == 4
    assert isinstance(model.gnn_encoder, RelationalGATEncoder)
    assert isinstance(model.decoder, EntityRegression)
    th.distributed.destroy_process_group()
    dgl.distributed.kvstore.close_kvstore()

def create_nc_config(tmp_path, file_name):
    conf_object = {
        "version": 1.0,
        "gsf": {
            "basic": {
                "node_feat_name": ["feat"],
                "model_encoder_type": "rgat",
            },
            "gnn": {
                "num_layers": 1,
                "hidden_size": 4,
                "lr": 0.001,
                "norm": "layer"
            },
            "input": {},
            "output": {},
            "rgat": {
            },
            "node_classification": {
                "num_classes": 2,
                "target_ntype": "n0",
            },
        }
    }
    with open(os.path.join(tmp_path, file_name), "w") as f:
        yaml.dump(conf_object, f)

def test_node_classification():
    """ Test logic of building a node classification model
    """
    # initialize the torch distributed environment
    th.distributed.init_process_group(backend='gloo',
                                      init_method='tcp://127.0.0.1:23456',
                                      rank=0,
                                      world_size=1)
    with tempfile.TemporaryDirectory() as tmpdirname:
        # get the test dummy distributed graph
        g, _ = generate_dummy_dist_graph(tmpdirname)
        create_nc_config(Path(tmpdirname), 'gnn_nc.yaml')
        args = Namespace(yaml_config_file=os.path.join(Path(tmpdirname), 'gnn_nc.yaml'),
                         local_rank=0)
        config = GSConfig(args)
    model = create_builtin_node_gnn_model(g, config, True)
    assert model.gnn_encoder.num_layers == 1
    assert model.gnn_encoder.out_dims == 4
    assert isinstance(model.gnn_encoder, RelationalGATEncoder)
    assert isinstance(model.decoder, EntityClassifier)
    th.distributed.destroy_process_group()
    dgl.distributed.kvstore.close_kvstore()

def create_lp_config(tmp_path, file_name):
    conf_object = {
        "version": 1.0,
        "gsf": {
            "basic": {
                "node_feat_name": ["feat"],
                "model_encoder_type": "rgat",
            },
            "gnn": {
                "num_layers": 1,
                "hidden_size": 4,
                "lr": 0.001,
            },
            "input": {},
            "output": {},
            "rgat": {
            },
            "link_prediction": {
                "train_etype": ["n0,r0,n1"],
                "lp_decoder_type": BUILTIN_LP_DOT_DECODER
            },
        }
    }
    with open(os.path.join(tmp_path, file_name), "w") as f:
        yaml.dump(conf_object, f)

def test_link_prediction():
    """ Test logic of building a link prediction model
    """
    # initialize the torch distributed environment
    th.distributed.init_process_group(backend='gloo',
                                      init_method='tcp://127.0.0.1:23456',
                                      rank=0,
                                      world_size=1)
    with tempfile.TemporaryDirectory() as tmpdirname:
        # get the test dummy distributed graph
        g, _ = generate_dummy_dist_graph(tmpdirname)
        create_lp_config(Path(tmpdirname), 'gnn_lp.yaml')
        args = Namespace(yaml_config_file=os.path.join(Path(tmpdirname), 'gnn_lp.yaml'),
                         local_rank=0)
        config = GSConfig(args)
    model = create_builtin_lp_gnn_model(g, config, True)
    assert model.gnn_encoder.num_layers == 1
    assert model.gnn_encoder.out_dims == 4
    assert isinstance(model.gnn_encoder, RelationalGATEncoder)
    assert isinstance(model.decoder, LinkPredictDotDecoder)
    th.distributed.destroy_process_group()
    dgl.distributed.kvstore.close_kvstore()

def test_link_prediction_weight():
    """ Test logic of building a link prediction model
    """
    # initialize the torch distributed environment
    th.distributed.init_process_group(backend='gloo',
                                      init_method='tcp://127.0.0.1:23456',
                                      rank=0,
                                      world_size=1)
    with tempfile.TemporaryDirectory() as tmpdirname:
        # get the test dummy distributed graph
        g, _ = generate_dummy_dist_graph(tmpdirname)
        create_lp_config(Path(tmpdirname), 'gnn_lp.yaml')
        args = Namespace(yaml_config_file=os.path.join(Path(tmpdirname), 'gnn_lp.yaml'),
                         local_rank=0,
                         lp_edge_weight_for_loss=["weight"])
        config = GSConfig(args)
    model = create_builtin_lp_gnn_model(g, config, True)
    assert model.gnn_encoder.num_layers == 1
    assert model.gnn_encoder.out_dims == 4
    assert isinstance(model.gnn_encoder, RelationalGATEncoder)
    assert isinstance(model.decoder, LinkPredictWeightedDotDecoder)

    with tempfile.TemporaryDirectory() as tmpdirname:
        # get the test dummy distributed graph
        g, _ = generate_dummy_dist_graph(tmpdirname)
        create_lp_config(Path(tmpdirname), 'gnn_lp.yaml')
        args = Namespace(yaml_config_file=os.path.join(Path(tmpdirname), 'gnn_lp.yaml'),
                         local_rank=0,
                         lp_edge_weight_for_loss=["weight"],
                         lp_decoder_type="distmult",
                         train_etype=[("n0,r0,n1"), ("n0,r1,n1")])
        config = GSConfig(args)
    model = create_builtin_lp_gnn_model(g, config, True)
    assert model.gnn_encoder.num_layers == 1
    assert model.gnn_encoder.out_dims == 4
    assert isinstance(model.gnn_encoder, RelationalGATEncoder)
    assert isinstance(model.decoder, LinkPredictWeightedDistMultDecoder)
    th.distributed.destroy_process_group()
    dgl.distributed.kvstore.close_kvstore()

if __name__ == '__main__':
<<<<<<< HEAD
    test_rgcn_edge_prediction(2)
    test_rgcn_node_prediction()
    test_rgat_node_prediction()
    test_sage_node_prediction()
=======
    test_rgcn_node_prediction_with_reconstruct()
    test_rgcn_edge_prediction(2)
    test_rgcn_node_prediction(None)
    test_rgat_node_prediction(None)
    test_sage_node_prediction(None)
>>>>>>> 3f73bf72
    test_edge_classification()
    test_edge_classification_feat()
    test_edge_regression()
    test_node_classification()
    test_node_regression()
    test_link_prediction()
    test_link_prediction_weight()

    test_mlp_edge_prediction(2)
    test_mlp_node_prediction()
    test_mlp_link_prediction()

    test_rgcn_node_prediction_multi_target_ntypes()
    test_rgat_node_prediction_multi_target_ntypes()<|MERGE_RESOLUTION|>--- conflicted
+++ resolved
@@ -1106,18 +1106,11 @@
     dgl.distributed.kvstore.close_kvstore()
 
 if __name__ == '__main__':
-<<<<<<< HEAD
-    test_rgcn_edge_prediction(2)
-    test_rgcn_node_prediction()
-    test_rgat_node_prediction()
-    test_sage_node_prediction()
-=======
     test_rgcn_node_prediction_with_reconstruct()
     test_rgcn_edge_prediction(2)
     test_rgcn_node_prediction(None)
     test_rgat_node_prediction(None)
     test_sage_node_prediction(None)
->>>>>>> 3f73bf72
     test_edge_classification()
     test_edge_classification_feat()
     test_edge_regression()
