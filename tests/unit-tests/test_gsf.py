--- conflicted
+++ resolved
@@ -31,12 +31,9 @@
                                BUILTIN_CLASS_LOSS_FOCAL,
                                BUILTIN_LP_LOSS_CROSS_ENTROPY,
                                BUILTIN_LP_LOSS_CONTRASTIVELOSS,
-<<<<<<< HEAD
-                               BUILTIN_LP_LOSS_BPR)
-=======
+                               BUILTIN_LP_LOSS_BPR,
                                BUILTIN_REGRESSION_LOSS_MSE,
                                BUILTIN_REGRESSION_LOSS_SHRINKAGE)
->>>>>>> 3fef138b
 
 from graphstorm.model.node_decoder import (EntityClassifier,
                                            EntityRegression)
@@ -61,14 +58,10 @@
                                         LinkPredictContrastiveLossFunc,
                                         LinkPredictAdvBCELossFunc,
                                         WeightedLinkPredictAdvBCELossFunc,
-<<<<<<< HEAD
                                         LinkPredictBPRLossFunc,
                                         WeightedLinkPredictBPRLossFunc,
-                                        FocalLossFunc)
-=======
                                         FocalLossFunc,
                                         ShrinkageLossFunc)
->>>>>>> 3fef138b
 
 from data_utils import generate_dummy_hetero_graph
 
