--- conflicted
+++ resolved
@@ -268,10 +268,6 @@
     }
     node_feats = ep_data.get_node_feats(input_node_idx, 'feat')
     labels = ep_data.get_edge_feats(target_idx, 'label')
-<<<<<<< HEAD
-    print(g.edges[('n0', 'r1', 'n1')])
-=======
->>>>>>> 3e8ffe64
     batch_graph = dgl.heterograph(
         {('n0', 'r1', 'n1'): (th.randint(g.number_of_nodes("n0"), (g.number_of_edges('r1'),)),
                               th.randint(g.number_of_nodes("n1"), (g.number_of_edges('r1'),)))}
