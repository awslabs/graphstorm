--- conflicted
+++ resolved
@@ -89,7 +89,7 @@
             },
         }
     }
-
+    
     with open(os.path.join(tmp_path, file_name), "w") as f:
         yaml.dump(conf_object, f)
 
@@ -770,7 +770,7 @@
     gnn_obj["model_encoder_type"] = encoder
 
     gsf_object["gnn"] = gnn_obj
-
+    
     # config input and output
     gsf_object["input"] = {}
     gsf_object["output"] = {}
@@ -993,7 +993,7 @@
         _, part_config = generate_dummy_dist_graph(tmpdirname)
         gdata = GSgnnData(part_config=part_config)
 
-        # Test case 3: abnormal case, set RGCN model without edge features for NC, but
+        # Test case 3: abnormal case, set RGCN model without edge features for NC, but 
         #              provide edge features.
         #              This will trigger an assertion error, asking for projection weights
         #              in the GSEdgeEncoderInputLayer.
@@ -1090,16 +1090,13 @@
             batch_size=config.batch_size,
             label_field=config.label_field,
             node_feats=config.node_feat_name,
-<<<<<<< HEAD
-=======
-            edge_feats=None,
+            edge_feats=config.edge_feat_name,
             train_task=False)
 
         evaluator1 = GSgnnClassificationEvaluator(config.eval_frequency,
                                                     config.eval_metric,
                                                     config.multilabel,
                                                     config.use_early_stop)
-
         trainer1.setup_evaluator(evaluator1)
 
         trainer1.fit(
@@ -1113,31 +1110,61 @@
         _, part_config = generate_dummy_dist_graph(tmpdirname)
         gdata = GSgnnData(part_config=part_config)
 
-        # Test case 1: abnormal case, set HGT model with edge features for NC, and not provide
-        #              edge features.
-        #              Should trigger an assertion error of not support edge feature in hgt
-        #              encoder.
-        create_config4ef(Path(tmpdirname), 'gnn_nc.yaml', encoder='hgt', use_ef=True)
+        # Test case 1: normal case, set RGAT model without edge features for NC, and not
+        #              provide edge features.
+        #              Should complete 2 epochs and output training loss and evaluation
+        #              metrics.
+        create_config4ef(Path(tmpdirname), 'gnn_nc.yaml', encoder='rgat', use_ef=False)
         args = Namespace(yaml_config_file=os.path.join(Path(tmpdirname), 'gnn_nc.yaml'),
                             local_rank=0)
         config = GSConfig(args)
 
-        # 02/06/2025: HGT suppurts edge features. So disable this test case and model2 should be
-        # created successfully
         model2 = create_builtin_node_gnn_model(gdata.g, config, True)
-        assert isinstance(model2.gnn_encoder.layers[0], HGTLayerwithEdgeFeat)
-        assert isinstance(model2.gnn_encoder.layers[1], HGTLayerwithEdgeFeat)
+        trainer2 = GSgnnNodePredictionTrainer(model2)
+        trainer2.setup_device(device)
+
+        train_dataloader2 = GSgnnNodeDataLoader(
+            gdata,
+            target_idx=gdata.get_node_train_set(config.target_ntype),
+            fanout=config.fanout,
+            batch_size=config.batch_size,
+            label_field=config.label_field,
+            node_feats=config.node_feat_name,
+            edge_feats=None,
+            train_task=True)
+        val_dataloader2 = GSgnnNodeDataLoader(
+            gdata,
+            target_idx=gdata.get_node_val_set(config.target_ntype),
+            fanout=config.fanout,
+            batch_size=config.batch_size,
+            label_field=config.label_field,
+            node_feats=config.node_feat_name,
+            edge_feats=None,
+            train_task=False)
+
+        evaluator2 = GSgnnClassificationEvaluator(config.eval_frequency,
+                                                    config.eval_metric,
+                                                    config.multilabel,
+                                                    config.use_early_stop)
+
+        trainer2.setup_evaluator(evaluator2)
+
+        trainer2.fit(
+            train_loader=train_dataloader2,
+            val_loader=val_dataloader2,
+            num_epochs=2
+            )
 
     with tempfile.TemporaryDirectory() as tmpdirname:
         # get the test dummy distributed graph
         _, part_config = generate_dummy_dist_graph(tmpdirname)
         gdata = GSgnnData(part_config=part_config)
 
-        # Test case 2: abnormal case, set HGT model without edge features for NC, but provide
-        #              edge features.
-        #              Should trigger an assertion error， asking for projection weights
-        #              in the GSEdgeEncoderInputLayer.
-        create_config4ef(Path(tmpdirname), 'gnn_nc.yaml', encoder='hgt', use_ef=False)
+        # Test case 2: abnormal case, set RGAT model with edge features for NC, but not
+        #              provide edge features.
+        #              This will trigger an assertion error, asking for giving edge feature
+        #              for message passing computation.
+        create_config4ef(Path(tmpdirname), 'gnn_nc.yaml', encoder='rgat', use_ef=True)
         args = Namespace(yaml_config_file=os.path.join(Path(tmpdirname), 'gnn_nc.yaml'),
                             local_rank=0)
         config = GSConfig(args)
@@ -1153,8 +1180,7 @@
             batch_size=config.batch_size,
             label_field=config.label_field,
             node_feats=config.node_feat_name,
-            edge_feats={('n0', 'r0', 'n1'): ['feat'],
-                        ('n0', 'r1', 'n1'): ['feat']},  # Manually set, as config does not have it.
+            edge_feats=None,
             train_task=True)
         val_dataloader3 = GSgnnNodeDataLoader(
             gdata,
@@ -1163,8 +1189,7 @@
             batch_size=config.batch_size,
             label_field=config.label_field,
             node_feats=config.node_feat_name,
-            edge_feats={('n0', 'r0', 'n1'): ['feat'],
-                        ('n0', 'r1', 'n1'): ['feat']},  # Manually set, as config does not have it.
+            edge_feats=None,
             train_task=False)
 
         evaluator3 = GSgnnClassificationEvaluator(config.eval_frequency,
@@ -1186,296 +1211,12 @@
         _, part_config = generate_dummy_dist_graph(tmpdirname)
         gdata = GSgnnData(part_config=part_config)
 
-        # Test case 3: normal case, set HGT model with edge features for NC, and provide
-        #              edge features.
-        #              Should complete 2 epochs and output training loss and evaluation
-        #              metrics.
-        create_config4ef(Path(tmpdirname), 'gnn_nc.yaml', encoder='hgt', use_ef=True)
-        args = Namespace(yaml_config_file=os.path.join(Path(tmpdirname), 'gnn_nc.yaml'),
-                            local_rank=0)
-        config = GSConfig(args)
-
-        model4 = create_builtin_node_gnn_model(gdata.g, config, True)
-        trainer4 = GSgnnNodePredictionTrainer(model4)
-        trainer4.setup_device(device)
-
-        train_dataloader4 = GSgnnNodeDataLoader(
-            gdata,
-            target_idx=gdata.get_node_train_set(config.target_ntype),
-            fanout=config.fanout,
-            batch_size=config.batch_size,
-            label_field=config.label_field,
-            node_feats=config.node_feat_name,
-            edge_feats=config.edge_feat_name,
-            train_task=True)
-        val_dataloader4 = GSgnnNodeDataLoader(
-            gdata,
-            target_idx=gdata.get_node_val_set(config.target_ntype),
-            fanout=config.fanout,
-            batch_size=config.batch_size,
-            label_field=config.label_field,
-            node_feats=config.node_feat_name,
-            edge_feats=config.edge_feat_name,
-            train_task=False)
-
-        evaluator4 = GSgnnClassificationEvaluator(config.eval_frequency,
-                                                    config.eval_metric,
-                                                    config.multilabel,
-                                                    config.use_early_stop)
-
-        trainer4.setup_evaluator(evaluator4)
-
-        trainer4.fit(
-            train_loader=train_dataloader4,
-            val_loader=val_dataloader4,
-            num_epochs=2
-            )
-
-    with tempfile.TemporaryDirectory() as tmpdirname:
-        # get the test dummy distributed graph
-        _, part_config = generate_dummy_dist_graph(tmpdirname)
-        gdata = GSgnnData(part_config=part_config)
-
-        # Test case 4: abnormal case, set HGT model with edge features for NC, but not
-        #              provide edge features.
-        #              This will trigger an assertion error, asking for giving edge feature
-        #              for message passing computation.
-        create_config4ef(Path(tmpdirname), 'gnn_nc.yaml', encoder='hgt', use_ef=True)
-        args = Namespace(yaml_config_file=os.path.join(Path(tmpdirname), 'gnn_nc.yaml'),
-                            local_rank=0)
-        config = GSConfig(args)
-
-        model5 = create_builtin_node_gnn_model(gdata.g, config, True)
-        trainer5 = GSgnnNodePredictionTrainer(model5)
-        trainer5.setup_device(device)
-
-        train_dataloader5 = GSgnnNodeDataLoader(
-            gdata,
-            target_idx=gdata.get_node_train_set(config.target_ntype),
-            fanout=config.fanout,
-            batch_size=config.batch_size,
-            label_field=config.label_field,
-            node_feats=config.node_feat_name,
-            edge_feats=None,
-            train_task=True)
-        val_dataloader5 = GSgnnNodeDataLoader(
-            gdata,
-            target_idx=gdata.get_node_val_set(config.target_ntype),
-            fanout=config.fanout,
-            batch_size=config.batch_size,
-            label_field=config.label_field,
-            node_feats=config.node_feat_name,
-            edge_feats=None,
-            train_task=False)
-
-        evaluator5 = GSgnnClassificationEvaluator(config.eval_frequency,
-                                                    config.eval_metric,
-                                                    config.multilabel,
-                                                    config.use_early_stop)
-
-        trainer5.setup_evaluator(evaluator5)
-
-        with assert_raises(AssertionError):
-            trainer5.fit(
-                train_loader=train_dataloader5,
-                val_loader=val_dataloader5,
-                num_epochs=2
-                )
-    
-    th.distributed.destroy_process_group()
-    dgl.distributed.kvstore.close_kvstore()
-
-def test_rgcn_ec4ef():
-    """ Test RGCN model Edge Classification traning pipeline with/without edge features.
-    """
-    print(f'=================== Test RGCN Training EC with EF ===================')
-    # initialize the torch distributed environment
-    th.distributed.init_process_group(backend='gloo',
-                                      init_method='tcp://127.0.0.1:23456',
-                                      rank=0,
-                                      world_size=1)
-
-    setup_device(0)
-    device = get_device()
-
-    with tempfile.TemporaryDirectory() as tmpdirname:
-        # get the test dummy distributed graph
-        _, part_config = generate_dummy_dist_graph(tmpdirname, add_reverse=True)
-        gdata = GSgnnData(part_config=part_config)
-
-        # Test case 0: normal case, set RGCN model with edge features for EC, and provide
-        #              edge features.
-        #              Should complete 2 epochs and output training loss and evaluation
-        #              metrics.
-        create_config4ef(Path(tmpdirname), 'gnn_ec.yaml', task='ec', use_ef=True)
-        args = Namespace(yaml_config_file=os.path.join(Path(tmpdirname), 'gnn_ec.yaml'),
-                            local_rank=0)
-        config = GSConfig(args)
-        
-        model1 = create_builtin_edge_gnn_model(gdata.g, config, True)
-        trainer1 = GSgnnEdgePredictionTrainer(model1)
-        trainer1.setup_device(device)
-
-        train_dataloader1 = GSgnnEdgeDataLoader(
-            gdata,
-            target_idx=gdata.get_edge_train_set(config.target_etype),
-            fanout=config.fanout,
-            batch_size=config.batch_size,
-            label_field=config.label_field,
-            node_feats=config.node_feat_name,
-            edge_feats=config.edge_feat_name,
-            remove_target_edge_type=config.remove_target_edge_type,
-            train_task=True)
-        val_dataloader1 = GSgnnEdgeDataLoader(
-            gdata,
-            target_idx=gdata.get_edge_val_set(config.target_etype),
-            fanout=config.fanout,
-            batch_size=config.batch_size,
-            label_field=config.label_field,
-            node_feats=config.node_feat_name,
->>>>>>> 6edb7d83
-            edge_feats=config.edge_feat_name,
-            train_task=False)
-
-        evaluator1 = GSgnnClassificationEvaluator(config.eval_frequency,
-                                                    config.eval_metric,
-                                                    config.multilabel,
-                                                    config.use_early_stop)
-        trainer1.setup_evaluator(evaluator1)
-
-        trainer1.fit(
-            train_loader=train_dataloader1,
-            val_loader=val_dataloader1,
-            num_epochs=2
-            )
-
-    with tempfile.TemporaryDirectory() as tmpdirname:
-        # get the test dummy distributed graph
-        _, part_config = generate_dummy_dist_graph(tmpdirname)
-        gdata = GSgnnData(part_config=part_config)
-
-        # Test case 1: normal case, set RGAT model without edge features for NC, and not
-        #              provide edge features.
-        #              Should complete 2 epochs and output training loss and evaluation
-        #              metrics.
-<<<<<<< HEAD
-        create_config4ef(Path(tmpdirname), 'gnn_nc.yaml', encoder='rgat', use_ef=False)
-        args = Namespace(yaml_config_file=os.path.join(Path(tmpdirname), 'gnn_nc.yaml'),
-=======
-        create_config4ef(Path(tmpdirname), 'gnn_ec.yaml', task='ec', use_ef=False)
-        args = Namespace(yaml_config_file=os.path.join(Path(tmpdirname), 'gnn_ec.yaml'),
->>>>>>> 6edb7d83
-                            local_rank=0)
-        config = GSConfig(args)
-
-        model2 = create_builtin_node_gnn_model(gdata.g, config, True)
-        trainer2 = GSgnnNodePredictionTrainer(model2)
-        trainer2.setup_device(device)
-
-        train_dataloader2 = GSgnnNodeDataLoader(
-            gdata,
-            target_idx=gdata.get_node_train_set(config.target_ntype),
-            fanout=config.fanout,
-            batch_size=config.batch_size,
-            label_field=config.label_field,
-            node_feats=config.node_feat_name,
-            edge_feats=None,
-            train_task=True)
-        val_dataloader2 = GSgnnNodeDataLoader(
-            gdata,
-            target_idx=gdata.get_node_val_set(config.target_ntype),
-            fanout=config.fanout,
-            batch_size=config.batch_size,
-            label_field=config.label_field,
-            node_feats=config.node_feat_name,
-            edge_feats=None,
-            train_task=False)
-
-        evaluator2 = GSgnnClassificationEvaluator(config.eval_frequency,
-                                                    config.eval_metric,
-                                                    config.multilabel,
-                                                    config.use_early_stop)
-
-        trainer2.setup_evaluator(evaluator2)
-
-        trainer2.fit(
-            train_loader=train_dataloader2,
-            val_loader=val_dataloader2,
-            num_epochs=2
-            )
-
-    with tempfile.TemporaryDirectory() as tmpdirname:
-        # get the test dummy distributed graph
-        _, part_config = generate_dummy_dist_graph(tmpdirname)
-        gdata = GSgnnData(part_config=part_config)
-
-        # Test case 2: abnormal case, set RGAT model with edge features for NC, but not
-        #              provide edge features.
-        #              This will trigger an assertion error, asking for giving edge feature
-        #              for message passing computation.
-<<<<<<< HEAD
-        create_config4ef(Path(tmpdirname), 'gnn_nc.yaml', encoder='rgat', use_ef=True)
-        args = Namespace(yaml_config_file=os.path.join(Path(tmpdirname), 'gnn_nc.yaml'),
-=======
-        create_config4ef(Path(tmpdirname), 'gnn_ec.yaml', task='ec', use_ef=True)
-        args = Namespace(yaml_config_file=os.path.join(Path(tmpdirname), 'gnn_ec.yaml'),
->>>>>>> 6edb7d83
-                            local_rank=0)
-        config = GSConfig(args)
-
-        model3 = create_builtin_node_gnn_model(gdata.g, config, True)
-        trainer3 = GSgnnNodePredictionTrainer(model3)
-        trainer3.setup_device(device)
-
-        train_dataloader3 = GSgnnNodeDataLoader(
-            gdata,
-            target_idx=gdata.get_node_train_set(config.target_ntype),
-            fanout=config.fanout,
-            batch_size=config.batch_size,
-            label_field=config.label_field,
-            node_feats=config.node_feat_name,
-            edge_feats=None,
-            train_task=True)
-        val_dataloader3 = GSgnnNodeDataLoader(
-            gdata,
-            target_idx=gdata.get_node_val_set(config.target_ntype),
-            fanout=config.fanout,
-            batch_size=config.batch_size,
-            label_field=config.label_field,
-            node_feats=config.node_feat_name,
-            edge_feats=None,
-            train_task=False)
-
-        evaluator3 = GSgnnClassificationEvaluator(config.eval_frequency,
-                                                    config.eval_metric,
-                                                    config.multilabel,
-                                                    config.use_early_stop)
-
-        trainer3.setup_evaluator(evaluator3)
-
-        with assert_raises(AssertionError):
-            trainer3.fit(
-                train_loader=train_dataloader3,
-                val_loader=val_dataloader3,
-                num_epochs=2
-                )
-
-    with tempfile.TemporaryDirectory() as tmpdirname:
-        # get the test dummy distributed graph
-        _, part_config = generate_dummy_dist_graph(tmpdirname)
-        gdata = GSgnnData(part_config=part_config)
-
         # Test case 3: abnormal case, set RGAT model without edge features for NC, but
         #              provide edge features.
         #              This will trigger an assertion error, asking for projection weights
         #              in the GSEdgeEncoderInputLayer.
-<<<<<<< HEAD
         create_config4ef(Path(tmpdirname), 'gnn_nc.yaml', encoder='rgat', use_ef=False)
         args = Namespace(yaml_config_file=os.path.join(Path(tmpdirname), 'gnn_nc.yaml'),
-=======
-        create_config4ef(Path(tmpdirname), 'gnn_ec.yaml', task='ec', use_ef=False)
-        args = Namespace(yaml_config_file=os.path.join(Path(tmpdirname), 'gnn_ec.yaml'),
->>>>>>> 6edb7d83
                             local_rank=0)
         config = GSConfig(args)
 
@@ -1522,7 +1263,7 @@
 
 def test_hgt_nc4ef():
     """ Test HGT model Node Classification traning pipeline with/without edge features.
-
+    
     Because HGT encoder dose not support edge feature so far, if initialized with edge_feat_name,
     it will trigger a Not-support assertion error.
     """
@@ -1544,14 +1285,8 @@
         #              edge features.
         #              Should complete 2 epochs and output training loss and evaluation
         #              metrics.
-<<<<<<< HEAD
         create_config4ef(Path(tmpdirname), 'gnn_nc.yaml', encoder='hgt', use_ef=False)
         args = Namespace(yaml_config_file=os.path.join(Path(tmpdirname), 'gnn_nc.yaml'),
-=======
-        create_config4ef(Path(tmpdirname), 'gnn_ec.yaml', encoder='hgt',
-                         task='ec', use_ef=False)
-        args = Namespace(yaml_config_file=os.path.join(Path(tmpdirname), 'gnn_ec.yaml'),
->>>>>>> 6edb7d83
                             local_rank=0)
         config = GSConfig(args)
 
@@ -1600,23 +1335,14 @@
         #              edge features.
         #              Should trigger an assertion error of not support edge feature in hgt
         #              encoder.
-<<<<<<< HEAD
         create_config4ef(Path(tmpdirname), 'gnn_nc.yaml', encoder='hgt', use_ef=True)
         args = Namespace(yaml_config_file=os.path.join(Path(tmpdirname), 'gnn_nc.yaml'),
-=======
-        create_config4ef(Path(tmpdirname), 'gnn_ec.yaml', encoder='hgt', task='ec', use_ef=True)
-        args = Namespace(yaml_config_file=os.path.join(Path(tmpdirname), 'gnn_ec.yaml'),
->>>>>>> 6edb7d83
                             local_rank=0)
         config = GSConfig(args)
 
         # 02/06/2025: HGT suppurts edge features. So disable this test case and model2 should be
         # created successfully
-<<<<<<< HEAD
         model2 = create_builtin_node_gnn_model(gdata.g, config, True)
-=======
-        model2 = create_builtin_edge_gnn_model(gdata.g, config, True)
->>>>>>> 6edb7d83
         assert isinstance(model2.gnn_encoder.layers[0], HGTLayerwithEdgeFeat)
         assert isinstance(model2.gnn_encoder.layers[1], HGTLayerwithEdgeFeat)
 
@@ -1629,14 +1355,8 @@
         #              edge features.
         #              Should trigger an assertion error， asking for projection weights
         #              in the GSEdgeEncoderInputLayer.
-<<<<<<< HEAD
         create_config4ef(Path(tmpdirname), 'gnn_nc.yaml', encoder='hgt', use_ef=False)
         args = Namespace(yaml_config_file=os.path.join(Path(tmpdirname), 'gnn_nc.yaml'),
-=======
-        create_config4ef(Path(tmpdirname), 'gnn_ec.yaml', encoder='hgt',
-                         task='ec', use_ef=False)
-        args = Namespace(yaml_config_file=os.path.join(Path(tmpdirname), 'gnn_ec.yaml'),
->>>>>>> 6edb7d83
                             local_rank=0)
         config = GSConfig(args)
 
@@ -1683,112 +1403,6 @@
         # get the test dummy distributed graph
         _, part_config = generate_dummy_dist_graph(tmpdirname)
         gdata = GSgnnData(part_config=part_config)
-<<<<<<< HEAD
-=======
-
-        # Test case 3: normal case, set HGT model with edge features for EC, and provide
-        #              edge features.
-        #              Should complete 2 epochs and output training loss and evaluation
-        #              metrics.
-        create_config4ef(Path(tmpdirname), 'gnn_ec.yaml', encoder='hgt', task='ec', use_ef=True)
-        args = Namespace(yaml_config_file=os.path.join(Path(tmpdirname), 'gnn_ec.yaml'),
-                            local_rank=0)
-        config = GSConfig(args)
-
-        model4 = create_builtin_edge_gnn_model(gdata.g, config, True)
-        trainer4 = GSgnnEdgePredictionTrainer(model4)
-        trainer4.setup_device(device)
-
-        train_dataloader4 = GSgnnEdgeDataLoader(
-            gdata,
-            target_idx=gdata.get_edge_train_set(config.target_etype),
-            fanout=config.fanout,
-            batch_size=config.batch_size,
-            label_field=config.label_field,
-            node_feats=config.node_feat_name,
-            edge_feats=config.edge_feat_name,
-            remove_target_edge_type=config.remove_target_edge_type,
-            train_task=True)
-        val_dataloader4 = GSgnnEdgeDataLoader(
-            gdata,
-            target_idx=gdata.get_edge_val_set(config.target_etype),
-            fanout=config.fanout,
-            batch_size=config.batch_size,
-            label_field=config.label_field,
-            node_feats=config.node_feat_name,
-            edge_feats=config.edge_feat_name,
-            remove_target_edge_type=config.remove_target_edge_type,
-            train_task=False)
-
-        evaluator4 = GSgnnClassificationEvaluator(config.eval_frequency,
-                                                    config.eval_metric,
-                                                    config.multilabel,
-                                                    config.use_early_stop)
-
-        trainer4.setup_evaluator(evaluator4)
-
-        trainer4.fit(
-            train_loader=train_dataloader4,
-            val_loader=val_dataloader4,
-            num_epochs=2
-            )
-
-    with tempfile.TemporaryDirectory() as tmpdirname:
-        # get the test dummy distributed graph
-        _, part_config = generate_dummy_dist_graph(tmpdirname)
-        gdata = GSgnnData(part_config=part_config)
-
-        # Test case 4: abnormal case, set HGT model with edge features for EC, but not
-        #              provide edge features.
-        #              This will trigger an assertion error, asking for giving edge feature
-        #              for message passing computation.
-        create_config4ef(Path(tmpdirname), 'gnn_ec.yaml', encoder='hgt', task='ec', use_ef=True)
-        args = Namespace(yaml_config_file=os.path.join(Path(tmpdirname), 'gnn_ec.yaml'),
-                            local_rank=0)
-        config = GSConfig(args)
-
-        model5 = create_builtin_edge_gnn_model(gdata.g, config, True)
-        trainer5 = GSgnnEdgePredictionTrainer(model5)
-        trainer5.setup_device(device)
-
-        train_dataloader5 = GSgnnEdgeDataLoader(
-            gdata,
-            target_idx=gdata.get_edge_train_set(config.target_etype),
-            fanout=config.fanout,
-            batch_size=config.batch_size,
-            label_field=config.label_field,
-            node_feats=config.node_feat_name,
-            edge_feats=None,
-            remove_target_edge_type=config.remove_target_edge_type,
-            train_task=True)
-        val_dataloader5 = GSgnnEdgeDataLoader(
-            gdata,
-            target_idx=gdata.get_edge_val_set(config.target_etype),
-            fanout=config.fanout,
-            batch_size=config.batch_size,
-            label_field=config.label_field,
-            node_feats=config.node_feat_name,
-            edge_feats=None,
-            remove_target_edge_type=config.remove_target_edge_type,
-            train_task=False)
-
-        evaluator5 = GSgnnClassificationEvaluator(config.eval_frequency,
-                                                    config.eval_metric,
-                                                    config.multilabel,
-                                                    config.use_early_stop)
-
-        trainer5.setup_evaluator(evaluator5)
-
-        with assert_raises(AssertionError):
-            trainer5.fit(
-                train_loader=train_dataloader5,
-                val_loader=val_dataloader5,
-                num_epochs=2
-                )
-    
-    th.distributed.destroy_process_group()
-    dgl.distributed.kvstore.close_kvstore()
->>>>>>> 6edb7d83
 
         # Test case 3: normal case, set HGT model with edge features for NC, and provide
         #              edge features.
@@ -1915,7 +1529,7 @@
         args = Namespace(yaml_config_file=os.path.join(Path(tmpdirname), 'gnn_ec.yaml'),
                             local_rank=0)
         config = GSConfig(args)
-
+        
         model1 = create_builtin_edge_gnn_model(gdata.g, config, True)
         trainer1 = GSgnnEdgePredictionTrainer(model1)
         trainer1.setup_device(device)
@@ -2017,7 +1631,7 @@
         args = Namespace(yaml_config_file=os.path.join(Path(tmpdirname), 'gnn_ec.yaml'),
                             local_rank=0)
         config = GSConfig(args)
-
+        
         model3 = create_builtin_edge_gnn_model(gdata.g, config, True)
         trainer3 = GSgnnEdgePredictionTrainer(model3)
         trainer3.setup_device(device)
@@ -2061,7 +1675,7 @@
         _, part_config = generate_dummy_dist_graph(tmpdirname, add_reverse=True)
         gdata = GSgnnData(part_config=part_config)
 
-        # Test case 3: abnormal case, set RGCN model without edge features for NC, but
+        # Test case 3: abnormal case, set RGCN model without edge features for NC, but 
         #              provide edge features.
         #              This will trigger an assertion error, asking for projection weights
         #              in the GSEdgeEncoderInputLayer.
@@ -2069,7 +1683,7 @@
         args = Namespace(yaml_config_file=os.path.join(Path(tmpdirname), 'gnn_ec.yaml'),
                             local_rank=0)
         config = GSConfig(args)
-
+        
         model4 = create_builtin_edge_gnn_model(gdata.g, config, True)
         trainer4 = GSgnnEdgePredictionTrainer(model4)
         trainer4.setup_device(device)
@@ -2624,7 +2238,7 @@
         model1 = create_builtin_lp_gnn_model(gdata_lp.g, config, True)
         trainer1 = GSgnnLinkPredictionTrainer(model1)
         trainer1.setup_device(device)
-
+        
         train_dataloader1 = GSgnnLinkPredictionDataLoader(
             gdata_lp,
             target_idx=gdata_lp.get_edge_train_set(config.train_etype),
@@ -2674,7 +2288,7 @@
         model2 = create_builtin_lp_gnn_model(gdata_lp.g, config, True)
         trainer2 = GSgnnLinkPredictionTrainer(model2)
         trainer2.setup_device(device)
-
+        
         train_dataloader2 = GSgnnLinkPredictionDataLoader(
             gdata_lp,
             target_idx=gdata_lp.get_edge_train_set(config.train_etype),
@@ -2726,7 +2340,7 @@
         model3 = create_builtin_lp_gnn_model(gdata_lp.g, config, True)
         trainer3 = GSgnnLinkPredictionTrainer(model3)
         trainer3.setup_device(device)
-
+        
         train_dataloader3 = GSgnnLinkPredictionDataLoader(
             gdata_lp,
             target_idx=gdata_lp.get_edge_train_set(config.train_etype),
@@ -2765,11 +2379,243 @@
         # get the test dummy distributed graph
         _, part_config = generate_dummy_dist_graph(tmpdirname)
 
-        # Test case 3: abnormal case, set RGCN model without edge features for LP, but
+        # Test case 3: abnormal case, set RGCN model without edge features for LP, but 
         #              provide edge features.
         #              This will trigger an assertion error, asking for projection weights
         #              in the GSEdgeEncoderInputLayer.
         create_config4ef(Path(tmpdirname), 'gnn_lp.yaml', task='lp', use_ef=False)
+        args = Namespace(yaml_config_file=os.path.join(Path(tmpdirname), 'gnn_lp.yaml'),
+                            local_rank=0)
+        config = GSConfig(args)
+
+        gdata_lp = GSgnnData(part_config=part_config,
+                          node_feat_field=config.node_feat_name,
+                          edge_feat_field={('n0', 'r0', 'n1'): ['feat'],
+                                            ('n0', 'r1', 'n1'): ['feat']},# Manually set, as 
+                                                                          # config does not have it
+                          )
+        model4 = create_builtin_lp_gnn_model(gdata_lp.g, config, True)
+        trainer4 = GSgnnLinkPredictionTrainer(model4)
+        trainer4.setup_device(device)
+        
+        train_dataloader4 = GSgnnLinkPredictionDataLoader(
+            gdata_lp,
+            target_idx=gdata_lp.get_edge_train_set(config.train_etype),
+            fanout=config.fanout,
+            batch_size=config.batch_size,
+            node_feats=config.node_feat_name,
+            edge_feats=None,
+            num_negative_edges=config.num_negative_edges,
+            exclude_training_targets=config.exclude_training_targets,
+            train_task=True)
+        val_dataloader4 = GSgnnLinkPredictionTestDataLoader(
+            gdata_lp,
+            target_idx=gdata_lp.get_edge_val_set(config.train_etype),
+            fanout=config.fanout,
+            batch_size=config.batch_size,
+            node_feats=config.node_feat_name,
+            edge_feats=None,
+            num_negative_edges=config.num_negative_edges)
+
+        evaluator4 = GSgnnLPEvaluator(config.eval_frequency,
+                                      config.eval_metric,
+                                      config.multilabel,
+                                      config.use_early_stop)
+        trainer4.setup_evaluator(evaluator4)
+
+        with assert_raises(AssertionError):
+            trainer4.fit(
+                train_loader=train_dataloader4,
+                val_loader=val_dataloader4,
+                num_epochs=2
+                )
+
+    th.distributed.destroy_process_group()
+    dgl.distributed.kvstore.close_kvstore()
+
+def test_rgat_lp4ef():
+    """ Test RGAT model Link Prediction traning pipeline with/without edge features.
+    """
+    print(f'=================== Test RGAT Training LP with EF ===================')
+    # initialize the torch distributed environment
+    th.distributed.init_process_group(backend='gloo',
+                                      init_method='tcp://127.0.0.1:23456',
+                                      rank=0,
+                                      world_size=1)
+
+    setup_device(0)
+    device = get_device()
+
+    with tempfile.TemporaryDirectory() as tmpdirname:
+        # get the test dummy distributed graph
+        _, part_config = generate_dummy_dist_graph(tmpdirname)
+
+        # Test case 0: normal case, set RGAT model with edge features for LP, and provide
+        #              edge features.
+        #              Should complete 2 epochs and output training loss and evaluation
+        #              metrics.
+        create_config4ef(Path(tmpdirname), 'gnn_lp.yaml', encoder='rgat',
+                         task='lp', use_ef=True)
+        args = Namespace(yaml_config_file=os.path.join(Path(tmpdirname), 'gnn_lp.yaml'),
+                            local_rank=0)
+        config = GSConfig(args)
+        gdata_lp = GSgnnData(part_config=part_config,
+                          node_feat_field=config.node_feat_name,  # Need to set these features in
+                          edge_feat_field=config.edge_feat_name,  # dataset, as lp_trainer uses
+                          )                                       # a different mini-batch method.
+
+        model1 = create_builtin_lp_gnn_model(gdata_lp.g, config, True)
+        trainer1 = GSgnnLinkPredictionTrainer(model1)
+        trainer1.setup_device(device)
+
+        train_dataloader1 = GSgnnLinkPredictionDataLoader(
+            gdata_lp,
+            target_idx=gdata_lp.get_edge_train_set(config.train_etype),
+            fanout=config.fanout,
+            batch_size=config.batch_size,
+            node_feats=config.node_feat_name,
+            edge_feats=config.edge_feat_name,
+            num_negative_edges=config.num_negative_edges,
+            exclude_training_targets=config.exclude_training_targets,
+            train_task=True)
+        val_dataloader1 = GSgnnLinkPredictionTestDataLoader(
+            gdata_lp,
+            target_idx=gdata_lp.get_edge_val_set(config.train_etype),
+            fanout=config.fanout,
+            batch_size=config.batch_size,
+            node_feats=config.node_feat_name,
+            edge_feats=config.edge_feat_name,
+            num_negative_edges=config.num_negative_edges)
+
+        evaluator1 = GSgnnLPEvaluator(config.eval_frequency,
+                                      config.eval_metric,
+                                      config.multilabel,
+                                      config.use_early_stop)
+        trainer1.setup_evaluator(evaluator1)
+
+        trainer1.fit(
+            train_loader=train_dataloader1,
+            val_loader=val_dataloader1,
+            num_epochs=2
+            )
+
+    with tempfile.TemporaryDirectory() as tmpdirname:
+        # get the test dummy distributed graph
+        _, part_config = generate_dummy_dist_graph(tmpdirname)
+
+        # Test case 1: normal case, set RGAT model without edge features for LP, and not
+        #              provide edge features.
+        #              Should complete 2 epochs and output training loss and evaluation
+        #              metrics.
+        create_config4ef(Path(tmpdirname), 'gnn_lp.yaml', encoder='rgat',
+                         task='lp', use_ef=False)
+        args = Namespace(yaml_config_file=os.path.join(Path(tmpdirname), 'gnn_lp.yaml'),
+                            local_rank=0)
+        config = GSConfig(args)
+        gdata_lp = GSgnnData(part_config=part_config,
+                          node_feat_field=config.node_feat_name)
+
+        model2 = create_builtin_lp_gnn_model(gdata_lp.g, config, True)
+        trainer2 = GSgnnLinkPredictionTrainer(model2)
+        trainer2.setup_device(device)
+
+        train_dataloader2 = GSgnnLinkPredictionDataLoader(
+            gdata_lp,
+            target_idx=gdata_lp.get_edge_train_set(config.train_etype),
+            fanout=config.fanout,
+            batch_size=config.batch_size,
+            node_feats=config.node_feat_name,
+            edge_feats=config.edge_feat_name,  # Because LP use gdata to extract feature, this
+                                               # setting does not change results
+            num_negative_edges=config.num_negative_edges,
+            exclude_training_targets=config.exclude_training_targets,
+            train_task=True)
+        val_dataloader2 = GSgnnLinkPredictionTestDataLoader(
+            gdata_lp,
+            target_idx=gdata_lp.get_edge_val_set(config.train_etype),
+            fanout=config.fanout,
+            batch_size=config.batch_size,
+            node_feats=config.node_feat_name,
+            edge_feats=config.edge_feat_name,  # Because LP use gdata to extract feature, this
+                                               # setting does not change results
+            num_negative_edges=config.num_negative_edges)
+
+        evaluator2 = GSgnnLPEvaluator(config.eval_frequency,
+                                      config.eval_metric,
+                                      config.multilabel,
+                                      config.use_early_stop)
+        trainer2.setup_evaluator(evaluator2)
+
+        trainer2.fit(
+            train_loader=train_dataloader2,
+            val_loader=val_dataloader2,
+            num_epochs=2
+            )
+
+    with tempfile.TemporaryDirectory() as tmpdirname:
+        # get the test dummy distributed graph
+        _, part_config = generate_dummy_dist_graph(tmpdirname)
+
+        # Test case 2: abnormal case, set RGAT model with edge features for LP, but not
+        #              provide edge features.
+        #              This will trigger an assertion error, asking for giving edge feature
+        #              for message passing computation.
+        create_config4ef(Path(tmpdirname), 'gnn_lp.yaml', encoder='rgat',
+                         task='lp', use_ef=True)
+        args = Namespace(yaml_config_file=os.path.join(Path(tmpdirname), 'gnn_lp.yaml'),
+                            local_rank=0)
+        config = GSConfig(args)
+        gdata_lp = GSgnnData(part_config=part_config,
+                          node_feat_field=config.node_feat_name)  # only provide node features.
+
+        model3 = create_builtin_lp_gnn_model(gdata_lp.g, config, True)
+        trainer3 = GSgnnLinkPredictionTrainer(model3)
+        trainer3.setup_device(device)
+
+        train_dataloader3 = GSgnnLinkPredictionDataLoader(
+            gdata_lp,
+            target_idx=gdata_lp.get_edge_train_set(config.train_etype),
+            fanout=config.fanout,
+            batch_size=config.batch_size,
+            node_feats=config.node_feat_name,
+            edge_feats=config.edge_feat_name,  # Because LP use gdata to extract feature, this
+                                               # setting does not change results
+            num_negative_edges=config.num_negative_edges,
+            exclude_training_targets=config.exclude_training_targets,
+            train_task=True)
+        val_dataloader3 = GSgnnLinkPredictionTestDataLoader(
+            gdata_lp,
+            target_idx=gdata_lp.get_edge_val_set(config.train_etype),
+            fanout=config.fanout,
+            batch_size=config.batch_size,
+            node_feats=config.node_feat_name,
+            edge_feats=config.edge_feat_name,  # Because LP use gdata to extract feature, this
+                                               # setting does not change results
+            num_negative_edges=config.num_negative_edges)
+
+        evaluator3 = GSgnnLPEvaluator(config.eval_frequency,
+                                      config.eval_metric,
+                                      config.multilabel,
+                                      config.use_early_stop)
+        trainer3.setup_evaluator(evaluator3)
+
+        with assert_raises(AssertionError):
+            trainer3.fit(
+                train_loader=train_dataloader3,
+                val_loader=val_dataloader3,
+                num_epochs=2
+                )
+
+    with tempfile.TemporaryDirectory() as tmpdirname:
+        # get the test dummy distributed graph
+        _, part_config = generate_dummy_dist_graph(tmpdirname)
+
+        # Test case 3: abnormal case, set RGAT model without edge features for LP, but
+        #              provide edge features.
+        #              This will trigger an assertion error, asking for projection weights
+        #              in the GSEdgeEncoderInputLayer.
+        create_config4ef(Path(tmpdirname), 'gnn_lp.yaml', encoder='rgat',
+                         task='lp', use_ef=False)
         args = Namespace(yaml_config_file=os.path.join(Path(tmpdirname), 'gnn_lp.yaml'),
                             local_rank=0)
         config = GSConfig(args)
@@ -2819,241 +2665,9 @@
     th.distributed.destroy_process_group()
     dgl.distributed.kvstore.close_kvstore()
 
-def test_rgat_lp4ef():
-    """ Test RGAT model Link Prediction traning pipeline with/without edge features.
-    """
-    print(f'=================== Test RGAT Training LP with EF ===================')
-    # initialize the torch distributed environment
-    th.distributed.init_process_group(backend='gloo',
-                                      init_method='tcp://127.0.0.1:23456',
-                                      rank=0,
-                                      world_size=1)
-
-    setup_device(0)
-    device = get_device()
-
-    with tempfile.TemporaryDirectory() as tmpdirname:
-        # get the test dummy distributed graph
-        _, part_config = generate_dummy_dist_graph(tmpdirname)
-
-        # Test case 0: normal case, set RGAT model with edge features for LP, and provide
-        #              edge features.
-        #              Should complete 2 epochs and output training loss and evaluation
-        #              metrics.
-        create_config4ef(Path(tmpdirname), 'gnn_lp.yaml', encoder='rgat',
-                         task='lp', use_ef=True)
-        args = Namespace(yaml_config_file=os.path.join(Path(tmpdirname), 'gnn_lp.yaml'),
-                            local_rank=0)
-        config = GSConfig(args)
-        gdata_lp = GSgnnData(part_config=part_config,
-                          node_feat_field=config.node_feat_name,  # Need to set these features in
-                          edge_feat_field=config.edge_feat_name,  # dataset, as lp_trainer uses
-                          )                                       # a different mini-batch method.
-
-        model1 = create_builtin_lp_gnn_model(gdata_lp.g, config, True)
-        trainer1 = GSgnnLinkPredictionTrainer(model1)
-        trainer1.setup_device(device)
-
-        train_dataloader1 = GSgnnLinkPredictionDataLoader(
-            gdata_lp,
-            target_idx=gdata_lp.get_edge_train_set(config.train_etype),
-            fanout=config.fanout,
-            batch_size=config.batch_size,
-            node_feats=config.node_feat_name,
-            edge_feats=config.edge_feat_name,
-            num_negative_edges=config.num_negative_edges,
-            exclude_training_targets=config.exclude_training_targets,
-            train_task=True)
-        val_dataloader1 = GSgnnLinkPredictionTestDataLoader(
-            gdata_lp,
-            target_idx=gdata_lp.get_edge_val_set(config.train_etype),
-            fanout=config.fanout,
-            batch_size=config.batch_size,
-            node_feats=config.node_feat_name,
-            edge_feats=config.edge_feat_name,
-            num_negative_edges=config.num_negative_edges)
-
-        evaluator1 = GSgnnLPEvaluator(config.eval_frequency,
-                                      config.eval_metric,
-                                      config.multilabel,
-                                      config.use_early_stop)
-        trainer1.setup_evaluator(evaluator1)
-
-        trainer1.fit(
-            train_loader=train_dataloader1,
-            val_loader=val_dataloader1,
-            num_epochs=2
-            )
-
-    with tempfile.TemporaryDirectory() as tmpdirname:
-        # get the test dummy distributed graph
-        _, part_config = generate_dummy_dist_graph(tmpdirname)
-
-        # Test case 1: normal case, set RGAT model without edge features for LP, and not
-        #              provide edge features.
-        #              Should complete 2 epochs and output training loss and evaluation
-        #              metrics.
-        create_config4ef(Path(tmpdirname), 'gnn_lp.yaml', encoder='rgat',
-                         task='lp', use_ef=False)
-        args = Namespace(yaml_config_file=os.path.join(Path(tmpdirname), 'gnn_lp.yaml'),
-                            local_rank=0)
-        config = GSConfig(args)
-        gdata_lp = GSgnnData(part_config=part_config,
-                          node_feat_field=config.node_feat_name)
-
-        model2 = create_builtin_lp_gnn_model(gdata_lp.g, config, True)
-        trainer2 = GSgnnLinkPredictionTrainer(model2)
-        trainer2.setup_device(device)
-
-        train_dataloader2 = GSgnnLinkPredictionDataLoader(
-            gdata_lp,
-            target_idx=gdata_lp.get_edge_train_set(config.train_etype),
-            fanout=config.fanout,
-            batch_size=config.batch_size,
-            node_feats=config.node_feat_name,
-            edge_feats=config.edge_feat_name,  # Because LP use gdata to extract feature, this
-                                               # setting does not change results
-            num_negative_edges=config.num_negative_edges,
-            exclude_training_targets=config.exclude_training_targets,
-            train_task=True)
-        val_dataloader2 = GSgnnLinkPredictionTestDataLoader(
-            gdata_lp,
-            target_idx=gdata_lp.get_edge_val_set(config.train_etype),
-            fanout=config.fanout,
-            batch_size=config.batch_size,
-            node_feats=config.node_feat_name,
-            edge_feats=config.edge_feat_name,  # Because LP use gdata to extract feature, this
-                                               # setting does not change results
-            num_negative_edges=config.num_negative_edges)
-
-        evaluator2 = GSgnnLPEvaluator(config.eval_frequency,
-                                      config.eval_metric,
-                                      config.multilabel,
-                                      config.use_early_stop)
-        trainer2.setup_evaluator(evaluator2)
-
-        trainer2.fit(
-            train_loader=train_dataloader2,
-            val_loader=val_dataloader2,
-            num_epochs=2
-            )
-
-    with tempfile.TemporaryDirectory() as tmpdirname:
-        # get the test dummy distributed graph
-        _, part_config = generate_dummy_dist_graph(tmpdirname)
-
-        # Test case 2: abnormal case, set RGAT model with edge features for LP, but not
-        #              provide edge features.
-        #              This will trigger an assertion error, asking for giving edge feature
-        #              for message passing computation.
-        create_config4ef(Path(tmpdirname), 'gnn_lp.yaml', encoder='rgat',
-                         task='lp', use_ef=True)
-        args = Namespace(yaml_config_file=os.path.join(Path(tmpdirname), 'gnn_lp.yaml'),
-                            local_rank=0)
-        config = GSConfig(args)
-        gdata_lp = GSgnnData(part_config=part_config,
-                          node_feat_field=config.node_feat_name)  # only provide node features.
-
-        model3 = create_builtin_lp_gnn_model(gdata_lp.g, config, True)
-        trainer3 = GSgnnLinkPredictionTrainer(model3)
-        trainer3.setup_device(device)
-
-        train_dataloader3 = GSgnnLinkPredictionDataLoader(
-            gdata_lp,
-            target_idx=gdata_lp.get_edge_train_set(config.train_etype),
-            fanout=config.fanout,
-            batch_size=config.batch_size,
-            node_feats=config.node_feat_name,
-            edge_feats=config.edge_feat_name,  # Because LP use gdata to extract feature, this
-                                               # setting does not change results
-            num_negative_edges=config.num_negative_edges,
-            exclude_training_targets=config.exclude_training_targets,
-            train_task=True)
-        val_dataloader3 = GSgnnLinkPredictionTestDataLoader(
-            gdata_lp,
-            target_idx=gdata_lp.get_edge_val_set(config.train_etype),
-            fanout=config.fanout,
-            batch_size=config.batch_size,
-            node_feats=config.node_feat_name,
-            edge_feats=config.edge_feat_name,  # Because LP use gdata to extract feature, this
-                                               # setting does not change results
-            num_negative_edges=config.num_negative_edges)
-
-        evaluator3 = GSgnnLPEvaluator(config.eval_frequency,
-                                      config.eval_metric,
-                                      config.multilabel,
-                                      config.use_early_stop)
-        trainer3.setup_evaluator(evaluator3)
-
-        with assert_raises(AssertionError):
-            trainer3.fit(
-                train_loader=train_dataloader3,
-                val_loader=val_dataloader3,
-                num_epochs=2
-                )
-
-    with tempfile.TemporaryDirectory() as tmpdirname:
-        # get the test dummy distributed graph
-        _, part_config = generate_dummy_dist_graph(tmpdirname)
-
-        # Test case 3: abnormal case, set RGAT model without edge features for LP, but
-        #              provide edge features.
-        #              This will trigger an assertion error, asking for projection weights
-        #              in the GSEdgeEncoderInputLayer.
-        create_config4ef(Path(tmpdirname), 'gnn_lp.yaml', encoder='rgat',
-                         task='lp', use_ef=False)
-        args = Namespace(yaml_config_file=os.path.join(Path(tmpdirname), 'gnn_lp.yaml'),
-                            local_rank=0)
-        config = GSConfig(args)
-
-        gdata_lp = GSgnnData(part_config=part_config,
-                          node_feat_field=config.node_feat_name,
-                          edge_feat_field={('n0', 'r0', 'n1'): ['feat'],
-                                            ('n0', 'r1', 'n1'): ['feat']},# Manually set, as
-                                                                          # config does not have it
-                          )
-        model4 = create_builtin_lp_gnn_model(gdata_lp.g, config, True)
-        trainer4 = GSgnnLinkPredictionTrainer(model4)
-        trainer4.setup_device(device)
-
-        train_dataloader4 = GSgnnLinkPredictionDataLoader(
-            gdata_lp,
-            target_idx=gdata_lp.get_edge_train_set(config.train_etype),
-            fanout=config.fanout,
-            batch_size=config.batch_size,
-            node_feats=config.node_feat_name,
-            edge_feats=None,
-            num_negative_edges=config.num_negative_edges,
-            exclude_training_targets=config.exclude_training_targets,
-            train_task=True)
-        val_dataloader4 = GSgnnLinkPredictionTestDataLoader(
-            gdata_lp,
-            target_idx=gdata_lp.get_edge_val_set(config.train_etype),
-            fanout=config.fanout,
-            batch_size=config.batch_size,
-            node_feats=config.node_feat_name,
-            edge_feats=None,
-            num_negative_edges=config.num_negative_edges)
-
-        evaluator4 = GSgnnLPEvaluator(config.eval_frequency,
-                                      config.eval_metric,
-                                      config.multilabel,
-                                      config.use_early_stop)
-        trainer4.setup_evaluator(evaluator4)
-
-        with assert_raises(AssertionError):
-            trainer4.fit(
-                train_loader=train_dataloader4,
-                val_loader=val_dataloader4,
-                num_epochs=2
-                )
-
-    th.distributed.destroy_process_group()
-    dgl.distributed.kvstore.close_kvstore()
-
 def test_hgt_lp4ef():
-    """ Test HGT model Link Prediction traning pipeline with/without edge features.
-
+    """ Test HGT model Link Prediction training pipeline with/without edge features.
+    
     Because HGT encoder dose not support edge feature so far, if initialized with edge_feat_name,
     it will trigger a Not-support assertion error.
     """
@@ -3084,7 +2698,7 @@
         model1 = create_builtin_lp_gnn_model(gdata.g, config, True)
         trainer1 = GSgnnLinkPredictionTrainer(model1)
         trainer1.setup_device(device)
-
+        
         train_dataloader1 = GSgnnLinkPredictionDataLoader(
             gdata,
             target_idx=gdata.get_edge_train_set(config.train_etype),
@@ -3155,14 +2769,14 @@
         gdata = GSgnnData(part_config=part_config,
                           node_feat_field=config.node_feat_name,
                           edge_feat_field={('n0', 'r0', 'n1'): ['feat'],
-                                            ('n0', 'r1', 'n1'): ['feat']},# Manually set, as
+                                            ('n0', 'r1', 'n1'): ['feat']},# Manually set, as 
                                                                           # config does not have it
                           )
 
         model3 = create_builtin_lp_gnn_model(gdata.g, config, True)
         trainer3 = GSgnnLinkPredictionTrainer(model3)
         trainer3.setup_device(device)
-
+        
         train_dataloader3 = GSgnnLinkPredictionDataLoader(
             gdata,
             target_idx=gdata.get_edge_train_set(config.train_etype),
