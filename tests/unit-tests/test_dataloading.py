--- conflicted
+++ resolved
@@ -1963,15 +1963,11 @@
     th.distributed.destroy_process_group()
 
 if __name__ == '__main__':
-<<<<<<< HEAD
     test_GSgnnLinkPredictionPredefinedTestDataLoader(1)
     test_GSgnnLinkPredictionPredefinedTestDataLoader(10)
     test_edge_fixed_dst_negative_sample_gen_neg_pairs()
     test_hard_edge_dst_negative_sample_generate_complex_case()
     test_hard_edge_dst_negative_sample_generate()
-=======
-    test_GSgnnLinkPredictionTestDataLoader(1, 1)
->>>>>>> 5d9a11e8
     test_inbatch_joint_neg_sampler(10, 20)
 
     test_np_dataloader_len(11)
@@ -1991,6 +1987,7 @@
     test_node_dataloader_reconstruct()
     test_GSgnnAllEtypeLinkPredictionDataLoader(10)
     test_GSgnnAllEtypeLinkPredictionDataLoader(1)
+    test_GSgnnLinkPredictionTestDataLoader(1, 1)
     test_GSgnnLinkPredictionTestDataLoader(10, 20)
     test_GSgnnLinkPredictionJointTestDataLoader(1, 1)
     test_GSgnnLinkPredictionJointTestDataLoader(10, 20)
