"""
    Copyright 2023 Contributors

    Licensed under the Apache License, Version 2.0 (the "License");
    you may not use this file except in compliance with the License.
    You may obtain a copy of the License at

       http://www.apache.org/licenses/LICENSE-2.0

    Unless required by applicable law or agreed to in writing, software
    distributed under the License is distributed on an "AS IS" BASIS,
    WITHOUT WARRANTIES OR CONDITIONS OF ANY KIND, either express or implied.
    See the License for the specific language governing permissions and
    limitations under the License.

    Test functions and classes in the dataloading.py
"""
import os
import tempfile
import shutil
import numpy as np
import multiprocessing as mp
import torch.distributed as dist
from unittest.mock import patch, MagicMock

import torch as th
import dgl
import pytest
from data_utils import (
    generate_dummy_dist_graph,
    generate_dummy_dist_graph_reconstruct,
    create_distill_data,
)

import graphstorm as gs
from graphstorm.utils import setup_device
from graphstorm.dataloading import GSgnnNodeTrainData, GSgnnNodeInferData
from graphstorm.dataloading import GSgnnEdgeTrainData, GSgnnEdgeInferData
from graphstorm.dataloading import GSgnnAllEtypeLinkPredictionDataLoader
from graphstorm.dataloading import (GSgnnNodeDataLoader,
                                    GSgnnEdgeDataLoader,
                                    GSgnnNodeSemiSupDataLoader)
from graphstorm.dataloading import (GSgnnLinkPredictionDataLoader,
                                    GSgnnLPJointNegDataLoader,
                                    GSgnnLPInBatchJointNegDataLoader,
                                    GSgnnLPLocalUniformNegDataLoader,
                                    GSgnnLPLocalJointNegDataLoader,
                                    FastGSgnnLinkPredictionDataLoader,
                                    FastGSgnnLPJointNegDataLoader,
                                    FastGSgnnLPLocalUniformNegDataLoader,
                                    FastGSgnnLPLocalJointNegDataLoader)
from graphstorm.dataloading import GSgnnLinkPredictionTestDataLoader
from graphstorm.dataloading import GSgnnLinkPredictionJointTestDataLoader
from graphstorm.dataloading import DistillDataloaderGenerator, DistillDataManager
from graphstorm.dataloading import DistributedFileSampler
from graphstorm.dataloading import BUILTIN_LP_UNIFORM_NEG_SAMPLER
from graphstorm.dataloading import BUILTIN_LP_JOINT_NEG_SAMPLER

from graphstorm.dataloading.sampler import InbatchJointUniform

from graphstorm.dataloading.dataset import (prepare_batch_input,
                                            prepare_batch_edge_input)
from graphstorm.dataloading.utils import modify_fanout_for_target_etype
from graphstorm.dataloading.utils import trim_data

from numpy.testing import assert_equal
from transformers import AutoTokenizer
from torch.utils.data import DataLoader

def get_nonzero(mask):
    mask = mask[0:len(mask)]
    return th.nonzero(mask, as_tuple=True)[0]

def test_GSgnnEdgeData_wo_test_mask():
    for file in os.listdir("/dev/shm/"):
        shutil.rmtree(file, ignore_errors=True)
    # initialize the torch distributed environment
    th.distributed.init_process_group(backend='gloo',
                                      init_method='tcp://127.0.0.1:23456',
                                      rank=0,
                                      world_size=1)

    va_etypes = [("n0", "r1", "n1")]
    with tempfile.TemporaryDirectory() as tmpdirname:
        dist_graph, part_config = generate_dummy_dist_graph(graph_name='dummy',
                                                            dirname=os.path.join(tmpdirname, 'dummy'),
                                                            gen_mask=False)

        ev_data_nomask = GSgnnEdgeInferData(graph_name='dummy', part_config=part_config,
                                            eval_etypes=va_etypes)
        ev_data_nomask2 = GSgnnEdgeInferData(graph_name='dummy', part_config=part_config,
                                             eval_etypes=None)

    assert ev_data_nomask.eval_etypes == va_etypes
    assert ev_data_nomask2.eval_etypes == dist_graph.canonical_etypes

    # eval graph without test mask
    # all edges in the eval etype are treated as target edges
    assert len(ev_data_nomask.infer_idxs) == len(va_etypes)
    for etype in va_etypes:
        assert th.all(ev_data_nomask.infer_idxs[etype] == th.arange(dist_graph.num_edges(etype)))

    assert len(ev_data_nomask2.infer_idxs) == len(dist_graph.canonical_etypes)
    for etype in dist_graph.canonical_etypes:
        assert th.all(ev_data_nomask2.infer_idxs[etype] == th.arange(dist_graph.num_edges(etype)))

    # after test pass, destroy all process group
    th.distributed.destroy_process_group()

def test_GSgnnNodeData_wo_test_mask():
    for file in os.listdir("/dev/shm/"):
        shutil.rmtree(file, ignore_errors=True)
    # initialize the torch distributed environment
    th.distributed.init_process_group(backend='gloo',
                                      init_method='tcp://127.0.0.1:23456',
                                      rank=0,
                                      world_size=1)
    va_ntypes = ["n1"]
    with tempfile.TemporaryDirectory() as tmpdirname:
        dist_graph, part_config = generate_dummy_dist_graph(graph_name='dummy2',
                                                            dirname=os.path.join(tmpdirname, 'dummy2'),
                                                            gen_mask=False)
        infer_data_nomask = GSgnnNodeInferData(graph_name='dummy2', part_config=part_config,
                                            eval_ntypes=va_ntypes)
    assert infer_data_nomask.eval_ntypes == va_ntypes
    # eval graph without test mask
    # all nodes in the eval ntype are treated as target nodes
    assert len(infer_data_nomask.infer_idxs) == len(va_ntypes)
    for ntype in va_ntypes:
        assert th.all(infer_data_nomask.infer_idxs[ntype] == th.arange(dist_graph.num_nodes(ntype)))

    # after test pass, destroy all process group
    th.distributed.destroy_process_group()

def test_GSgnnEdgeData():
    # initialize the torch distributed environment
    th.distributed.init_process_group(backend='gloo',
                                      init_method='tcp://127.0.0.1:23456',
                                      rank=0,
                                      world_size=1)

    tr_etypes = [("n0", "r1", "n1"), ("n0", "r0", "n1")]
    tr_single_etype = [("n0", "r1", "n1")]
    va_etypes = [("n0", "r1", "n1")]
    ts_etypes = [("n0", "r1", "n1")]

    with tempfile.TemporaryDirectory() as tmpdirname:
        # get the test dummy distributed graph
        dist_graph, part_config = generate_dummy_dist_graph(graph_name='dummy',
                                                            dirname=os.path.join(tmpdirname, 'dummy'))
        tr_data = GSgnnEdgeTrainData(graph_name='dummy', part_config=part_config,
                                     train_etypes=tr_etypes, eval_etypes=va_etypes,
                                     label_field='label')
        tr_data1 = GSgnnEdgeTrainData(graph_name='dummy', part_config=part_config,
                                      train_etypes=tr_etypes)
        # pass train etypes as None
        tr_data2 = GSgnnEdgeTrainData(graph_name='dummy', part_config=part_config,
                                     train_etypes=None,
                                     label_field='label')
        # train etypes does not cover all etypes.
        tr_data3 = GSgnnEdgeTrainData(graph_name='dummy', part_config=part_config,
                                     train_etypes=tr_single_etype,
                                     label_field='label')
        ev_data = GSgnnEdgeInferData(graph_name='dummy', part_config=part_config,
                                     eval_etypes=va_etypes)
        # pass eval etypes as None
        ev_data2 = GSgnnEdgeInferData(graph_name='dummy', part_config=part_config,
                                      eval_etypes=None)

    # successful initialization with default setting
    assert tr_data.train_etypes == tr_etypes
    assert tr_data.eval_etypes == va_etypes
    assert tr_data1.train_etypes == tr_etypes
    assert tr_data1.eval_etypes == tr_etypes
    assert ev_data.eval_etypes == va_etypes
    assert tr_data2.train_etypes == tr_data2.eval_etypes
    assert tr_data2.train_etypes == dist_graph.canonical_etypes
    assert tr_data3.train_etypes == tr_single_etype
    assert tr_data3.eval_etypes == tr_single_etype
    assert ev_data2.eval_etypes == dist_graph.canonical_etypes

    # sucessfully split train/val/test idxs
    assert len(tr_data.train_idxs) == len(tr_etypes)
    for etype in tr_etypes:
        assert th.all(tr_data.train_idxs[etype] == get_nonzero(dist_graph.edges[etype[1]].data['train_mask']))
    assert len(ev_data.train_idxs) == 0

    assert len(tr_data.val_idxs) == len(va_etypes)
    for etype in va_etypes:
        assert th.all(tr_data.val_idxs[etype] == get_nonzero(dist_graph.edges[etype[1]].data['val_mask']))
    assert len(tr_data1.val_idxs) == len(tr_etypes)
    for etype in tr_etypes:
        assert th.all(tr_data1.val_idxs[etype] == get_nonzero(dist_graph.edges[etype[1]].data['val_mask']))
    assert len(ev_data.val_idxs) == 0

    assert len(tr_data.test_idxs) == len(ts_etypes)
    for etype in ts_etypes:
        assert th.all(tr_data.test_idxs[etype] == get_nonzero(dist_graph.edges[etype[1]].data['test_mask']))
    assert len(tr_data1.test_idxs) == len(tr_etypes)
    for etype in tr_etypes:
        assert th.all(tr_data1.test_idxs[etype] == get_nonzero(dist_graph.edges[etype[1]].data['test_mask']))
    assert len(ev_data.test_idxs) == len(va_etypes)
    assert len(ev_data.infer_idxs) == len(ev_data.test_idxs)
    for etype in va_etypes:
        assert th.all(ev_data.test_idxs[etype] == get_nonzero(dist_graph.edges[etype[1]].data['test_mask']))
        assert th.all(ev_data.infer_idxs[etype] == get_nonzero(dist_graph.edges[etype[1]].data['test_mask']))

    # pass train etypes as None
    assert len(tr_data2.train_idxs) == len(dist_graph.canonical_etypes)
    for etype in tr_etypes:
        assert th.all(tr_data2.train_idxs[etype] == get_nonzero(dist_graph.edges[etype[1]].data['train_mask']))
    for etype in tr_etypes:
        assert th.all(tr_data2.val_idxs[etype] == get_nonzero(dist_graph.edges[etype[1]].data['val_mask']))
    for etype in tr_etypes:
        assert th.all(tr_data2.test_idxs[etype] == get_nonzero(dist_graph.edges[etype[1]].data['test_mask']))

    # train etypes does not cover all etypes.
    assert len(tr_data3.train_idxs) == len(tr_single_etype)
    for etype in tr_single_etype:
        assert th.all(tr_data3.train_idxs[etype] == get_nonzero(dist_graph.edges[etype[1]].data['train_mask']))
    for etype in tr_single_etype:
        assert th.all(tr_data3.val_idxs[etype] == get_nonzero(dist_graph.edges[etype[1]].data['val_mask']))
    for etype in tr_single_etype:
        assert th.all(tr_data3.test_idxs[etype] == get_nonzero(dist_graph.edges[etype[1]].data['test_mask']))

    # pass eval etypes as None
    assert len(ev_data2.test_idxs) == 2
    assert len(ev_data2.infer_idxs) == 2
    for etype in dist_graph.canonical_etypes:
        assert th.all(ev_data2.test_idxs[etype] == get_nonzero(dist_graph.edges[etype[1]].data['test_mask']))
        assert th.all(ev_data2.infer_idxs[etype] == get_nonzero(dist_graph.edges[etype[1]].data['test_mask']))

    labels = tr_data.get_labels({('n0', 'r1', 'n1'): [0, 1]})
    assert len(labels.keys()) == 1
    assert ('n0', 'r1', 'n1') in labels
    try:
        labels = tr_data.get_labels({('n0', 'r0', 'n1'): [0, 1]})
        no_label = False
    except:
        no_label = True
    assert no_label
    try:
        labels = tr_data1.get_labels({('n0', 'r1', 'n1'): [0, 1]})
        no_label = False
    except:
        no_label = True
    assert no_label

    # after test pass, destroy all process group
    th.distributed.destroy_process_group()

def test_GSgnnNodeData():
    # initialize the torch distributed environment
    th.distributed.init_process_group(backend='gloo',
                                      init_method='tcp://127.0.0.1:23456',
                                      rank=0,
                                      world_size=1)
    tr_ntypes = ["n1"]
    va_ntypes = ["n1"]
    ts_ntypes = ["n1"]

    with tempfile.TemporaryDirectory() as tmpdirname:
        # get the test dummy distributed graph
        dist_graph, part_config = generate_dummy_dist_graph(graph_name='dummy',
                                                            dirname=tmpdirname)
        tr_data = GSgnnNodeTrainData(graph_name='dummy', part_config=part_config,
                                     train_ntypes=tr_ntypes, eval_ntypes=va_ntypes,
                                     label_field='label')
        tr_data1 = GSgnnNodeTrainData(graph_name='dummy', part_config=part_config,
                                      train_ntypes=tr_ntypes)
        ev_data = GSgnnNodeInferData(graph_name='dummy', part_config=part_config,
                                     eval_ntypes=va_ntypes)

    # successful initialization with default setting
    assert tr_data.train_ntypes == tr_ntypes
    assert tr_data.eval_ntypes == va_ntypes
    assert tr_data1.train_ntypes == tr_ntypes
    assert tr_data1.eval_ntypes == tr_ntypes
    assert ev_data.eval_ntypes == va_ntypes

    # sucessfully split train/val/test idxs
    assert len(tr_data.train_idxs) == len(tr_ntypes)
    for ntype in tr_ntypes:
        assert th.all(tr_data.train_idxs[ntype] == get_nonzero(dist_graph.nodes[ntype].data['train_mask']))
    assert len(ev_data.train_idxs) == 0

    assert len(tr_data.val_idxs) == len(va_ntypes)
    for ntype in va_ntypes:
        assert th.all(tr_data.val_idxs[ntype] == get_nonzero(dist_graph.nodes[ntype].data['val_mask']))
    assert len(tr_data1.val_idxs) == len(tr_ntypes)
    for ntype in tr_ntypes:
        assert th.all(tr_data1.val_idxs[ntype] == get_nonzero(dist_graph.nodes[ntype].data['val_mask']))
    assert len(ev_data.val_idxs) == 0

    assert len(tr_data.test_idxs) == len(ts_ntypes)
    for ntype in ts_ntypes:
        assert th.all(tr_data.test_idxs[ntype] == get_nonzero(dist_graph.nodes[ntype].data['test_mask']))
    assert len(tr_data1.test_idxs) == len(tr_ntypes)
    for ntype in tr_ntypes:
        assert th.all(tr_data1.test_idxs[ntype] == get_nonzero(dist_graph.nodes[ntype].data['test_mask']))
    assert len(ev_data.test_idxs) == len(va_ntypes)
    assert len(ev_data.infer_idxs) == len(va_ntypes)
    for ntype in va_ntypes:
        assert th.all(ev_data.test_idxs[ntype] == get_nonzero(dist_graph.nodes[ntype].data['test_mask']))
        assert th.all(ev_data.infer_idxs[ntype] == get_nonzero(dist_graph.nodes[ntype].data['test_mask']))

    labels = tr_data.get_labels({'n1': [0, 1]})
    assert len(labels.keys()) == 1
    assert 'n1' in labels
    try:
        labels = tr_data.get_labels({'n0': [0, 1]})
        no_label = False
    except:
        no_label = True
    assert no_label
    try:
        labels = tr_data1.get_labels({'n1': [0, 1]})
        no_label = False
    except:
        no_label = True
    assert no_label

    g = tr_data.g
    node_feats = {ntype: 'emb' for ntype in dist_graph.ntypes}

    # Test add node features.
    for ntype in g.ntypes:
        g.nodes[ntype].data[node_feats[ntype]] \
                = th.arange(g.number_of_nodes(ntype)).view(g.number_of_nodes(ntype), 1)
    tr_data.add_node_feats(node_feats)
    for ntype in g.ntypes:
        assert tr_data.has_node_feats(ntype)

    # Add another node features.
    ntype0 = g.ntypes[0]
    g.nodes[ntype0].data['emb1'] = th.zeros(g.number_of_nodes(ntype0), 1)
    tr_data.add_node_feats({ntype0: 'emb1'})

    # Test get node features.
    input_nodes = {ntype: np.arange(10) for ntype in g.ntypes}
    feats = tr_data.get_node_feats(input_nodes)
    for ntype in input_nodes:
        fields = tr_data.node_feat_field[ntype]
        assert 'emb' in fields
        data = []
        for field in fields:
            data.append(g.nodes[ntype].data[field][input_nodes[ntype]])
        data = th.cat(data, dim=1)
        assert np.all(feats[ntype].numpy() == data.numpy())

    # Test removing node features
    tr_data.remove_node_feats(node_feats)
    for ntype in g.ntypes:
        if ntype == ntype0:
            assert tr_data.has_node_feats(ntype)
        else:
            assert not tr_data.has_node_feats(ntype)

    # after test pass, destroy all process group
    th.distributed.destroy_process_group()

@pytest.mark.parametrize("batch_size", [1, 10, 128])
def test_GSgnnAllEtypeLinkPredictionDataLoader(batch_size):
    # initialize the torch distributed environment
    th.distributed.init_process_group(backend='gloo',
                                      init_method='tcp://127.0.0.1:23456',
                                      rank=0,
                                      world_size=1)

    tr_etypes = [("n0", "r1", "n1"), ("n0", "r0", "n1")]
    with tempfile.TemporaryDirectory() as tmpdirname:
        # get the test dummy distributed graph
        _, part_config = generate_dummy_dist_graph(graph_name='dummy', dirname=tmpdirname)
        lp_data = GSgnnEdgeTrainData(graph_name='dummy', part_config=part_config,
                                     train_etypes=tr_etypes, label_field='label')

    # successful initialization with default setting
    assert lp_data.train_etypes == tr_etypes
    dataloader = GSgnnAllEtypeLinkPredictionDataLoader(
        lp_data,
        target_idx=lp_data.train_idxs,
        fanout=[],
        batch_size=batch_size,
        num_negative_edges=4,
        device='cuda:0',
        exclude_training_targets=False)

    for input_nodes, pos_graph, neg_graph, blocks in dataloader:
        assert "n0" in input_nodes
        assert "n1" in input_nodes

        etypes = pos_graph.canonical_etypes
        assert ("n0", "r1", "n1") in etypes
        assert ("n0", "r0", "n1") in etypes

        etypes = neg_graph.canonical_etypes
        assert ("n0", "r1", "n1") in etypes
        assert ("n0", "r0", "n1") in etypes
    th.distributed.destroy_process_group()

def test_node_dataloader():
    # initialize the torch distributed environment
    th.distributed.init_process_group(backend='gloo',
                                      init_method='tcp://127.0.0.1:23456',
                                      rank=0,
                                      world_size=1)

    with tempfile.TemporaryDirectory() as tmpdirname:
        # get the test dummy distributed graph
        _, part_config = generate_dummy_dist_graph(graph_name='dummy', dirname=tmpdirname)
        np_data = GSgnnNodeTrainData(graph_name='dummy', part_config=part_config,
                                     train_ntypes=['n1'], label_field='label')

    # Without shuffling, the seed nodes should have the same order as the target nodes.
    target_idx = {'n1': th.arange(np_data.g.number_of_nodes('n1'))}
    dataloader = GSgnnNodeDataLoader(np_data, target_idx, [10], 10, 'cuda:0',
                                     train_task=False)
    all_nodes = []
    for input_nodes, seeds, blocks in dataloader:
        assert 'n1' in seeds
        all_nodes.append(seeds['n1'])
    all_nodes = th.cat(all_nodes)
    assert_equal(all_nodes.numpy(), target_idx['n1'])

    # With data shuffling, the seed nodes should have different orders
    # whenever the data loader is called.
    dataloader = GSgnnNodeDataLoader(np_data, target_idx, [10], 10, 'cuda:0',
                                     train_task=True)
    all_nodes1 = []
    for input_nodes, seeds, blocks in dataloader:
        assert 'n1' in seeds
        all_nodes1.append(seeds['n1'])
    all_nodes1 = th.cat(all_nodes1)
    dataloader = GSgnnNodeDataLoader(np_data, target_idx, [10], 10, 'cuda:0',
                                     train_task=True)
    all_nodes2 = []
    for input_nodes, seeds, blocks in dataloader:
        assert 'n1' in seeds
        all_nodes2.append(seeds['n1'])
    all_nodes2 = th.cat(all_nodes2)
    assert not np.all(all_nodes1.numpy() == all_nodes2.numpy())

    # after test pass, destroy all process group
    th.distributed.destroy_process_group()

def test_node_dataloader_reconstruct():
    # initialize the torch distributed environment
    th.distributed.init_process_group(backend='gloo',
                                      init_method='tcp://127.0.0.1:23456',
                                      rank=0,
                                      world_size=1)

    with tempfile.TemporaryDirectory() as tmpdirname:
        # get the test dummy distributed graph
        _, part_config = generate_dummy_dist_graph_reconstruct(graph_name='dummy',
                                                               dirname=tmpdirname)
        np_data = GSgnnNodeTrainData(graph_name='dummy', part_config=part_config,
                                     train_ntypes=['n0'], label_field='label',
                                     node_feat_field={'n0': ['feat'], 'n4': ['feat']})

    feat_sizes = gs.gsf.get_feat_size(np_data.g, {'n0': 'feat', 'n4': 'feat'})
    target_idx = {'n0': th.arange(np_data.g.number_of_nodes('n0'))}
    # Test the case that we cannot construct all node features.
    try:
        dataloader = GSgnnNodeDataLoader(np_data, target_idx, [10], 10, 'cuda:0',
                                         train_task=False, construct_feat_ntype=['n1', 'n2'])
        assert False
    except:
        pass

    # Test the case that we construct node features for one-layer GNN.
    dataloader = GSgnnNodeDataLoader(np_data, target_idx, [10], 10, 'cuda:0',
                                     train_task=False, construct_feat_ntype=['n2'])
    all_nodes = []
    rel_names_for_reconstruct = gs.gsf.get_rel_names_for_reconstruct(np_data.g,
                                                                     ['n1', 'n2'], feat_sizes)
    for input_nodes, seeds, blocks in dataloader:
        assert 'n0' in seeds
        assert len(blocks) == 2
        for etype in blocks[0].canonical_etypes:
            if etype in rel_names_for_reconstruct:
                assert blocks[0].number_of_edges(etype) > 0
            else:
                assert blocks[0].number_of_edges(etype) == 0
        for ntype in blocks[1].srctypes:
            assert ntype in input_nodes
            nids = blocks[1].srcnodes[ntype].data[dgl.NID].numpy()
            assert len(nids) <= len(input_nodes[ntype])
            nodes = input_nodes[ntype].numpy()
            assert np.all(nodes[0:len(nids)] == nids)
        all_nodes.append(seeds['n0'])
    all_nodes = th.cat(all_nodes)
    assert_equal(all_nodes.numpy(), target_idx['n0'])

    # Test the case that we construct node features for two-layer GNN.
    dataloader = GSgnnNodeDataLoader(np_data, target_idx, [10, 10], 10, 'cuda:0',
                                     train_task=False, construct_feat_ntype=['n3'])
    all_nodes = []
    rel_names_for_reconstruct = gs.gsf.get_rel_names_for_reconstruct(np_data.g,
                                                                     ['n3'], feat_sizes)
    for input_nodes, seeds, blocks in dataloader:
        assert 'n0' in seeds
        assert len(blocks) == 3
        for etype in blocks[0].canonical_etypes:
            if etype in rel_names_for_reconstruct:
                assert blocks[0].number_of_edges(etype) > 0
            else:
                assert blocks[0].number_of_edges(etype) == 0
        for ntype in blocks[1].srctypes:
            assert ntype in input_nodes
            nids = blocks[1].srcnodes[ntype].data[dgl.NID].numpy()
            assert len(nids) <= len(input_nodes[ntype])
            nodes = input_nodes[ntype].numpy()
            assert np.all(nodes[0:len(nids)] == nids)
        all_nodes.append(seeds['n0'])
    all_nodes = th.cat(all_nodes)
    assert_equal(all_nodes.numpy(), target_idx['n0'])

    # after test pass, destroy all process group
    th.distributed.destroy_process_group()

def test_edge_dataloader():
    # initialize the torch distributed environment
    th.distributed.init_process_group(backend='gloo',
                                      init_method='tcp://127.0.0.1:23456',
                                      rank=0,
                                      world_size=1)

    with tempfile.TemporaryDirectory() as tmpdirname:
        # get the test dummy distributed graph
        _, part_config = generate_dummy_dist_graph(graph_name='dummy', dirname=tmpdirname)
        ep_data = GSgnnEdgeTrainData(graph_name='dummy', part_config=part_config,
                                     train_etypes=[('n0', 'r1', 'n1')], label_field='label')

    ################### Test train_task #######################

    # Without shuffling, the seed nodes should have the same order as the target nodes.
    target_idx = {('n0', 'r1', 'n1'): th.arange(ep_data.g.number_of_edges('r1'))}
    dataloader = GSgnnEdgeDataLoader(ep_data, target_idx, [10], 10, 'cuda:0',
                                     train_task=False, remove_target_edge_type=False)
    all_edges = []
    for input_nodes, batch_graph, blocks in dataloader:
        assert len(batch_graph.etypes) == 1
        assert 'r1' in batch_graph.etypes
        all_edges.append(batch_graph.edata[dgl.EID])
    all_edges = th.cat(all_edges)
    assert_equal(all_edges.numpy(), target_idx[('n0', 'r1', 'n1')])

    # With data shuffling, the seed edges should have different orders
    # whenever the data loader is called.
    dataloader = GSgnnEdgeDataLoader(ep_data, target_idx, [10], 10, 'cuda:0',
                                     train_task=True, remove_target_edge_type=False)
    all_edges1 = []
    for input_nodes, batch_graph, blocks in dataloader:
        assert len(batch_graph.etypes) == 1
        assert 'r1' in batch_graph.etypes
        all_edges1.append(batch_graph.edata[dgl.EID])
    all_edges1 = th.cat(all_edges1)
    all_edges2 = []
    for input_nodes, batch_graph, blocks in dataloader:
        assert len(batch_graph.etypes) == 1
        assert 'r1' in batch_graph.etypes
        all_edges2.append(batch_graph.edata[dgl.EID])
    all_edges2 = th.cat(all_edges2)
    assert not np.all(all_edges1.numpy() == all_edges2.numpy())

    ################### Test removing target edges #######################
    dataloader = GSgnnEdgeDataLoader(ep_data, target_idx, [10], 10, 'cuda:0',
                                     train_task=False, remove_target_edge_type=True,
                                     reverse_edge_types_map={('n0', 'r1', 'n1'): ('n0', 'r0', 'n1')})
    all_edges = []
    for input_nodes, batch_graph, blocks in dataloader:
        # All edge types are excluded, so the block doesn't have any edges.
        assert blocks[0].number_of_edges() == 0

    # after test pass, destroy all process group
    th.distributed.destroy_process_group()

def test_lp_dataloader():
    # initialize the torch distributed environment
    th.distributed.init_process_group(backend='gloo',
                                      init_method='tcp://127.0.0.1:23456',
                                      rank=0,
                                      world_size=1)

    with tempfile.TemporaryDirectory() as tmpdirname:
        # get the test dummy distributed graph
        _, part_config = generate_dummy_dist_graph(graph_name='dummy', dirname=tmpdirname)
        ep_data = GSgnnEdgeTrainData(graph_name='dummy', part_config=part_config,
                                     train_etypes=[('n0', 'r1', 'n1')])

    ################### Test train_task #######################

    # Without shuffling, the seed nodes should have the same order as the target nodes.
    target_idx = {('n0', 'r1', 'n1'): th.arange(ep_data.g.number_of_edges('r1'))}
    dataloader = GSgnnLinkPredictionDataLoader(ep_data, target_idx, [10], 10, num_negative_edges=2,
                                               device='cuda:0', train_task=False)
    all_edges = []
    for input_nodes, pos_graph, neg_graph, blocks in dataloader:
        assert len(pos_graph.etypes) == 1
        assert 'r1' in pos_graph.etypes
        all_edges.append(pos_graph.edata[dgl.EID])
    all_edges = th.cat(all_edges)
    assert_equal(all_edges.numpy(), target_idx[('n0', 'r1', 'n1')])

    # With data shuffling, the seed edges should have different orders
    # whenever the data loader is called.
    dataloader = GSgnnLinkPredictionDataLoader(ep_data, target_idx, [10], 10, num_negative_edges=2,
                                               device='cuda:0', train_task=True)
    all_edges1 = []
    for input_nodes, pos_graph, neg_graph, blocks in dataloader:
        assert len(pos_graph.etypes) == 1
        assert 'r1' in pos_graph.etypes
        all_edges1.append(pos_graph.edata[dgl.EID])
    all_edges1 = th.cat(all_edges1)
    all_edges2 = []
    for input_nodes, pos_graph, neg_graph, blocks in dataloader:
        assert len(pos_graph.etypes) == 1
        assert 'r1' in pos_graph.etypes
        all_edges2.append(pos_graph.edata[dgl.EID])
    all_edges2 = th.cat(all_edges2)
    assert not np.all(all_edges1.numpy() == all_edges2.numpy())

    # after test pass, destroy all process group
    th.distributed.destroy_process_group()

# initialize the torch distributed environment
@pytest.mark.parametrize("batch_size", [1, 10, 128])
@pytest.mark.parametrize("num_negative_edges", [1, 16, 128])
def test_GSgnnLinkPredictionTestDataLoader(batch_size, num_negative_edges):
    th.distributed.init_process_group(backend='gloo',
                                      init_method='tcp://127.0.0.1:23456',
                                      rank=0,
                                      world_size=1)
    test_etypes = [("n0", "r1", "n1"), ("n0", "r0", "n1")]
    with tempfile.TemporaryDirectory() as tmpdirname:
        # get the test dummy distributed graph
        _, part_config = generate_dummy_dist_graph(graph_name='dummy', dirname=tmpdirname)
        lp_data = GSgnnEdgeTrainData(graph_name='dummy', part_config=part_config,
                                     train_etypes=test_etypes, label_field='label')
        g = lp_data.g

        dataloader = GSgnnLinkPredictionTestDataLoader(
            lp_data,
            target_idx=lp_data.train_idxs, # use train edges as val or test edges
            batch_size=batch_size,
            num_negative_edges=num_negative_edges)

        total_edges = {etype: len(lp_data.train_idxs[etype]) for etype in test_etypes}
        num_pos_edges = {etype: 0 for etype in test_etypes}
        for pos_neg_tuple, sample_type in dataloader:
            assert sample_type == BUILTIN_LP_UNIFORM_NEG_SAMPLER
            assert isinstance(pos_neg_tuple, dict)
            assert len(pos_neg_tuple) == 1
            for canonical_etype, pos_neg in pos_neg_tuple.items():
                assert len(pos_neg) == 4
                pos_src, neg_src, pos_dst, neg_dst = pos_neg
                assert pos_src.shape == pos_dst.shape
                assert pos_src.shape[0] == batch_size \
                    if num_pos_edges[canonical_etype] + batch_size < total_edges[canonical_etype] \
                    else total_edges[canonical_etype] - num_pos_edges[canonical_etype]
                eid = lp_data.train_idxs[canonical_etype][num_pos_edges[canonical_etype]: \
                    num_pos_edges[canonical_etype]+batch_size] \
                    if num_pos_edges[canonical_etype]+batch_size < total_edges[canonical_etype] \
                    else lp_data.train_idxs[canonical_etype] \
                        [num_pos_edges[canonical_etype]:]
                src, dst = g.find_edges(eid, etype=canonical_etype)

                assert_equal(pos_src.numpy(), src.numpy())
                assert_equal(pos_dst.numpy(), dst.numpy())
                num_pos_edges[canonical_etype] += batch_size
                assert neg_dst.shape[0] == pos_src.shape[0]
                assert neg_dst.shape[1] == num_negative_edges
                assert th.all(neg_dst < g.number_of_nodes(canonical_etype[2]))

                assert neg_src.shape[0] == pos_src.shape[0]
                assert neg_src.shape[1] == num_negative_edges
                assert th.all(neg_src < g.number_of_nodes(canonical_etype[0]))

    # after test pass, destroy all process group
    th.distributed.destroy_process_group()

# initialize the torch distributed environment
@pytest.mark.parametrize("batch_size", [1, 10, 128])
@pytest.mark.parametrize("num_negative_edges", [1, 16, 128])
def test_GSgnnLinkPredictionJointTestDataLoader(batch_size, num_negative_edges):
    th.distributed.init_process_group(backend='gloo',
                                      init_method='tcp://127.0.0.1:23456',
                                      rank=0,
                                      world_size=1)
    test_etypes = [("n0", "r1", "n1"), ("n0", "r0", "n1")]
    with tempfile.TemporaryDirectory() as tmpdirname:
        # get the test dummy distributed graph
        _, part_config = generate_dummy_dist_graph(graph_name='dummy', dirname=tmpdirname)
        lp_data = GSgnnEdgeTrainData(graph_name='dummy', part_config=part_config,
                                     train_etypes=test_etypes, label_field='label')
        g = lp_data.g

        dataloader = GSgnnLinkPredictionJointTestDataLoader(
            lp_data,
            target_idx=lp_data.train_idxs, # use train edges as val or test edges
            batch_size=batch_size,
            num_negative_edges=num_negative_edges)

        total_edges = {etype: len(lp_data.train_idxs[etype]) for etype in test_etypes}
        num_pos_edges = {etype: 0 for etype in test_etypes}
        for pos_neg_tuple, sample_type in dataloader:
            assert sample_type == BUILTIN_LP_JOINT_NEG_SAMPLER
            assert isinstance(pos_neg_tuple, dict)
            assert len(pos_neg_tuple) == 1
            for canonical_etype, pos_neg in pos_neg_tuple.items():
                assert len(pos_neg) == 4
                pos_src, neg_src, pos_dst, neg_dst = pos_neg
                assert pos_src.shape == pos_dst.shape
                assert pos_src.shape[0] == batch_size \
                    if num_pos_edges[canonical_etype] + batch_size < total_edges[canonical_etype] \
                    else total_edges[canonical_etype] - num_pos_edges[canonical_etype]
                eid = lp_data.train_idxs[canonical_etype][num_pos_edges[canonical_etype]: \
                    num_pos_edges[canonical_etype]+batch_size] \
                    if num_pos_edges[canonical_etype]+batch_size < total_edges[canonical_etype] \
                    else lp_data.train_idxs[canonical_etype] \
                        [num_pos_edges[canonical_etype]:]
                src, dst = g.find_edges(eid, etype=canonical_etype)
                assert_equal(pos_src.numpy(), src.numpy())
                assert_equal(pos_dst.numpy(), dst.numpy())
                num_pos_edges[canonical_etype] += batch_size
                assert len(neg_dst.shape) == 1
                assert neg_dst.shape[0] == num_negative_edges
                assert th.all(neg_dst < g.number_of_nodes(canonical_etype[2]))

                assert len(neg_src.shape) == 1
                assert neg_src.shape[0] == num_negative_edges
                assert th.all(neg_src < g.number_of_nodes(canonical_etype[0]))

    # after test pass, destroy all process group
    th.distributed.destroy_process_group()

def test_prepare_input():
    th.distributed.init_process_group(backend='gloo',
                                      init_method='tcp://127.0.0.1:23456',
                                      rank=0,
                                      world_size=1)
    test_etypes = [("n0", "r1", "n1"), ("n0", "r0", "n1")]
    with tempfile.TemporaryDirectory() as tmpdirname:
        # get the test dummy distributed graph
        _, part_config = generate_dummy_dist_graph(graph_name='dummy', dirname=tmpdirname)
        lp_data = GSgnnEdgeTrainData(graph_name='dummy', part_config=part_config,
                                     train_etypes=test_etypes, label_field='label')
        lp_data.g.nodes['n1'].data['feat2'] = \
            lp_data.g.nodes['n1'].data['feat'][th.arange(lp_data.g.num_nodes('n1'))] * 2
        lp_data.g.edges['r0'].data['feat2'] = \
            lp_data.g.edges['r0'].data['feat'][th.arange(lp_data.g.num_edges('r0'))] * 2
        g = lp_data.g

        # single ntype/edge, single feat
        input_nodes = {
            "n0": th.randint(g.num_nodes("n0"), (10,))
        }
        input_edges = {
            ("n0", "r1", "n1"): th.randint(g.num_edges(("n0", "r1", "n1")), (20,)),
        }

        node_feat = prepare_batch_input(g, input_nodes, feat_field='feat')
        edge_feat = prepare_batch_edge_input(g, input_edges, feat_field='feat')
        assert len(node_feat) == 1
        assert len(edge_feat) == 1
        assert_equal(node_feat["n0"].numpy(),
                     g.nodes["n0"].data["feat"][input_nodes["n0"]].numpy())
        assert_equal(edge_feat[("n0", "r1", "n1")].numpy(),
                     g.edges[("n0", "r1", "n1")].data["feat"][
                         input_edges[("n0", "r1", "n1")]].numpy())

        # multiple ntype/edge, single feat
        input_nodes = {
            "n0": th.randint(g.num_nodes("n0"), (10,)),
            "n1": th.randint(g.num_nodes("n1"), (20,)),
        }
        input_edges = {
            ("n0", "r1", "n1"): th.randint(g.num_edges(("n0", "r1", "n1")), (20,)),
            ("n0", "r0", "n1"): th.randint(g.num_edges(("n0", "r0", "n1")), (10,)),
        }

        node_feat = prepare_batch_input(g, input_nodes, feat_field='feat')
        edge_feat = prepare_batch_edge_input(g, input_edges, feat_field='feat')
        assert len(node_feat) == 2
        assert len(edge_feat) == 2
        assert_equal(node_feat["n0"].numpy(),
                     g.nodes["n0"].data["feat"][input_nodes["n0"]].numpy())
        assert_equal(node_feat["n1"].numpy(),
                     g.nodes["n1"].data["feat"][input_nodes["n1"]].numpy())
        assert_equal(edge_feat[("n0", "r1", "n1")].numpy(),
                     g.edges[("n0", "r1", "n1")].data["feat"][
                         input_edges[("n0", "r1", "n1")]].numpy())
        assert_equal(edge_feat[("n0", "r0", "n1")].numpy(),
                     g.edges[("n0", "r0", "n1")].data["feat"][
                         input_edges[("n0", "r0", "n1")]].numpy())

        # multiple ntype/edge, multiple feat
        input_nodes = {
            "n0": th.randint(g.num_nodes("n0"), (10,)),
            "n1": th.randint(g.num_nodes("n1"), (20,)),
        }
        input_edges = {
            ("n0", "r1", "n1"): th.randint(g.num_edges(("n0", "r1", "n1")), (20,)),
            ("n0", "r0", "n1"): th.randint(g.num_edges(("n0", "r0", "n1")), (10,)),
        }

        node_feat = prepare_batch_input(g, input_nodes,
                                        feat_field={"n0":["feat"],
                                                    "n1":["feat", "feat2"]})
        edge_feat = prepare_batch_edge_input(g, input_edges,
                                             feat_field={
                                                 ("n0", "r1", "n1"): ["feat"],
                                                 ("n0", "r0", "n1"): ["feat", "feat2"]})
        assert len(node_feat) == 2
        assert len(edge_feat) == 2
        assert_equal(node_feat["n0"].numpy(),
                     g.nodes["n0"].data["feat"][input_nodes["n0"]].numpy())
        assert_equal(node_feat["n1"].numpy(),
                     th.cat([g.nodes["n1"].data["feat"][input_nodes["n1"]],
                             g.nodes["n1"].data["feat2"][input_nodes["n1"]]], dim=-1).numpy())
        assert_equal(edge_feat[("n0", "r1", "n1")].numpy(),
                     g.edges[("n0", "r1", "n1")].data["feat"][
                         input_edges[("n0", "r1", "n1")]].numpy())
        assert_equal(edge_feat[("n0", "r0", "n1")].numpy(),
                     th.cat([g.edges[("n0", "r0", "n1")].data["feat"][
                                 input_edges[("n0", "r0", "n1")]],
                             g.edges[("n0", "r0", "n1")].data["feat2"][
                                 input_edges[("n0", "r0", "n1")]]], dim=-1).numpy())

    # after test pass, destroy all process group
    th.distributed.destroy_process_group()

def test_modify_fanout_for_target_etype():
    data_dict = {
        ('user', 'follows', 'user'): (th.tensor([0, 1]), th.tensor([1, 2])),
        ('user', 'follows', 'topic'): (th.tensor([1, 1]), th.tensor([1, 2])),
        ('user', 'plays', 'game'): (th.tensor([0, 3]), th.tensor([3, 4]))
    }
    g = dgl.heterograph(data_dict)
    fanout = [10,5]
    target_etypes = [('user', 'follows', 'user')]
    new_fanout = modify_fanout_for_target_etype(g, fanout, target_etypes)
    assert len(new_fanout) == 2
    assert new_fanout[0][('user', 'follows', 'user')] == 0
    assert new_fanout[0][('user', 'follows', 'topic')] == 10
    assert new_fanout[0][('user', 'plays', 'game')] == 10
    assert new_fanout[1][('user', 'follows', 'user')] == 0
    assert new_fanout[1][('user', 'follows', 'topic')] == 5
    assert new_fanout[1][('user', 'plays', 'game')] == 5

    fanout = [{("user","follows","user"):20,
               ("user","follows","topic"):10,
               ("user","plays","game"):5},
              {("user","follows","user"):3,
               ("user","follows","topic"):2,
               ("user","plays","game"):1}]
    new_fanout = modify_fanout_for_target_etype(g, fanout, target_etypes)
    assert len(new_fanout) == 2
    assert new_fanout[0][('user', 'follows', 'user')] == 0
    assert new_fanout[0][('user', 'follows', 'topic')] == 10
    assert new_fanout[0][('user', 'plays', 'game')] == 5
    assert new_fanout[1][('user', 'follows', 'user')] == 0
    assert new_fanout[1][('user', 'follows', 'topic')] == 2
    assert new_fanout[1][('user', 'plays', 'game')] == 1

@pytest.mark.parametrize("dataloader", [GSgnnNodeDataLoader])
def test_np_dataloader_trim_data(dataloader):
    # initialize the torch distributed environment
    th.distributed.init_process_group(backend='gloo',
                                      init_method='tcp://127.0.0.1:23456',
                                      rank=0,
                                      world_size=1)
    with tempfile.TemporaryDirectory() as tmpdirname:
        # get the test dummy distributed graph
        _, part_config = generate_dummy_dist_graph(graph_name='dummy', dirname=tmpdirname)
        np_data = GSgnnNodeTrainData(graph_name='dummy', part_config=part_config,
                                     train_ntypes=['n1'], label_field='label')

        target_idx = {'n1': th.arange(np_data.g.number_of_nodes('n1'))}
        @patch("graphstorm.dataloading.dataloading.trim_data")
        def check_dataloader_trim(mock_trim_data):
            mock_trim_data.side_effect = [
                target_idx["n1"][:len(target_idx["n1"])-2],
                target_idx["n1"][:len(target_idx["n1"])-2],
            ]

            loader = dataloader(np_data, dict(target_idx),
                                [10], 10, 'cpu',
                                train_task=True)
            assert len(loader.dataloader.collator.nids) == 1
            assert len(loader.dataloader.collator.nids["n1"]) == np_data.g.number_of_nodes('n1') - 2

            loader = dataloader(np_data, dict(target_idx),
                                [10], 10, 'cpu',
                                train_task=False)
            assert len(loader.dataloader.collator.nids) == 1
            assert len(loader.dataloader.collator.nids["n1"]) == np_data.g.number_of_nodes('n1')

        check_dataloader_trim()

    # after test pass, destroy all process group
    th.distributed.destroy_process_group()


@pytest.mark.parametrize("dataloader", [GSgnnAllEtypeLinkPredictionDataLoader,
                                        GSgnnLinkPredictionDataLoader,
                                        FastGSgnnLinkPredictionDataLoader])
def test_edge_dataloader_trim_data(dataloader):
    th.distributed.init_process_group(backend='gloo',
                                      init_method='tcp://127.0.0.1:23456',
                                      rank=0,
                                      world_size=1)
    test_etypes = [("n0", "r1", "n1"), ("n0", "r0", "n1")]
    with tempfile.TemporaryDirectory() as tmpdirname:
        # get the test dummy distributed graph
        _, part_config = generate_dummy_dist_graph(graph_name='dummy', dirname=tmpdirname)
        lp_data = GSgnnEdgeTrainData(graph_name='dummy', part_config=part_config,
                                     train_etypes=test_etypes, label_field='label')
        g = lp_data.g

        @patch("graphstorm.dataloading.dataloading.trim_data")
        def check_dataloader_trim(mock_trim_data):
            mock_trim_data.side_effect = [
                lp_data.train_idxs[("n0", "r1", "n1")][:len(lp_data.train_idxs[("n0", "r1", "n1")])-1],
                lp_data.train_idxs[("n0", "r0", "n1")][:len(lp_data.train_idxs[("n0", "r0", "n1")])-1],

                lp_data.train_idxs[("n0", "r1", "n1")][:len(lp_data.train_idxs[("n0", "r1", "n1")])-1],
                lp_data.train_idxs[("n0", "r0", "n1")][:len(lp_data.train_idxs[("n0", "r0", "n1")])-1],
            ]

            loader = dataloader(
                lp_data,
                fanout=[],
                target_idx=dict(lp_data.train_idxs), # test train_idxs
                batch_size=16,
                num_negative_edges=4)

            assert len(loader.dataloader.collator.eids) == len(lp_data.train_idxs)
            for etype in lp_data.train_idxs.keys():
                assert len(loader.dataloader.collator.eids[etype]) == len(lp_data.train_idxs[etype]) - 1

            # test task, trim_data should not be called.
            loader = dataloader(
                lp_data,
                target_idx=dict(lp_data.train_idxs), # use train edges as val or test edges
                fanout=[],
                batch_size=16,
                num_negative_edges=4,
                train_task=False)

            assert len(loader.dataloader.collator.eids) == len(lp_data.train_idxs)
            for etype in lp_data.train_idxs.keys():
                assert len(loader.dataloader.collator.eids[etype]) == len(lp_data.train_idxs[etype])

        check_dataloader_trim()

    # after test pass, destroy all process group
    th.distributed.destroy_process_group()

def get_dist_sampler_attributes(rank, world_size, num_files):
    """
    Assign a slice window of file index to each worker.
    The slice window of each worker is specified
    by self.global_start and self.global_end
    """
    if world_size > num_files:
        # If num of workers is greater than num of files,
        # the slice windows are same across all workers,
        # which covers all files.
        remainder = world_size % num_files
        global_start = 0
        global_end = num_files
        part_len = global_end
    else:
        # If num of workers is smaller than num of files,
        # the slice windows are different for each worker.
        # In the case where the files cannot be evenly distributed,
        # the remainder will be assigned to one or multiple workers evenly.
        part_len = num_files // world_size
        remainder = num_files % world_size
        global_start = part_len * rank + min(rank, remainder)
        global_end = global_start + part_len + (rank < remainder)
        part_len = global_end - global_start
    return global_start, global_end, part_len, remainder

@pytest.mark.parametrize("num_files", [3, 7, 8])
def test_distill_sampler_get_file(num_files):
    with tempfile.TemporaryDirectory() as tmpdirname:
        create_distill_data(tmpdirname, num_files)
        file_list = os.listdir(tmpdirname)
        tracker = {
            "global_start": [],
            "global_end": [],
            "part_len": [],
        }
        for rank in range(4):
            dist_sampler = DistributedFileSampler(
                        dataset_path=tmpdirname,
                        shuffle=False,
                        local_rank=rank,
                        world_size=4,
                        is_train=True,
                        infinite=True,
                    )

            # test DistributedFileSampler._file_index_distribute
            global_start, global_end, part_len, remainder = \
                get_dist_sampler_attributes(rank, 4, num_files)
            assert global_start == dist_sampler.global_start
            assert global_end == dist_sampler.global_end
            assert part_len == dist_sampler.part_len
            assert remainder == dist_sampler.remainder
            tracker["global_start"].append(dist_sampler.global_start)
            tracker["global_end"].append(dist_sampler.global_end)
            tracker["part_len"].append(dist_sampler.part_len)
            if rank == 0:
                tracker["remainder"] = dist_sampler.remainder

            # test DistributedFileSampler.get_file
            if num_files == 3:
                if rank == 0 or rank == 3:
                    target_index = [0, 2, 1]
                elif rank == 1:
                    target_index = [1, 0, 2]
                elif rank == 2:
                    target_index = [2, 1, 0]

            if num_files == 7:
                if rank == 0:
                    target_index = [0, 1]
                elif rank == 1:
                    target_index = [2, 3]
                elif rank == 2:
                    target_index = [4, 5]
                elif rank == 3:
                    target_index = [6]

            if num_files == 8:
                if rank == 0:
                    target_index = [0, 1]
                elif rank == 1:
                    target_index = [2, 3]
                elif rank == 2:
                    target_index = [4, 5]
                elif rank == 3:
                    target_index = [6, 7]
            for offset in range(2*num_files):
                assert os.path.join(tmpdirname, file_list[target_index[offset%len(target_index)]]) == \
                    dist_sampler.get_file(offset)

        # test relative relation
        if num_files >= 4:
            assert tracker["global_end"][0] == tracker["global_start"][1]
            assert tracker["global_end"][1] == tracker["global_start"][2]
            assert tracker["global_end"][2] == tracker["global_start"][3]
            total_len = 0
            for rank in range(4):
                assert tracker["part_len"][rank] == \
                    tracker["global_end"][rank] - tracker["global_start"][rank]
                total_len += tracker["part_len"][rank]
            assert total_len == num_files
        else:
            for rank in range(4):
                assert tracker["part_len"][rank] == num_files
                assert tracker["global_start"][rank] == 0
                assert tracker["global_end"][rank] == num_files
                assert tracker["remainder"] == 4 % num_files

@pytest.mark.parametrize("num_files", [3, 7, 8])
@pytest.mark.parametrize("is_train", [True, False])
@pytest.mark.parametrize("infinite", [False, True])
@pytest.mark.parametrize("shuffle", [True, False])
def test_DistillDistributedFileSampler(num_files, is_train,
    infinite, shuffle):
    with tempfile.TemporaryDirectory() as tmpdirname:
        create_distill_data(tmpdirname, num_files)
        global_sampled_files = []

        # set world_size to 4
        # test 1) when num_files < world size.
        # 2) when num_files >= world size and can be evenly divided.
        # 3) when num_files > world size and cannot be evenly divided.

        for rank in range(4):
            device = setup_device(rank)

            file_sampler = DistributedFileSampler(
                    dataset_path=tmpdirname,
                    shuffle=shuffle,
                    local_rank=rank,
                    world_size=4,
                    is_train=is_train,
                    infinite=infinite,
                )
            if is_train and num_files >= 4:
                assert file_sampler.part_len >= (num_files // 4)
                assert file_sampler.part_len <= (num_files // 4) + 1
            else:
                assert file_sampler.part_len == num_files

            file_sampler_iter = iter(file_sampler)
            if is_train and infinite:
                local_sampled_files = []
                for i, data_file in enumerate(file_sampler_iter):
                    if i == file_sampler.part_len:
                        assert data_file.split("/")[-1] in local_sampled_files, \
                            "Infinite sampler doesn't sample evenly."
                        break
                    global_sampled_files.append(data_file.split("/")[-1])
                    local_sampled_files.append(data_file.split("/")[-1])
            else:
                for i, data_file in enumerate(file_sampler_iter):
                    if data_file is None:
                        break
                    assert i < file_sampler.part_len, \
                        "Non-infinite sampler doesn't exit."
                    global_sampled_files.append(data_file.split("/")[-1])
        assert set(global_sampled_files) == set(os.listdir(tmpdirname))


def run_distill_dist_data(worker_rank, world_size,
    backend, tmpdirname, num_files, is_train):
    dist_init_method = 'tcp://{master_ip}:{master_port}'.format(
        master_ip='127.0.0.1', master_port='12345')
    th.distributed.init_process_group(backend=backend,
                                      init_method=dist_init_method,
                                      world_size=world_size,
                                      rank=worker_rank)
    th.cuda.set_device(worker_rank)
    device = setup_device(worker_rank)

    tokenizer = AutoTokenizer.from_pretrained("distilbert-base-uncased")

    dataloader_generator = DistillDataloaderGenerator(
        tokenizer=tokenizer,
        max_seq_len=8,
        device=device,
        batch_size=4,
    )
    data_mgr = DistillDataManager(
        dataloader_generator,
        dataset_path=tmpdirname,
        local_rank=worker_rank,
        world_size=world_size,
        is_train=is_train,
    )

    if is_train and num_files >= 4:
        assert len(data_mgr) >= num_files // 4
        assert len(data_mgr) <= num_files // 4 + 1
    else:
        assert len(data_mgr) == num_files

    dataset_iterator = data_mgr.get_iterator()
    assert isinstance(dataset_iterator, DataLoader)
    batch = next(iter(dataset_iterator))
    assert len(batch) == 3

    data_mgr.refresh_manager()

    if is_train:
        train_idx = 0
        while True:
            dataset_iterator = data_mgr.get_iterator()
            assert isinstance(dataset_iterator, DataLoader)
            num_batches = th.tensor(len(dataset_iterator), \
                dtype=th.int64, device=device)
            dist.all_reduce(num_batches, op=dist.ReduceOp.MIN)
            min_size = num_batches.item()
            assert int(min_size) == int(num_batches)
            if train_idx == 2 * num_files:
                break
            train_idx += 1
    else:
        for i, dataset_iterator in enumerate(data_mgr):
            if i < len(data_mgr):
                assert isinstance(dataset_iterator, DataLoader)
            if dataset_iterator is None:
                assert i == len(data_mgr)
                break
            assert i < len(data_mgr), \
                "DistillDataManager doesn't exit."

@pytest.mark.parametrize("backend", ["gloo", "nccl"])
@pytest.mark.parametrize("num_files", [3, 7, 8])
@pytest.mark.parametrize("is_train", [True, False])
def test_DistillDataloaderGenerator(backend, num_files, is_train):
    # test DistillDataloaderGenerator
    with tempfile.TemporaryDirectory() as tmpdirname:
        create_distill_data(tmpdirname, num_files)
        ctx = mp.get_context('spawn')
        p0 = ctx.Process(target=run_distill_dist_data,
                        args=(0, 4, backend, tmpdirname, num_files, is_train))
        p1 = ctx.Process(target=run_distill_dist_data,
                        args=(1, 4, backend, tmpdirname, num_files, is_train))
        p2 = ctx.Process(target=run_distill_dist_data,
                        args=(2, 4, backend, tmpdirname, num_files, is_train))
        p3 = ctx.Process(target=run_distill_dist_data,
                        args=(3, 4, backend, tmpdirname, num_files, is_train))

        p0.start()
        p1.start()
        p2.start()
        p3.start()
        p0.join()
        p1.join()
        p2.join()
        p3.join()
        assert p0.exitcode == 0
        assert p1.exitcode == 0
        assert p2.exitcode == 0
        assert p3.exitcode == 0

@pytest.mark.parametrize("batch_size", [10, 11])
def test_np_dataloader_len(batch_size):
    with tempfile.TemporaryDirectory() as tmpdirname:
        # get the test dummy distributed graph
        _, part_config = generate_dummy_dist_graph(graph_name='dummy', dirname=tmpdirname)
        np_data = GSgnnNodeTrainData(graph_name='dummy', part_config=part_config,
                                     train_ntypes=['n1'], label_field='label')

    # Without shuffling, the seed nodes should have the same order as the target nodes.
    target_idx = {'n1': th.arange(np_data.g.number_of_nodes('n1'))}
    dataloader = GSgnnNodeDataLoader(np_data, target_idx, [10], batch_size, 'cuda:0',
                                     train_task=False)
    assert len(dataloader) == len(list(dataloader))

    dataloader = GSgnnNodeDataLoader(np_data, target_idx, [10], batch_size, 'cuda:0',
                                     train_task=True)
    assert len(dataloader) == len(list(dataloader))

    target_idx_2 = {'n1': th.arange(np_data.g.number_of_nodes('n1')//2)}
    # target_idx > unlabeled_idx
    dataloader = GSgnnNodeSemiSupDataLoader(np_data, target_idx, target_idx_2, [10], batch_size, 'cuda:0',
                                     train_task=False)
    assert len(dataloader) == len(list(dataloader))

    dataloader = GSgnnNodeSemiSupDataLoader(np_data, target_idx, target_idx_2, [10], batch_size, 'cuda:0',
                                     train_task=True)
    assert len(dataloader) == len(list(dataloader))

    # target_idx < unlabeled_idx
    dataloader = GSgnnNodeSemiSupDataLoader(np_data, target_idx_2, target_idx, [10], batch_size, 'cuda:0',
                                     train_task=False)
    assert len(dataloader) == len(list(dataloader))

    dataloader = GSgnnNodeSemiSupDataLoader(np_data, target_idx_2, target_idx, [10], batch_size, 'cuda:0',
                                     train_task=True)
    assert len(dataloader) == len(list(dataloader))

@pytest.mark.parametrize("batch_size", [10, 11])
def test_ep_dataloader_len(batch_size):
    with tempfile.TemporaryDirectory() as tmpdirname:
        # get the test dummy distributed graph
        _, part_config = generate_dummy_dist_graph(graph_name='dummy', dirname=tmpdirname)
        ep_data = GSgnnEdgeTrainData(graph_name='dummy', part_config=part_config,
                                     train_etypes=[('n0', 'r1', 'n1')], label_field='label')

    ################### Test train_task #######################

    # Without shuffling, the seed nodes should have the same order as the target nodes.
    target_idx = {('n0', 'r1', 'n1'): th.arange(ep_data.g.number_of_edges('r1'))}
    dataloader = GSgnnEdgeDataLoader(ep_data, target_idx, [10], batch_size, 'cuda:0',
                                     train_task=False, remove_target_edge_type=False)
    assert len(dataloader) == len(list(dataloader))

    dataloader = GSgnnEdgeDataLoader(ep_data, target_idx, [10], batch_size, 'cuda:0',
                                     train_task=True, remove_target_edge_type=False)
    assert len(dataloader) == len(list(dataloader))

@pytest.mark.parametrize("batch_size", [10, 11])
def test_lp_dataloader_len(batch_size):
    with tempfile.TemporaryDirectory() as tmpdirname:
        # get the test dummy distributed graph
        _, part_config = generate_dummy_dist_graph(graph_name='dummy', dirname=tmpdirname)
        ep_data = GSgnnEdgeTrainData(graph_name='dummy', part_config=part_config,
                                     train_etypes=[('n0', 'r1', 'n1')])

    ################### Test train_task #######################

    # Without shuffling, the seed nodes should have the same order as the target nodes.
    target_idx = {('n0', 'r1', 'n1'): th.arange(ep_data.g.number_of_edges('r1'))}
    dataloader = GSgnnLinkPredictionDataLoader(ep_data, target_idx, [10], batch_size, num_negative_edges=2,
                                               device='cuda:0', train_task=False)
    assert len(dataloader) == len(list(dataloader))

    dataloader = GSgnnLinkPredictionDataLoader(ep_data, target_idx, [10], batch_size, num_negative_edges=2,
                                               device='cuda:0', train_task=True)
    assert len(dataloader) == len(list(dataloader))

    dataloader = GSgnnLPJointNegDataLoader(ep_data, target_idx, [10], batch_size, num_negative_edges=2,
                                               device='cuda:0', train_task=False)
    assert len(dataloader) == len(list(dataloader))

    dataloader = GSgnnLPJointNegDataLoader(ep_data, target_idx, [10], batch_size, num_negative_edges=2,
                                               device='cuda:0', train_task=True)
    assert len(dataloader) == len(list(dataloader))

    dataloader = GSgnnLPLocalUniformNegDataLoader(ep_data, target_idx, [10], batch_size, num_negative_edges=2,
                                               device='cuda:0', train_task=False)
    assert len(dataloader) == len(list(dataloader))

    dataloader = GSgnnLPLocalUniformNegDataLoader(ep_data, target_idx, [10], batch_size, num_negative_edges=2,
                                               device='cuda:0', train_task=True)
    assert len(dataloader) == len(list(dataloader))

    dataloader = GSgnnLPInBatchJointNegDataLoader(ep_data, target_idx, [10], batch_size, num_negative_edges=2,
                                               device='cuda:0', train_task=True)
    assert len(dataloader) == len(list(dataloader))

    dataloader = GSgnnLPLocalJointNegDataLoader(ep_data, target_idx, [10], batch_size, num_negative_edges=2,
                                               device='cuda:0', train_task=False)
    assert len(dataloader) == len(list(dataloader))

    dataloader = GSgnnLPLocalJointNegDataLoader(ep_data, target_idx, [10], batch_size, num_negative_edges=2,
                                               device='cuda:0', train_task=True)
    assert len(dataloader) == len(list(dataloader))

    dataloader = FastGSgnnLinkPredictionDataLoader(ep_data, target_idx, [10], batch_size, num_negative_edges=2,
                                               device='cuda:0', train_task=False)
    assert len(dataloader) == len(list(dataloader))

    dataloader = FastGSgnnLinkPredictionDataLoader(ep_data, target_idx, [10], batch_size, num_negative_edges=2,
                                               device='cuda:0', train_task=True)
    assert len(dataloader) == len(list(dataloader))

    dataloader = FastGSgnnLPJointNegDataLoader(ep_data, target_idx, [10], batch_size, num_negative_edges=2,
                                               device='cuda:0', train_task=False)
    assert len(dataloader) == len(list(dataloader))

    dataloader = FastGSgnnLPJointNegDataLoader(ep_data, target_idx, [10], batch_size, num_negative_edges=2,
                                               device='cuda:0', train_task=True)
    assert len(dataloader) == len(list(dataloader))

    dataloader = FastGSgnnLPLocalUniformNegDataLoader(ep_data, target_idx, [10], batch_size, num_negative_edges=2,
                                               device='cuda:0', train_task=False)
    assert len(dataloader) == len(list(dataloader))

    dataloader = FastGSgnnLPLocalUniformNegDataLoader(ep_data, target_idx, [10], batch_size, num_negative_edges=2,
                                               device='cuda:0', train_task=True)
    assert len(dataloader) == len(list(dataloader))

    dataloader = FastGSgnnLPLocalJointNegDataLoader(ep_data, target_idx, [10], batch_size, num_negative_edges=2,
                                               device='cuda:0', train_task=False)
    assert len(dataloader) == len(list(dataloader))

    dataloader = FastGSgnnLPLocalJointNegDataLoader(ep_data, target_idx, [10], batch_size, num_negative_edges=2,
                                               device='cuda:0', train_task=True)
    assert len(dataloader) == len(list(dataloader))

@pytest.mark.parametrize("num_pos", [2, 10])
@pytest.mark.parametrize("num_neg", [5, 20])
def test_inbatch_joint_neg_sampler(num_pos, num_neg):
    src = th.arange(num_pos)
    dst = th.arange(num_pos)
    g = dgl.heterograph({
        ("n0", "r0", "n1"): (src, dst),
    })
    sampler = InbatchJointUniform(num_neg)
    src, dst = sampler._generate(g, th.arange(num_pos), ("n0", "r0", "n1"))
    # In batch joint negative includes
    # uniform negatives + in-batch negatives.
    assert len(src) == num_pos * num_neg +  num_pos * (num_pos - 1)
    assert len(dst) == num_pos * num_neg + num_pos * (num_pos - 1)
    in_batch_src = src[-num_pos * (num_pos - 1):]
    in_batch_dst = dst[-num_pos * (num_pos - 1):]

    for i in range(num_pos):
        assert_equal(in_batch_src[i*(num_pos-1):(i+1)*(num_pos-1)].numpy(), np.repeat(i, (num_pos-1)))
        tmp_idx = np.ones(num_pos, dtype=bool)
        tmp_idx[i] = False
        assert_equal(in_batch_dst[i*(num_pos-1):(i+1)*(num_pos-1)].numpy(),
                     np.arange(num_pos)[tmp_idx])


if __name__ == '__main__':
<<<<<<< HEAD
    test_GSgnnEdgeData()
    test_GSgnnNodeData()
=======
    test_inbatch_joint_neg_sampler(10, 20)

>>>>>>> 09dde9ca
    test_np_dataloader_len(11)
    test_ep_dataloader_len(11)
    test_lp_dataloader_len(11)

    test_np_dataloader_trim_data(GSgnnNodeDataLoader)
    test_edge_dataloader_trim_data(GSgnnLinkPredictionDataLoader)
    test_edge_dataloader_trim_data(FastGSgnnLinkPredictionDataLoader)
    test_GSgnnEdgeData_wo_test_mask()
    test_GSgnnNodeData_wo_test_mask()
    test_lp_dataloader()
    test_edge_dataloader()
    test_node_dataloader()
    test_node_dataloader_reconstruct()
    test_GSgnnAllEtypeLinkPredictionDataLoader(10)
    test_GSgnnAllEtypeLinkPredictionDataLoader(1)
    test_GSgnnLinkPredictionTestDataLoader(1, 1)
    test_GSgnnLinkPredictionTestDataLoader(10, 20)
    test_GSgnnLinkPredictionJointTestDataLoader(1, 1)
    test_GSgnnLinkPredictionJointTestDataLoader(10, 20)

    test_prepare_input()
    test_modify_fanout_for_target_etype()

    test_distill_sampler_get_file(num_files=7)
    test_DistillDistributedFileSampler(num_files=7, is_train=True, \
        infinite=False, shuffle=True)
    test_DistillDataloaderGenerator("gloo", 7, True)<|MERGE_RESOLUTION|>--- conflicted
+++ resolved
@@ -1375,13 +1375,9 @@
 
 
 if __name__ == '__main__':
-<<<<<<< HEAD
     test_GSgnnEdgeData()
     test_GSgnnNodeData()
-=======
     test_inbatch_joint_neg_sampler(10, 20)
-
->>>>>>> 09dde9ca
     test_np_dataloader_len(11)
     test_ep_dataloader_len(11)
     test_lp_dataloader_len(11)
