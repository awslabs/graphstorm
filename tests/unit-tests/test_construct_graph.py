--- conflicted
+++ resolved
@@ -26,11 +26,7 @@
 from graphstorm.gconstruct.file_io import write_data_hdf5, read_data_hdf5, HDF5Array
 from graphstorm.gconstruct.transform import parse_feat_ops, process_features
 from graphstorm.gconstruct.transform import parse_label_ops, process_labels
-<<<<<<< HEAD
 from graphstorm.gconstruct.transform import Noop, do_multiprocess_transform
-=======
-from graphstorm.gconstruct.transform import Noop, require_multiprocessing
->>>>>>> 2a7224aa
 from graphstorm.gconstruct.id_map import IdMap, map_node_ids
 from graphstorm.gconstruct.utils import ExtMemArrayMerger, partition_graph
 
@@ -421,21 +417,13 @@
         arrs = [data1['data1'], data1['data2']]
         res = converter(arrs, "test1")
         assert isinstance(res, np.ndarray)
-<<<<<<< HEAD
-        np.testing.assert_array_equal(res, np.concatenate(arrs))
-=======
         np.testing.assert_array_equal(res, np.concatenate([data["data1"],
                                                            data["data2"]]))
->>>>>>> 2a7224aa
 
         # One HDF5 array
         res = converter([data1['data1']], "test1.5")
         assert isinstance(res, np.ndarray)
-<<<<<<< HEAD
-        np.testing.assert_array_equal(res, data1['data1'])
-=======
         np.testing.assert_array_equal(res, data['data1'])
->>>>>>> 2a7224aa
 
         os.remove(tmpfile)
 
@@ -552,11 +540,7 @@
     in_files = ["/tmp/test1", "/tmp/test2"]
     feat_ops = parse_feat_ops(conf['features'])
     label_ops = parse_label_ops(conf['labels'], is_node=True)
-<<<<<<< HEAD
     multiprocessing = do_multiprocess_transform(conf, feat_ops, label_ops, in_files)
-=======
-    multiprocessing = require_multiprocessing(conf, feat_ops, label_ops, in_files)
->>>>>>> 2a7224aa
     assert multiprocessing == True
 
     # If the data are stored in multiple HDF5 files and there are
@@ -573,11 +557,7 @@
     in_files = ["/tmp/test1", "/tmp/test2"]
     feat_ops = None
     label_ops = parse_label_ops(conf['labels'], is_node=True)
-<<<<<<< HEAD
     multiprocessing = do_multiprocess_transform(conf, feat_ops, label_ops, in_files)
-=======
-    multiprocessing = require_multiprocessing(conf, feat_ops, label_ops, in_files)
->>>>>>> 2a7224aa
     assert multiprocessing == True
 
     # If the data are stored in multiple HDF5 files and there are
@@ -597,11 +577,7 @@
     in_files = ["/tmp/test1", "/tmp/test2"]
     feat_ops = parse_feat_ops(conf['features'])
     label_ops = None
-<<<<<<< HEAD
     multiprocessing = do_multiprocess_transform(conf, feat_ops, label_ops, in_files)
-=======
-    multiprocessing = require_multiprocessing(conf, feat_ops, label_ops, in_files)
->>>>>>> 2a7224aa
     assert multiprocessing == True
 
     # If the data are stored in a single HDF5 file and there are
@@ -609,11 +585,7 @@
     in_files = ["/tmp/test1"]
     feat_ops = parse_feat_ops(conf['features'])
     label_ops = None
-<<<<<<< HEAD
     multiprocessing = do_multiprocess_transform(conf, feat_ops, label_ops, in_files)
-=======
-    multiprocessing = require_multiprocessing(conf, feat_ops, label_ops, in_files)
->>>>>>> 2a7224aa
     assert multiprocessing == False
 
     # If the data are stored in multiple HDF5 files and there are
@@ -629,11 +601,7 @@
     in_files = ["/tmp/test1", "/tmp/test2"]
     feat_ops = parse_feat_ops(conf['features'])
     label_ops = None
-<<<<<<< HEAD
     multiprocessing = do_multiprocess_transform(conf, feat_ops, label_ops, in_files)
-=======
-    multiprocessing = require_multiprocessing(conf, feat_ops, label_ops, in_files)
->>>>>>> 2a7224aa
     assert multiprocessing == False
 
     # If the data are stored in multiple parquet files and there are
@@ -649,11 +617,7 @@
     in_files = ["/tmp/test1", "/tmp/test2"]
     feat_ops = parse_feat_ops(conf['features'])
     label_ops = None
-<<<<<<< HEAD
     multiprocessing = do_multiprocess_transform(conf, feat_ops, label_ops, in_files)
-=======
-    multiprocessing = require_multiprocessing(conf, feat_ops, label_ops, in_files)
->>>>>>> 2a7224aa
     assert multiprocessing == True
 
     # If the data are stored in a single parquet file and there are
@@ -661,11 +625,7 @@
     in_files = ["/tmp/test1"]
     feat_ops = parse_feat_ops(conf['features'])
     label_ops = None
-<<<<<<< HEAD
     multiprocessing = do_multiprocess_transform(conf, feat_ops, label_ops, in_files)
-=======
-    multiprocessing = require_multiprocessing(conf, feat_ops, label_ops, in_files)
->>>>>>> 2a7224aa
     assert multiprocessing == False
 
 if __name__ == '__main__':
