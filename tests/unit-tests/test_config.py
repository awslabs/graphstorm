--- conflicted
+++ resolved
@@ -32,12 +32,9 @@
                                       BUILTIN_LP_LOSS_CROSS_ENTROPY,
                                       BUILTIN_LP_LOSS_LOGSIGMOID_RANKING,
                                       BUILTIN_LP_LOSS_CONTRASTIVELOSS,
-<<<<<<< HEAD
-                                      BUILTIN_LP_LOSS_BPR)
-=======
+                                      BUILTIN_LP_LOSS_BPR,
                                       BUILTIN_REGRESSION_LOSS_MSE,
                                       BUILTIN_REGRESSION_LOSS_SHRINKAGE)
->>>>>>> 3fef138b
 from graphstorm.config import (BUILTIN_TASK_NODE_CLASSIFICATION,
                                BUILTIN_TASK_NODE_REGRESSION,
                                BUILTIN_TASK_EDGE_CLASSIFICATION,
