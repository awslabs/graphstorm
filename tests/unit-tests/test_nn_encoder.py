"""
    Copyright 2023 Contributors

    Licensed under the Apache License, Version 2.0 (the "License");
    you may not use this file except in compliance with the License.
    You may obtain a copy of the License at

       http://www.apache.org/licenses/LICENSE-2.0

    Unless required by applicable law or agreed to in writing, software
    distributed under the License is distributed on an "AS IS" BASIS,
    WITHOUT WARRANTIES OR CONDITIONS OF ANY KIND, either express or implied.
    See the License for the specific language governing permissions and
    limitations under the License.

    Test basic GNN encoders
"""
import pytest
import tempfile
import torch as th
import dgl
from numpy.testing import assert_raises

from graphstorm.dataloading import GSgnnData, GSgnnEdgeDataLoader
from graphstorm.model.rgcn_encoder import GraphConvwithEdgeFeat, RelationalGCNEncoder
from graphstorm.model.hgt_encoder import HGTEncoder, HGTLayer, HGTLayerwithEdgeFeat

from data_utils import (generate_dummy_dist_graph)

def generate_dummy_features(input_feats, output_dim, feat_pattern='random', device='cpu'):
    """ generate dummy feature values to replace original feature values.
    
    Only support 2D features now.
    
    Parameters:
    ------------
    feat_pattern: str
        Options for feature patterns. Options are in ["random", "zeros". "ones"].
        Default is "random".
    """
    output_feats = {}
    for key, feats in input_feats.items():
        if feat_pattern == 'random':
            new_feats = th.rand(feats.shape[0], output_dim).to(device)
        elif feat_pattern == 'zeros':
            new_feats = th.zeros(feats.shape[0], output_dim).to(device)
        elif feat_pattern == 'ones':
            new_feats = th.ones(feats.shape[0], output_dim).to(device)
        else:   # do nothing
            new_feats = feats

        output_feats[key] = new_feats

    return output_feats

@pytest.mark.parametrize("input_dim", [32])
@pytest.mark.parametrize("output_dim", [32,64])
@pytest.mark.parametrize("dev", ['cpu','cuda:0'])
def test_rgcn_encoder_with_edge_features(input_dim, output_dim, dev):
    """ Test the RelationalGCNEncoder that supports edge features
    """
    # initialize the torch distributed environment
    th.distributed.init_process_group(backend='gloo',
                                      init_method='tcp://127.0.0.1:23456',
                                      rank=0,
                                      world_size=1)
    with tempfile.TemporaryDirectory() as tmpdirname:
        # get the test dummy distributed graph
        _, part_config = generate_dummy_dist_graph(graph_name='dummy',
                                                   dirname=tmpdirname, add_reverse=True,
                                                   is_random=False)

        # there will be three etypes:
        # ('n0', 'r1', 'n1'), ('n0', 'r0', 'n1'), ("n1", "r2", "n0")
        gdata = GSgnnData(part_config=part_config)

        # Test 1: normal case, two node types have features, two edge types have features,
        #         and one edge type ("n1", "r2", "n0") does not have features
        nfeat_fields = {'n0':['feat'], 'n1': ['feat']}
        efeat_fields = {('n0', 'r0', 'n1'): ['feat'], ('n0', 'r1', 'n1'): ['feat']}

        fanout = [100, 100]
        target_idx = {('n0', 'r1', 'n1'): [0, 1]}
        dataloader = GSgnnEdgeDataLoader(gdata, target_idx, fanout, 10,
                                        label_field='label',
                                        train_task=False, remove_target_edge_type=False)
        for input_nodes, _, blocks in dataloader:
            nfeats = gdata.get_node_feats(input_nodes, nfeat_fields, device=dev)
            efeats_list = gdata.get_blocks_edge_feats(blocks, efeat_fields, device=dev)

        nfeats = generate_dummy_features(nfeats, input_dim, feat_pattern='random', device=dev)
        efeats_list = [generate_dummy_features(efeats, input_dim, feat_pattern='random', device=dev)
                       for efeats in efeats_list]

        blocks = [block.to(dev) for block in blocks]

        encoder = RelationalGCNEncoder(gdata.g,
                                       input_dim, output_dim,
                                       num_hidden_layers=len(fanout)-1,
                                       edge_feat_name=efeat_fields,
                                       edge_feat_mp_op='concat')
        assert len(encoder.layers) == 2
        assert isinstance(encoder.layers[0].conv._get_module(('n0', 'r0', 'n1')),
                          GraphConvwithEdgeFeat)
        assert isinstance(encoder.layers[0].conv._get_module(('n0', 'r1', 'n1')),
                          GraphConvwithEdgeFeat)
        assert isinstance(encoder.layers[0].conv._get_module(('n1', 'r2', 'n0')),
                          dgl.nn.GraphConv)
        encoder = encoder.to(dev)
        emb1 = encoder(blocks, nfeats, efeats_list)
        assert emb1['n0'].shape[-1] == output_dim
        assert emb1['n1'].shape[-1] == output_dim
        assert emb1['n0'].get_device() == (-1 if dev == 'cpu' else 0)
        assert emb1['n1'].get_device() == (-1 if dev == 'cpu' else 0)

        # Test 2: normal case, one edge type has features but one edge type does not
        #         have features.
        nfeat_fields = {'n0':['feat'], 'n1':['feat']}
        efeat_fields = {('n0', 'r1', 'n1'): ['feat']}

        fanout = [100, 100]
        target_idx = {('n0', 'r1', 'n1'): [0, 1]}
        dataloader = GSgnnEdgeDataLoader(gdata, target_idx, fanout, 10,
                                        label_field='label',
                                        train_task=False, remove_target_edge_type=False)
        for input_nodes, _, blocks in dataloader:
            nfeats = gdata.get_node_feats(input_nodes, nfeat_fields, device=dev)
            efeats_list = gdata.get_blocks_edge_feats(blocks, efeat_fields, device=dev)

        nfeats = generate_dummy_features(nfeats, input_dim, feat_pattern='random', device=dev)
        efeats_list = [generate_dummy_features(efeats, input_dim, feat_pattern='random', device=dev)
                       for efeats in efeats_list]

        blocks = [block.to(dev) for block in blocks]

        encoder = RelationalGCNEncoder(gdata.g,
                                       input_dim, output_dim,
                                       num_hidden_layers=len(fanout)-1,
                                       edge_feat_name=efeat_fields,
                                       edge_feat_mp_op='concat')
        assert isinstance(encoder.layers[0].conv._get_module(('n0', 'r0', 'n1')),
                          dgl.nn.GraphConv)
        assert isinstance(encoder.layers[0].conv._get_module(('n0', 'r1', 'n1')),
                          GraphConvwithEdgeFeat)
        assert isinstance(encoder.layers[0].conv._get_module(('n1', 'r2', 'n0')),
                          dgl.nn.GraphConv)
        encoder = encoder.to(dev)
        emb2 = encoder(blocks, nfeats, efeats_list)
        assert emb2['n0'].shape[-1] == output_dim
        assert emb2['n1'].shape[-1] == output_dim

        # Test 3: normal case, two node types have features, no edge feature
        nfeat_fields = {'n0':['feat'], 'n1':['feat']}
        efeat_fields = None

        fanout = [100, 100]
        target_idx = {('n0', 'r1', 'n1'): [0, 1]}
        dataloader = GSgnnEdgeDataLoader(gdata, target_idx, fanout, 10,
                                        label_field='label',
                                        train_task=False, remove_target_edge_type=False)
        for input_nodes, _, blocks in dataloader:
            nfeats = gdata.get_node_feats(input_nodes, nfeat_fields, device=dev)
            efeats_list = gdata.get_blocks_edge_feats(blocks, efeat_fields, device=dev)

        nfeats = generate_dummy_features(nfeats, input_dim, feat_pattern='random', device=dev)
        efeats_list = [generate_dummy_features(efeats, input_dim, feat_pattern='random', device=dev)
                       for efeats in efeats_list]

        blocks = [block.to(dev) for block in blocks]

        encoder = RelationalGCNEncoder(gdata.g,
                                       input_dim, output_dim,
                                       num_hidden_layers=len(fanout)-1,
                                       edge_feat_name=efeat_fields,
                                       edge_feat_mp_op='concat')
        assert isinstance(encoder.layers[0].conv._get_module(('n0', 'r0', 'n1')),
                          dgl.nn.GraphConv)
        assert isinstance(encoder.layers[0].conv._get_module(('n0', 'r1', 'n1')),
                          dgl.nn.GraphConv)
        assert isinstance(encoder.layers[0].conv._get_module(('n1', 'r2', 'n0')),
                          dgl.nn.GraphConv)
        assert isinstance(encoder.layers[1].conv._get_module(('n0', 'r0', 'n1')),
                          dgl.nn.GraphConv)
        assert isinstance(encoder.layers[1].conv._get_module(('n0', 'r1', 'n1')),
                          dgl.nn.GraphConv)
        assert isinstance(encoder.layers[1].conv._get_module(('n1', 'r2', 'n0')),
                          dgl.nn.GraphConv)
        # no need of input edge features
        encoder = encoder.to(dev)
        emb3 = encoder(blocks, nfeats)
        assert emb3['n0'].shape[-1] == output_dim
        assert emb3['n1'].shape[-1] == output_dim

        # Test 4: abnormal case, input edge feature length is smaller than num. of blocks
        #         should trigger an assertion error
        nfeat_fields = {'n0':['feat'], 'n1': ['feat']}
        efeat_fields = {('n0', 'r0', 'n1'): ['feat'], ('n0', 'r1', 'n1'): ['feat']}

        fanout = [100, 100]
        target_idx = {('n0', 'r1', 'n1'): [0, 1]}
        dataloader = GSgnnEdgeDataLoader(gdata, target_idx, fanout, 10,
                                        label_field='label',
                                        train_task=False, remove_target_edge_type=False)
        for input_nodes, _, blocks in dataloader:
            nfeats = gdata.get_node_feats(input_nodes, nfeat_fields, device=dev)
            efeats_list = gdata.get_blocks_edge_feats(blocks, efeat_fields, device=dev)

        nfeats = generate_dummy_features(nfeats, input_dim, feat_pattern='random', device=dev)
        efeats_list = [generate_dummy_features(efeats_list[0], input_dim, feat_pattern='random', device=dev)]
        blocks = [block.to(dev) for block in blocks]

        encoder = RelationalGCNEncoder(gdata.g,
                                       input_dim, output_dim,
                                       num_hidden_layers=len(fanout)-1,
                                       edge_feat_name=efeat_fields,
                                       edge_feat_mp_op='concat')
        encoder = encoder.to(dev)
        with assert_raises(AssertionError):
            encoder(blocks, nfeats, efeats_list)

        # Test 5: normal case, same as case 1, but one layer of GNN
        nfeat_fields = {'n0':['feat'], 'n1': ['feat']}
        efeat_fields = {('n0', 'r0', 'n1'): ['feat'], ('n0', 'r1', 'n1'): ['feat']}

        fanout = [100]
        target_idx = {('n0', 'r1', 'n1'): [0, 1]}
        dataloader = GSgnnEdgeDataLoader(gdata, target_idx, fanout, 10,
                                        label_field='label',
                                        train_task=False, remove_target_edge_type=False)
        for input_nodes, _, blocks in dataloader:
            nfeats = gdata.get_node_feats(input_nodes, nfeat_fields, device=dev)
            efeats_list = gdata.get_blocks_edge_feats(blocks, efeat_fields, device=dev)

        nfeats = generate_dummy_features(nfeats, input_dim, feat_pattern='random', device=dev)
        efeats_list = [generate_dummy_features(efeats, input_dim, feat_pattern='random', device=dev) \
                       for efeats in efeats_list]

        blocks = [block.to(dev) for block in blocks]

        encoder = RelationalGCNEncoder(gdata.g,
                                       input_dim, output_dim,
                                       num_hidden_layers=len(fanout)-1,
                                       edge_feat_name=efeat_fields,
                                       edge_feat_mp_op='concat')
        assert len(encoder.layers) == 1
        assert isinstance(encoder.layers[0].conv._get_module(('n0', 'r0', 'n1')),
                          GraphConvwithEdgeFeat)
        assert isinstance(encoder.layers[0].conv._get_module(('n0', 'r1', 'n1')),
                          GraphConvwithEdgeFeat)
        assert isinstance(encoder.layers[0].conv._get_module(('n1', 'r2', 'n0')),
                          dgl.nn.GraphConv)
        encoder = encoder.to(dev)
        emb5 = encoder(blocks, nfeats, efeats_list)
        assert emb5['n0'].shape[-1] == output_dim
        assert emb5['n1'].shape[-1] == output_dim

        # Test 6: normal case, same as case 1, but 3 layers of GNN
        nfeat_fields = {'n0':['feat'], 'n1': ['feat']}
        efeat_fields = {('n0', 'r0', 'n1'): ['feat'], ('n0', 'r1', 'n1'): ['feat']}

        fanout = [100, 100, 100]
        target_idx = {('n0', 'r1', 'n1'): [0, 1]}
        dataloader = GSgnnEdgeDataLoader(gdata, target_idx, fanout, 10,
                                        label_field='label',
                                        train_task=False, remove_target_edge_type=False)
        for input_nodes, _, blocks in dataloader:
            nfeats = gdata.get_node_feats(input_nodes, nfeat_fields, device=dev)
            efeats_list = gdata.get_blocks_edge_feats(blocks, efeat_fields, device=dev)

        nfeats = generate_dummy_features(nfeats, input_dim, feat_pattern='random', device=dev)
        efeats_list = [generate_dummy_features(efeats, input_dim, feat_pattern='random', device=dev) \
                       for efeats in efeats_list]

        blocks = [block.to(dev) for block in blocks]

        encoder = RelationalGCNEncoder(gdata.g,
                                       input_dim, output_dim,
                                       num_hidden_layers=len(fanout)-1,
                                       edge_feat_name=efeat_fields,
                                       edge_feat_mp_op='concat')
        assert len(encoder.layers) == 3
        assert isinstance(encoder.layers[0].conv._get_module(('n0', 'r0', 'n1')),
                          GraphConvwithEdgeFeat)
        assert isinstance(encoder.layers[0].conv._get_module(('n0', 'r1', 'n1')),
                          GraphConvwithEdgeFeat)
        assert isinstance(encoder.layers[0].conv._get_module(('n1', 'r2', 'n0')),
                          dgl.nn.GraphConv)
        assert isinstance(encoder.layers[1].conv._get_module(('n0', 'r0', 'n1')),
                          GraphConvwithEdgeFeat)
        assert isinstance(encoder.layers[1].conv._get_module(('n0', 'r1', 'n1')),
                          GraphConvwithEdgeFeat)
        assert isinstance(encoder.layers[1].conv._get_module(('n1', 'r2', 'n0')),
                          dgl.nn.GraphConv)
        assert isinstance(encoder.layers[2].conv._get_module(('n0', 'r0', 'n1')),
                          GraphConvwithEdgeFeat)
        assert isinstance(encoder.layers[2].conv._get_module(('n0', 'r1', 'n1')),
                          GraphConvwithEdgeFeat)
        assert isinstance(encoder.layers[2].conv._get_module(('n1', 'r2', 'n0')),
                          dgl.nn.GraphConv)
        encoder = encoder.to(dev)
        emb5 = encoder(blocks, nfeats, efeats_list)
        assert emb5['n0'].shape[-1] == output_dim
        assert emb5['n1'].shape[-1] == output_dim

    # Test case 7: abnormal case, incorrect edge type string.
    #              Should trigger an assertion error
    efeat_fields = {'r0': ['feat'], 'r1': ['feat']}
    with assert_raises(AssertionError):
        encoder = RelationalGCNEncoder(gdata.g,
                                input_dim, output_dim,
                                num_hidden_layers=len(fanout)-1,
                                edge_feat_name=efeat_fields,
                                edge_feat_mp_op='concat')


    # after test pass, destroy all process group
<<<<<<< HEAD
=======
    th.distributed.destroy_process_group()

@pytest.mark.parametrize("input_dim", [32])
@pytest.mark.parametrize("output_dim", [32,64])
@pytest.mark.parametrize("dev", ['cpu','cuda:0'])
def test_hgt_encoder_with_edge_features(input_dim, output_dim, dev):
    """ Test the HGTEncoder that supports edge features
    """
    # initialize the torch distributed environment
    th.distributed.init_process_group(backend='gloo',
                                      init_method='tcp://127.0.0.1:23456',
                                      rank=0,
                                      world_size=1)
    with tempfile.TemporaryDirectory() as tmpdirname:
        # get the test dummy distributed graph
        _, part_config = generate_dummy_dist_graph(graph_name='dummy',
                                                   dirname=tmpdirname, add_reverse=True,
                                                   is_random=False)

        # there will be three etypes:
        # ('n0', 'r1', 'n1'), ('n0', 'r0', 'n1'), ("n1", "r2", "n0")
        gdata = GSgnnData(part_config=part_config)

        # Test 1: normal case, two node types have features, two edge types have features,
        #         and one edge type ("n1", "r2", "n0") does not have features
        nfeat_fields = {'n0':['feat'], 'n1': ['feat']}
        efeat_fields = {('n0', 'r0', 'n1'): ['feat'], ('n0', 'r1', 'n1'): ['feat']}

        fanout = [100, 100]
        target_idx = {('n0', 'r1', 'n1'): [0, 1]}
        dataloader = GSgnnEdgeDataLoader(gdata, target_idx, fanout, 10,
                                        label_field='label',
                                        train_task=False, remove_target_edge_type=False)
        for input_nodes, _, blocks in dataloader:
            nfeats = gdata.get_node_feats(input_nodes, nfeat_fields, device=dev)
            efeats_list = gdata.get_blocks_edge_feats(blocks, efeat_fields, device=dev)

        nfeats = generate_dummy_features(nfeats, input_dim, feat_pattern='random', device=dev)
        efeats_list = [generate_dummy_features(efeats, input_dim, feat_pattern='random', device=dev)
                       for efeats in efeats_list]

        blocks = [block.to(dev) for block in blocks]

        encoder = HGTEncoder(gdata.g,
                            input_dim, output_dim,
                            num_hidden_layers=len(fanout)-1,
                            num_heads=1,
                            edge_feat_name=efeat_fields,
                            edge_feat_mp_op='concat',
                            dropout=0,
                            norm='')
        assert len(encoder.layers) == 2
        assert isinstance(encoder.layers[0],
                          HGTLayerwithEdgeFeat)
        assert isinstance(encoder.layers[1],
                          HGTLayerwithEdgeFeat)
        encoder = encoder.to(dev)
        emb1 = encoder(blocks, nfeats, efeats_list)
        assert emb1['n0'].shape[-1] == output_dim
        assert emb1['n1'].shape[-1] == output_dim
        assert emb1['n0'].get_device() == (-1 if dev == 'cpu' else 0)
        assert emb1['n1'].get_device() == (-1 if dev == 'cpu' else 0)

        # Test 2: normal case, one edge type has features but one edge type does not
        #         have features.
        nfeat_fields = {'n0':['feat'], 'n1':['feat']}
        efeat_fields = {('n0', 'r1', 'n1'): ['feat']}

        fanout = [100, 100]
        target_idx = {('n0', 'r1', 'n1'): [0, 1]}
        dataloader = GSgnnEdgeDataLoader(gdata, target_idx, fanout, 10,
                                        label_field='label',
                                        train_task=False, remove_target_edge_type=False)
        for input_nodes, _, blocks in dataloader:
            nfeats = gdata.get_node_feats(input_nodes, nfeat_fields, device=dev)
            efeats_list = gdata.get_blocks_edge_feats(blocks, efeat_fields, device=dev)

        nfeats = generate_dummy_features(nfeats, input_dim, feat_pattern='random', device=dev)
        efeats_list = [generate_dummy_features(efeats, input_dim, feat_pattern='random', device=dev)
                       for efeats in efeats_list]

        blocks = [block.to(dev) for block in blocks]
        encoder = HGTEncoder(gdata.g,
                            input_dim, output_dim,
                            num_hidden_layers=len(fanout)-1,
                            num_heads=1,
                            edge_feat_name=efeat_fields,
                            edge_feat_mp_op='concat',
                            dropout=0,
                            norm='')
        assert len(encoder.layers) == 2
        assert isinstance(encoder.layers[0],
                          HGTLayerwithEdgeFeat)
        assert isinstance(encoder.layers[1],
                          HGTLayerwithEdgeFeat)
        encoder = encoder.to(dev)
        emb2 = encoder(blocks, nfeats, efeats_list)
        assert emb2['n0'].shape[-1] == output_dim
        assert emb2['n1'].shape[-1] == output_dim

        # Test 3: normal case, two node types have features, no edge feature
        nfeat_fields = {'n0':['feat'], 'n1':['feat']}
        efeat_fields = None

        fanout = [100, 100]
        target_idx = {('n0', 'r1', 'n1'): [0, 1]}
        dataloader = GSgnnEdgeDataLoader(gdata, target_idx, fanout, 10,
                                        label_field='label',
                                        train_task=False, remove_target_edge_type=False)
        for input_nodes, _, blocks in dataloader:
            nfeats = gdata.get_node_feats(input_nodes, nfeat_fields, device=dev)
            efeats_list = gdata.get_blocks_edge_feats(blocks, efeat_fields, device=dev)

        nfeats = generate_dummy_features(nfeats, input_dim, feat_pattern='random', device=dev)
        efeats_list = [generate_dummy_features(efeats, input_dim, feat_pattern='random', device=dev)
                       for efeats in efeats_list]

        blocks = [block.to(dev) for block in blocks]
        encoder = HGTEncoder(gdata.g,
                            input_dim, output_dim,
                            num_hidden_layers=len(fanout)-1,
                            num_heads=1,
                            edge_feat_name=efeat_fields,
                            edge_feat_mp_op='concat',
                            dropout=0,
                            norm='')
        assert len(encoder.layers) == 2
        assert isinstance(encoder.layers[0],
                          HGTLayer)
        assert isinstance(encoder.layers[1],
                          HGTLayer)
        # no need of input edge features
        encoder = encoder.to(dev)
        emb3 = encoder(blocks, nfeats)
        assert emb3['n0'].shape[-1] == output_dim
        assert emb3['n1'].shape[-1] == output_dim

        # Test 4: abnormal case, input edge feature length is smaller than num. of blocks
        #         should trigger an assertion error
        nfeat_fields = {'n0':['feat'], 'n1': ['feat']}
        efeat_fields = {('n0', 'r0', 'n1'): ['feat'], ('n0', 'r1', 'n1'): ['feat']}

        fanout = [100, 100]
        target_idx = {('n0', 'r1', 'n1'): [0, 1]}
        dataloader = GSgnnEdgeDataLoader(gdata, target_idx, fanout, 10,
                                        label_field='label',
                                        train_task=False, remove_target_edge_type=False)
        for input_nodes, _, blocks in dataloader:
            nfeats = gdata.get_node_feats(input_nodes, nfeat_fields, device=dev)
            efeats_list = gdata.get_blocks_edge_feats(blocks, efeat_fields, device=dev)

        nfeats = generate_dummy_features(nfeats, input_dim, feat_pattern='random', device=dev)
        efeats_list = [generate_dummy_features(efeats_list[0], input_dim, feat_pattern='random', device=dev)]
        blocks = [block.to(dev) for block in blocks]
        encoder = HGTEncoder(gdata.g,
                            input_dim, output_dim,
                            num_hidden_layers=len(fanout)-1,
                            num_heads=1,
                            edge_feat_name=efeat_fields,
                            edge_feat_mp_op='concat',
                            dropout=0,
                            norm='')
        encoder = encoder.to(dev)
        with assert_raises(AssertionError):
            encoder(blocks, nfeats, efeats_list)

        # Test 5: normal case, same as case 1, but one layer of GNN
        nfeat_fields = {'n0':['feat'], 'n1': ['feat']}
        efeat_fields = {('n0', 'r0', 'n1'): ['feat'], ('n0', 'r1', 'n1'): ['feat']}

        fanout = [100]
        target_idx = {('n0', 'r1', 'n1'): [0, 1]}
        dataloader = GSgnnEdgeDataLoader(gdata, target_idx, fanout, 10,
                                        label_field='label',
                                        train_task=False, remove_target_edge_type=False)
        for input_nodes, _, blocks in dataloader:
            nfeats = gdata.get_node_feats(input_nodes, nfeat_fields, device=dev)
            efeats_list = gdata.get_blocks_edge_feats(blocks, efeat_fields, device=dev)

        nfeats = generate_dummy_features(nfeats, input_dim, feat_pattern='random', device=dev)
        efeats_list = [generate_dummy_features(efeats, input_dim, feat_pattern='random', device=dev) \
                       for efeats in efeats_list]

        blocks = [block.to(dev) for block in blocks]
        encoder = HGTEncoder(gdata.g,
                            input_dim, output_dim,
                            num_hidden_layers=len(fanout)-1,
                            num_heads=1,
                            edge_feat_name=efeat_fields,
                            edge_feat_mp_op='concat',
                            dropout=0,
                            norm='')
        assert len(encoder.layers) == 1
        assert isinstance(encoder.layers[0],
                          HGTLayerwithEdgeFeat)
        encoder = encoder.to(dev)
        emb5 = encoder(blocks, nfeats, efeats_list)
        assert emb5['n0'].shape[-1] == output_dim
        assert emb5['n1'].shape[-1] == output_dim

        # Test 6: normal case, same as case 1, but 3 layers of GNN
        nfeat_fields = {'n0':['feat'], 'n1': ['feat']}
        efeat_fields = {('n0', 'r0', 'n1'): ['feat'], ('n0', 'r1', 'n1'): ['feat']}

        fanout = [100, 100, 100]
        target_idx = {('n0', 'r1', 'n1'): [0, 1]}
        dataloader = GSgnnEdgeDataLoader(gdata, target_idx, fanout, 10,
                                        label_field='label',
                                        train_task=False, remove_target_edge_type=False)
        for input_nodes, _, blocks in dataloader:
            nfeats = gdata.get_node_feats(input_nodes, nfeat_fields, device=dev)
            efeats_list = gdata.get_blocks_edge_feats(blocks, efeat_fields, device=dev)

        nfeats = generate_dummy_features(nfeats, input_dim, feat_pattern='random', device=dev)
        efeats_list = [generate_dummy_features(efeats, input_dim, feat_pattern='random', device=dev) \
                       for efeats in efeats_list]

        blocks = [block.to(dev) for block in blocks]

        encoder = HGTEncoder(gdata.g,
                            input_dim, output_dim,
                            num_hidden_layers=len(fanout)-1,
                            num_heads=1,
                            edge_feat_name=efeat_fields,
                            edge_feat_mp_op='concat',
                            dropout=0,
                            norm='')
        assert len(encoder.layers) == 3
        assert isinstance(encoder.layers[0],
                          HGTLayerwithEdgeFeat)
        assert isinstance(encoder.layers[1],
                          HGTLayerwithEdgeFeat)
        assert isinstance(encoder.layers[2],
                          HGTLayerwithEdgeFeat)
        encoder = encoder.to(dev)
        emb5 = encoder(blocks, nfeats, efeats_list)
        assert emb5['n0'].shape[-1] == output_dim
        assert emb5['n1'].shape[-1] == output_dim

    # Test case 7: abnormal case, incorrect edge type string.
    #              Should trigger an assertion error
    efeat_fields = {'r0': ['feat'], 'r1': ['feat']}
    with assert_raises(AssertionError):
        encoder = HGTEncoder(gdata.g,
                            input_dim, output_dim,
                            num_hidden_layers=len(fanout)-1,
                            num_heads=1,
                            edge_feat_name=efeat_fields,
                            edge_feat_mp_op='concat',
                            dropout=0,
                            norm='')


    # after test pass, destroy all process group
>>>>>>> eecc1c00
    th.distributed.destroy_process_group()<|MERGE_RESOLUTION|>--- conflicted
+++ resolved
@@ -314,8 +314,6 @@
 
 
     # after test pass, destroy all process group
-<<<<<<< HEAD
-=======
     th.distributed.destroy_process_group()
 
 @pytest.mark.parametrize("input_dim", [32])
@@ -570,5 +568,4 @@
 
 
     # after test pass, destroy all process group
->>>>>>> eecc1c00
     th.distributed.destroy_process_group()