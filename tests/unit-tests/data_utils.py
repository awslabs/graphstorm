--- conflicted
+++ resolved
@@ -204,7 +204,6 @@
 
     return hetero_graph
 
-<<<<<<< HEAD
 def generate_dummy_hetero_graph_reconstruct(size='tiny', gen_mask=True):
     """
     generate a dummy heterogeneous graph for testing the construction of node features..
@@ -268,9 +267,6 @@
 
     return hetero_graph
 
-=======
->>>>>>> 5c93c406
-
 def generate_dummy_homo_graph(size='tiny', gen_mask=True):
     """
     generate a dummy homogeneous graph.
@@ -385,7 +381,6 @@
     return partion_and_load_distributed_graph(hetero_graph=hetero_graph, dirname=dirname,
                                               graph_name=graph_name)
 
-<<<<<<< HEAD
 def generate_dummy_dist_graph_reconstruct(dirname, size='tiny',
                                           graph_name='dummy', gen_mask=True):
     """
@@ -405,8 +400,6 @@
     return partion_and_load_distributed_graph(hetero_graph=hetero_graph, dirname=dirname,
                                               graph_name=graph_name)
 
-=======
->>>>>>> 5c93c406
 def generate_dummy_dist_graph_multi_target_ntypes(dirname, size='tiny', graph_name='dummy', gen_mask=True):
     """
     Generate a dummy DGL distributed graph with the given size
