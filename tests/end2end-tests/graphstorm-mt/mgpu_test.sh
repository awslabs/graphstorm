#!/bin/bash

service ssh restart

DGL_HOME=/root/dgl
GS_HOME=$(pwd)
NUM_TRAINERS=4
NUM_INFO_TRAINERS=2
NUM_INFERs=2
export PYTHONPATH=$GS_HOME/python/
cd $GS_HOME/training_scripts/gsgnn_mt
echo "127.0.0.1" > ip_list.txt
cd $GS_HOME/inference_scripts/mt_infer
echo "127.0.0.1" > ip_list.txt

error_and_exit () {
	# check exec status of launch.py
	status=$1
	echo $status

	if test $status -ne 0
	then
		exit -1
	fi
}

df /dev/shm -h


echo "**************[Multi-task] dataset: Movielens, RGCN layer 1, node feat: fixed HF BERT, BERT nodes: movie, inference: full-graph, save model"
python3 -m graphstorm.run.gs_multi_task_learning --workspace $GS_HOME/training_scripts/gsgnn_mt  --num-trainers $NUM_TRAINERS --num-servers 1 --num-samplers 0 --part-config /data/movielen_100k_multi_task_train_val_1p_4t/movie-lens-100k.json --ip-config ip_list.txt --ssh-port 2222 --cf ml_nc_ec_er_lp.yaml --save-model-path /data/gsgnn_mt/ --save-model-frequency 1000 --logging-file /tmp/train_log.txt --logging-level debug --preserve-input True

error_and_exit $?

# check prints

bst_cnt=$(grep "Best Test node_classification" /tmp/train_log.txt | wc -l)
if test $bst_cnt -lt 1
then
    echo "We use SageMaker task tracker, we should have Best Test node_classification"
    exit -1
fi

cnt=$(grep "Test node_classification" /tmp/train_log.txt | wc -l)
if test $cnt -lt $((1+$bst_cnt))
then
    echo "We use SageMaker task tracker, we should have Test node_classification"
    exit -1
fi

bst_cnt=$(grep "Best Validation node_classification" /tmp/train_log.txt | wc -l)
if test $bst_cnt -lt 1
then
    echo "We use SageMaker task tracker, we should have Best Validation accuracy node_classification"
    exit -1
fi

cnt=$(grep "Validation node_classification" /tmp/train_log.txt | wc -l)
if test $cnt -lt $((1+$bst_cnt))
then
    echo "We use SageMaker task tracker, we should have Validation node_classification"
    exit -1
fi

bst_cnt=$(grep "Best Test edge_classification" /tmp/train_log.txt | wc -l)
if test $bst_cnt -lt 1
then
    echo "We use SageMaker task tracker, we should have Best Test edge_classification"
    exit -1
fi

cnt=$(grep "Test edge_classification" /tmp/train_log.txt | wc -l)
if test $cnt -lt $((1+$bst_cnt))
then
    echo "We use SageMaker task tracker, we should have Test edge_classification"
    exit -1
fi

bst_cnt=$(grep "Best Validation edge_classification" /tmp/train_log.txt | wc -l)
if test $bst_cnt -lt 1
then
    echo "We use SageMaker task tracker, we should have Best Validation edge_classification"
    exit -1
fi

cnt=$(grep "Validation edge_classification" /tmp/train_log.txt | wc -l)
if test $cnt -lt $((1+$bst_cnt))
then
    echo "We use SageMaker task tracker, we should have Validation edge_classification"
    exit -1
fi

bst_cnt=$(grep "Best Test edge_regression" /tmp/train_log.txt | wc -l)
if test $bst_cnt -lt 1
then
    echo "We use SageMaker task tracker, we should have Best Test edge_regression"
    exit -1
fi

cnt=$(grep "Test edge_regression" /tmp/train_log.txt | wc -l)
if test $cnt -lt $((1+$bst_cnt))
then
    echo "We use SageMaker task tracker, we should have Test edge_regression"
    exit -1
fi

bst_cnt=$(grep "Best Validation edge_regression" /tmp/train_log.txt | wc -l)
if test $bst_cnt -lt 1
then
    echo "We use SageMaker task tracker, we should have Best Validation edge_regression"
    exit -1
fi

cnt=$(grep "Validation edge_regression" /tmp/train_log.txt | wc -l)
if test $cnt -lt $((1+$bst_cnt))
then
    echo "We use SageMaker task tracker, we should have Validation edge_regression"
    exit -1
fi

bst_cnt=$(grep "Best Test link_prediction" /tmp/train_log.txt | wc -l)
if test $bst_cnt -lt 1
then
    echo "We use SageMaker task tracker, we should have Best Test link_prediction"
    exit -1
fi

cnt=$(grep "Test link_prediction" /tmp/train_log.txt | wc -l)
if test $cnt -lt $((1+$bst_cnt))
then
    echo "We use SageMaker task tracker, we should have Test link_prediction"
    exit -1
fi

bst_cnt=$(grep "Best Validation link_prediction" /tmp/train_log.txt | wc -l)
if test $bst_cnt -lt 1
then
    echo "We use SageMaker task tracker, we should have Best Validation link_prediction"
    exit -1
fi

cnt=$(grep "Validation link_prediction" /tmp/train_log.txt | wc -l)
if test $cnt -lt $((1+$bst_cnt))
then
    echo "We use SageMaker task tracker, we should have Validation link_prediction"
    exit -1
fi

bst_cnt=$(grep "Best Test reconstruct_node_feat" /tmp/train_log.txt | wc -l)
if test $bst_cnt -lt 1
then
    echo "We use SageMaker task tracker, we should have Best Test reconstruct_node_feat"
    exit -1
fi

cnt=$(grep "Test reconstruct_node_feat" /tmp/train_log.txt | wc -l)
if test $cnt -lt $((1+$bst_cnt))
then
    echo "We use SageMaker task tracker, we should have Test reconstruct_node_feat"
    exit -1
fi

bst_cnt=$(grep "Best Validation reconstruct_node_feat" /tmp/train_log.txt | wc -l)
if test $bst_cnt -lt 1
then
    echo "We use SageMaker task tracker, we should have Best Validation reconstruct_node_feat"
    exit -1
fi

cnt=$(grep "Validation reconstruct_node_feat" /tmp/train_log.txt | wc -l)
if test $cnt -lt $((1+$bst_cnt))
then
    echo "We use SageMaker task tracker, we should have Validation reconstruct_node_feat"
    exit -1
fi

cnt=$(ls -l /data/gsgnn_mt/ | grep epoch | wc -l)
if test $cnt != 3
then
    echo "The number of save models $cnt is not equal to the specified topk 3"
    exit -1
fi

rm -fr /data/gsgnn_mt/
rm /tmp/train_log.txt

echo "**************[Multi-task] dataset: Movielens, RGAT layer 2, node feat: fixed HF BERT, BERT nodes: movie, inference: full-graph, save model"
python3 -m graphstorm.run.gs_multi_task_learning --workspace $GS_HOME/training_scripts/gsgnn_mt  --num-trainers $NUM_TRAINERS --num-servers 1 --num-samplers 0 --part-config /data/movielen_100k_multi_task_train_val_1p_4t/movie-lens-100k.json --ip-config ip_list.txt --ssh-port 2222 --cf ml_nc_ec_er_lp.yaml --save-model-path /data/gsgnn_mt/ --save-model-frequency 1000 --logging-file /tmp/train_log.txt --logging-level debug --preserve-input True --num-layers 2 --fanout "4,4" --model-encoder-type rgat

error_and_exit $?

# check prints

bst_cnt=$(grep "Best Test node_classification" /tmp/train_log.txt | wc -l)
if test $bst_cnt -lt 1
then
    echo "We use SageMaker task tracker, we should have Best Test node_classification"
    exit -1
fi

cnt=$(grep "Test node_classification" /tmp/train_log.txt | wc -l)
if test $cnt -lt $((1+$bst_cnt))
then
    echo "We use SageMaker task tracker, we should have Test node_classification"
    exit -1
fi

bst_cnt=$(grep "Best Validation node_classification" /tmp/train_log.txt | wc -l)
if test $bst_cnt -lt 1
then
    echo "We use SageMaker task tracker, we should have Best Validation accuracy node_classification"
    exit -1
fi

cnt=$(grep "Validation node_classification" /tmp/train_log.txt | wc -l)
if test $cnt -lt $((1+$bst_cnt))
then
    echo "We use SageMaker task tracker, we should have Validation node_classification"
    exit -1
fi

bst_cnt=$(grep "Best Test edge_classification" /tmp/train_log.txt | wc -l)
if test $bst_cnt -lt 1
then
    echo "We use SageMaker task tracker, we should have Best Test edge_classification"
    exit -1
fi

cnt=$(grep "Test edge_classification" /tmp/train_log.txt | wc -l)
if test $cnt -lt $((1+$bst_cnt))
then
    echo "We use SageMaker task tracker, we should have Test edge_classification"
    exit -1
fi

bst_cnt=$(grep "Best Validation edge_classification" /tmp/train_log.txt | wc -l)
if test $bst_cnt -lt 1
then
    echo "We use SageMaker task tracker, we should have Best Validation edge_classification"
    exit -1
fi

cnt=$(grep "Validation edge_classification" /tmp/train_log.txt | wc -l)
if test $cnt -lt $((1+$bst_cnt))
then
    echo "We use SageMaker task tracker, we should have Validation edge_classification"
    exit -1
fi

bst_cnt=$(grep "Best Test edge_regression" /tmp/train_log.txt | wc -l)
if test $bst_cnt -lt 1
then
    echo "We use SageMaker task tracker, we should have Best Test edge_regression"
    exit -1
fi

cnt=$(grep "Test edge_regression" /tmp/train_log.txt | wc -l)
if test $cnt -lt $((1+$bst_cnt))
then
    echo "We use SageMaker task tracker, we should have Test edge_regression"
    exit -1
fi

bst_cnt=$(grep "Best Validation edge_regression" /tmp/train_log.txt | wc -l)
if test $bst_cnt -lt 1
then
    echo "We use SageMaker task tracker, we should have Best Validation edge_regression"
    exit -1
fi

cnt=$(grep "Validation edge_regression" /tmp/train_log.txt | wc -l)
if test $cnt -lt $((1+$bst_cnt))
then
    echo "We use SageMaker task tracker, we should have Validation edge_regression"
    exit -1
fi

bst_cnt=$(grep "Best Test link_prediction" /tmp/train_log.txt | wc -l)
if test $bst_cnt -lt 1
then
    echo "We use SageMaker task tracker, we should have Best Test link_prediction"
    exit -1
fi

cnt=$(grep "Test link_prediction" /tmp/train_log.txt | wc -l)
if test $cnt -lt $((1+$bst_cnt))
then
    echo "We use SageMaker task tracker, we should have Test link_prediction"
    exit -1
fi

bst_cnt=$(grep "Best Validation link_prediction" /tmp/train_log.txt | wc -l)
if test $bst_cnt -lt 1
then
    echo "We use SageMaker task tracker, we should have Best Validation link_prediction"
    exit -1
fi

cnt=$(grep "Validation link_prediction" /tmp/train_log.txt | wc -l)
if test $cnt -lt $((1+$bst_cnt))
then
    echo "We use SageMaker task tracker, we should have Validation link_prediction"
    exit -1
fi

bst_cnt=$(grep "Best Test reconstruct_node_feat" /tmp/train_log.txt | wc -l)
if test $bst_cnt -lt 1
then
    echo "We use SageMaker task tracker, we should have Best Test reconstruct_node_feat"
    exit -1
fi

cnt=$(grep "Test reconstruct_node_feat" /tmp/train_log.txt | wc -l)
if test $cnt -lt $((1+$bst_cnt))
then
    echo "We use SageMaker task tracker, we should have Test reconstruct_node_feat"
    exit -1
fi

bst_cnt=$(grep "Best Validation reconstruct_node_feat" /tmp/train_log.txt | wc -l)
if test $bst_cnt -lt 1
then
    echo "We use SageMaker task tracker, we should have Best Validation reconstruct_node_feat"
    exit -1
fi

cnt=$(grep "Validation reconstruct_node_feat" /tmp/train_log.txt | wc -l)
if test $cnt -lt $((1+$bst_cnt))
then
    echo "We use SageMaker task tracker, we should have Validation reconstruct_node_feat"
    exit -1
fi

cnt=$(ls -l /data/gsgnn_mt/ | grep epoch | wc -l)
if test $cnt != 3
then
    echo "The number of save models $cnt is not equal to the specified topk 3"
    exit -1
fi

rm -fr /data/gsgnn_mt/
rm /tmp/train_log.txt

echo "**************[Multi-task with learnable embedding] dataset: Movielens, RGCN layer 1, node feat: fixed HF BERT, BERT nodes: movie, with learnable node embedding, inference: full-graph, save model"
python3 -m graphstorm.run.gs_multi_task_learning --workspace $GS_HOME/training_scripts/gsgnn_mt  --num-trainers $NUM_TRAINERS --num-servers 1 --num-samplers 0 --part-config /data/movielen_100k_multi_task_train_val_1p_4t/movie-lens-100k.json --ip-config ip_list.txt --ssh-port 2222 --cf ml_nc_ec_er_lp.yaml --save-model-path /data/gsgnn_mt/ --save-model-frequency 1000 --logging-file /tmp/train_log.txt --logging-level debug --preserve-input True --use-node-embeddings True

error_and_exit $?

rm /tmp/train_log.txt
rm -frm /data/gsgnn_mt/

echo "**************[Multi-task] dataset: Movielens, RGCN layer 1, node feat: fixed HF BERT, BERT nodes: movie, inference: full-graph, save model"
python3 -m graphstorm.run.gs_multi_task_learning --workspace $GS_HOME/training_scripts/gsgnn_mt  --num-trainers $NUM_TRAINERS --num-servers 1 --num-samplers 0 --part-config /data/movielen_100k_multi_task_train_val_1p_4t/movie-lens-100k.json --ip-config ip_list.txt --ssh-port 2222 --cf ml_nc_ec_er_lp.yaml --save-model-path /data/gsgnn_mt/ --save-model-frequency 1000 --logging-file /tmp/train_log.txt --logging-level debug --preserve-input True --use-mini-batch-infer False --save-embed-path /data/gsgnn_mt/emb/

error_and_exit $?

cnt=$(grep "save_embed_path: /data/gsgnn_mt/emb/" /tmp/train_log.txt | wc -l)
if test $cnt -lt 1
then
    echo "We use SageMaker task tracker, we should have save_embed_path"
    exit -1
fi

cnt=$(ls -l /data/gsgnn_mt/emb/ | wc -l)
cnt=$[cnt - 1]
if test $cnt != 2
then
    echo "The number of saved embs $cnt is not equal to 2 (for movie and user)."
fi

echo "**************[Multi-task] dataset: Movielens, RGCN layer 1, node feat: fixed HF BERT, BERT nodes: movie, inference: mini-batch load from saved model and train"
python3 -m graphstorm.run.gs_multi_task_learning --workspace $GS_HOME/training_scripts/gsgnn_mt  --num-trainers $NUM_TRAINERS --num-servers 1 --num-samplers 0 --part-config /data/movielen_100k_multi_task_train_val_1p_4t/movie-lens-100k.json --ip-config ip_list.txt --ssh-port 2222 --cf ml_nc_ec_er_lp.yaml --restore-model-path /data/gsgnn_mt/epoch-2/ --save-model-path /data/gsgnn_mt_2/ --save-model-frequency 1000 --logging-file /tmp/train_log.txt --logging-level debug

error_and_exit $?

cnt=$(ls -l /data/gsgnn_mt_2/ | grep epoch | wc -l)
if test $cnt != 3
then
    echo "The number of save models $cnt is not equal to the specified topk 3"
    exit -1
fi

echo "**************[Multi-task gen embedding] dataset: Movielens, RGCN layer 1, node feat: fixed HF BERT, BERT nodes: movie, load from saved model"
python3 -m graphstorm.run.gs_gen_node_embedding --workspace $GS_HOME/training_scripts/gsgnn_mt/ --num-trainers $NUM_TRAINERS --use-mini-batch-infer false --num-servers 1 --num-samplers 0 --part-config /data/movielen_100k_multi_task_train_val_1p_4t/movie-lens-100k.json --ip-config ip_list.txt --ssh-port 2222 --cf ml_nc_ec_er_lp.yaml --save-embed-path /data/gsgnn_mt/save-emb/ --restore-model-path /data/gsgnn_mt/epoch-2/ --restore-model-layers embed,gnn --logging-file /tmp/train_log.txt --logging-level debug --preserve-input True

error_and_exit $?

cnt=$(ls -l /data/gsgnn_mt/save-emb/ | wc -l)
cnt=$[cnt - 1]
if test $cnt != 2
then
    echo "The number of saved embs $cnt is not equal to 2 (for movie and user)."
fi

# Multi-task will save node embeddings of all the nodes.
python3 $GS_HOME/tests/end2end-tests/check_infer.py --train-embout /data/gsgnn_mt/emb/ --infer-embout /data/gsgnn_mt/save-emb/

rm -fr /tmp/train_log.txt

# Test inference for multi-task learning
echo "**************[Multi-task] dataset: Movielens, RGCN layer 1, node feat: fixed HF BERT, BERT nodes: movie, inference only"
python3 -m graphstorm.run.gs_multi_task_learning --inference --workspace $GS_HOME/inference_scripts/mt_infer  --num-trainers $NUM_INFERs --num-servers 1 --num-samplers 0 --part-config /data/movielen_100k_multi_task_train_val_1p_4t/movie-lens-100k.json --ip-config ip_list.txt --ssh-port 2222 --cf ml_nc_ec_er_lp_only_infer.yaml --use-mini-batch-infer false  --save-embed-path /data/gsgnn_mt/infer-emb/ --restore-model-path /data/gsgnn_mt/epoch-2 --save-prediction-path /data/gsgnn_mt/prediction/ --logging-file /tmp/log.txt --preserve-input True --backend nccl

error_and_exit $?

cnt=$(ls -l /data/gsgnn_mt/infer-emb/ | wc -l)
cnt=$[cnt - 1]
if test $cnt != 3
then
    echo "The number of saved embs $cnt is not equal to 3 (for movie, user and the relations)."
fi

cnt=$(ls -l /data/gsgnn_mt/prediction | wc -l)
cnt=$[cnt - 1]
if test $cnt != 4
then
    echo "There are 4 prediction tasks, but got prediction results for $cnt"
    exit -1
fi

python3 $GS_HOME/tests/end2end-tests/check_infer.py --train-embout /data/gsgnn_mt/emb/ --infer-embout /data/gsgnn_mt/infer-emb/

error_and_exit $?

rm -fr /data/gsgnn_mt/infer-emb/
rm -fr /data/gsgnn_mt/prediction/


echo "**************[Multi-task] dataset: Movielens, RGCN layer 1, node feat: fixed HF BERT, BERT nodes: movie, inference only with mini-batch inference"
python3 -m graphstorm.run.gs_multi_task_learning --inference --workspace $GS_HOME/inference_scripts/mt_infer  --num-trainers $NUM_INFERs --num-servers 1 --num-samplers 0 --part-config /data/movielen_100k_multi_task_train_val_1p_4t/movie-lens-100k.json --ip-config ip_list.txt --ssh-port 2222 --cf ml_nc_ec_er_lp_only_infer.yaml --use-mini-batch-infer true  --save-embed-path /data/gsgnn_mt/infer-emb/ --restore-model-path /data/gsgnn_mt/epoch-2 --save-prediction-path /data/gsgnn_mt/prediction/ --logging-file /tmp/log.txt --preserve-input True --backend nccl

error_and_exit $?

cnt=$(ls -l /data/gsgnn_mt/infer-emb/ | wc -l)
cnt=$[cnt - 1]
if test $cnt != 3
then
    echo "The number of saved embs $cnt is not equal to 3 (for movie, user and the relations)."
fi

cnt=$(ls -l /data/gsgnn_mt/prediction | wc -l)
cnt=$[cnt - 1]
if test $cnt != 4
then
    echo "There are 4 prediction tasks, but got prediction results for $cnt"
    exit -1
fi

python3 $GS_HOME/tests/end2end-tests/check_infer.py --train-embout /data/gsgnn_mt/emb/ --infer-embout /data/gsgnn_mt/infer-emb/

error_and_exit $?

rm -fr /data/gsgnn_mt/infer-emb/
rm -fr /data/gsgnn_mt/prediction/

echo "**************[Multi-task] dataset: Movielens, RGCN layer 1, node feat: fixed HF BERT, BERT nodes: movie, inference with test"
python3 -m graphstorm.run.gs_multi_task_learning --inference --workspace $GS_HOME/inference_scripts/mt_infer  --num-trainers $NUM_INFERs --num-servers 1 --num-samplers 0 --part-config /data/movielen_100k_multi_task_train_val_1p_4t/movie-lens-100k.json --ip-config ip_list.txt --ssh-port 2222 --cf ml_nc_ec_er_lp_with_mask_infer.yaml --use-mini-batch-infer false  --save-embed-path /data/gsgnn_mt/infer-emb/ --restore-model-path /data/gsgnn_mt/epoch-2 --save-prediction-path /data/gsgnn_mt/prediction/ --logging-file /tmp/infer_log.txt --preserve-input True --backend nccl

error_and_exit $?

cnt=$(ls -l /data/gsgnn_mt/infer-emb/ | wc -l)
cnt=$[cnt - 2]
if test $cnt != 3
then
    echo "The number of saved embs $cnt is not equal to 3 (for movie, user and the relations)."
fi

cnt=$(ls -l /data/gsgnn_mt/prediction | wc -l)
cnt=$[cnt - 1]
if test $cnt != 4
then
    echo "There are 4 prediction tasks, but got prediction results for $cnt"
    exit -1
fi

cnt=$(ls -l /data/gsgnn_mt/prediction/edge_classification-user_rating_movie-rate_class/user_rating_movie/ | grep predict | wc -l)
if test $cnt != $[$NUM_INFERs * 2]
then
    echo "The number of saved prediction result files is $cnt which does not equal to $NUM_INFERs (the number of inferers) * 2 as --preserve-input is True, for user,rating,movie rate edge classification"
    exit -1
fi

cnt=$(ls -l /data/gsgnn_mt/prediction/edge_classification-user_rating_movie-rate_class/user_rating_movie/ | grep pred.predict | wc -l)
if test $cnt != $NUM_INFERs
then
    echo "The number of final prediction result files (parquet files) is $cnt, which must be $NUM_INFERs for user,rating,movie rate edge classification"
    exit -1
fi

cnt=$(ls -l /data/gsgnn_mt/prediction/edge_regression-user_rating_movie-rate/user_rating_movie/ | grep predict | wc -l)
if test $cnt != $[$NUM_INFERs * 2]
then
    echo "The number of saved prediction result files is $cnt which does not equal to $NUM_INFERs (the number of inferers) * 2 as --preserve-input is True, for user,rating,movie rate edge regression"
    exit -1
fi

cnt=$(ls -l /data/gsgnn_mt/prediction/edge_regression-user_rating_movie-rate/user_rating_movie/ | grep pred.predict | wc -l)
if test $cnt != $NUM_INFERs
then
    echo "The number of final prediction result files (parquet files) is $cnt, which must be $NUM_INFERs for user,rating,movie rate edge regression"
    exit -1
fi

cnt=$(ls -l /data/gsgnn_mt/prediction/node_classification-movie-label/movie | grep predict- | wc -l)
if test $cnt != $[$NUM_INFERs * 2]
then
    echo "The number of saved prediction result files is $cnt which does not equal to $NUM_INFERs (the number of inferers) * 2 as --preserve-input is True, for movie node classification task 0"
    exit -1
fi

cnt=$(ls -l /data/gsgnn_mt/prediction/node_classification-movie-label/movie | grep pred.predict | wc -l)
if test $cnt != $NUM_INFERs
then
    echo "The number of final prediction result files (parquet files) is $cnt, which must be $NUM_INFERs for movie node classification task 0"
    exit -1
fi

cnt=$(ls -l /data/gsgnn_mt/prediction/node_classification-movie-label2/movie | grep predict- | wc -l)
if test $cnt != $[$NUM_INFERs * 2]
then
    echo "The number of saved prediction result files is $cnt which does not equal to $NUM_INFERs (the number of inferers) * 2 as --preserve-input is True, for movie node classification task 1"
    exit -1
fi

cnt=$(ls -l /data/gsgnn_mt/prediction/node_classification-movie-label2/movie | grep pred.predict | wc -l)
if test $cnt != $NUM_INFERs
then
    echo "The number of final prediction result files (parquet files) is $cnt, which must be $NUM_INFERs for movie node classification task 1"
    exit -1
fi

# check prints
bst_cnt=$(grep "Best Test node_classification" /tmp/infer_log.txt | wc -l)
if test $bst_cnt != 2
then
    echo "We use SageMaker task tracker, the number of Best Test node_classification prints should be 2."
    exit -1
fi

cnt=$(grep "Test node_classification" /tmp/infer_log.txt | wc -l)
if test $cnt != 4
then
    echo "We use SageMaker task tracker, the number of Test node_classification should be 4."
    exit -1
fi

bst_cnt=$(grep "Best Validation node_classification" /tmp/infer_log.txt | wc -l)
if test $bst_cnt != 2
then
    echo "We use SageMaker task tracker, the number of Best Validation accuracy node_classification should be 4."
    exit -1
fi

cnt=$(grep "Validation node_classification" /tmp/infer_log.txt | wc -l)
if test $cnt != 4
then
    echo "We use SageMaker task tracker, the number of Validation node_classification should be 4."
    exit -1
fi

bst_cnt=$(grep "Best Test edge_classification" /tmp/infer_log.txt | wc -l)
if test $bst_cnt != 1
then
    echo "We use SageMaker task tracker, the number of Best Test edge_classification should be 1."
    exit -1
fi

cnt=$(grep "Test edge_classification" /tmp/infer_log.txt | wc -l)
if test $cnt != 2
then
    echo "We use SageMaker task tracker, the number of Test edge_classification should be 2."
    exit -1
fi

bst_cnt=$(grep "Best Validation edge_classification" /tmp/infer_log.txt | wc -l)
if test $bst_cnt != 1
then
    echo "We use SageMaker task tracker, the number of Best Validation edge_classification should be 1."
    exit -1
fi

cnt=$(grep "Validation edge_classification" /tmp/infer_log.txt | wc -l)
if test $cnt != 2
then
    echo "We use SageMaker task tracker, the number of  Validation edge_classification should be 2."
    exit -1
fi

bst_cnt=$(grep "Best Test edge_regression" /tmp/infer_log.txt | wc -l)
if test $bst_cnt != 1
then
    echo "We use SageMaker task tracker, the number of Best Test edge_regression should be 1."
    exit -1
fi

cnt=$(grep "Test edge_regression" /tmp/infer_log.txt | wc -l)
if test $cnt != 2
then
    echo "We use SageMaker task tracker, the number of Test edge_regression should be 2."
    exit -1
fi

bst_cnt=$(grep "Best Validation edge_regression" /tmp/infer_log.txt | wc -l)
if test $bst_cnt != 1
then
    echo "We use SageMaker task tracker, the number of Best Validation edge_regression should be 1."
    exit -1
fi

cnt=$(grep "Validation edge_regression" /tmp/infer_log.txt | wc -l)
if test $cnt != 2
then
    echo "We use SageMaker task tracker, the number of Validation edge_regression should be 2."
    exit -1
fi

bst_cnt=$(grep "Best Test link_prediction" /tmp/infer_log.txt | wc -l)
if test $bst_cnt != 1
then
    echo "We use SageMaker task tracker, the number of Best Test link_prediction should be 1."
    exit -1
fi

cnt=$(grep "Test link_prediction" /tmp/infer_log.txt | wc -l)
if test $cnt != 2
then
    echo "We use SageMaker task tracker, the number of Test link_prediction should be 2."
    exit -1
fi

bst_cnt=$(grep "Best Validation link_prediction" /tmp/infer_log.txt | wc -l)
if test $bst_cnt != 1
then
    echo "We use SageMaker task tracker, the number of Best Validation link_prediction should be 1."
    exit -1
fi

cnt=$(grep "Validation link_prediction" /tmp/infer_log.txt | wc -l)
if test $cnt != 2
then
    echo "We use SageMaker task tracker, the number of Validation link_prediction should be 2."
    exit -1
fi

bst_cnt=$(grep "Best Test reconstruct_node_feat" /tmp/infer_log.txt | wc -l)
if test $bst_cnt != 1
then
    echo "We use SageMaker task tracker, the number of Best Test reconstruct_node_feat should be 1."
    exit -1
fi

cnt=$(grep "Test reconstruct_node_feat" /tmp/infer_log.txt | wc -l)
if test $cnt != 2
then
    echo "We use SageMaker task tracker, the number of Test reconstruct_node_feat should be 2."
    exit -1
fi

bst_cnt=$(grep "Best Validation reconstruct_node_feat" /tmp/infer_log.txt | wc -l)
if test $bst_cnt != 1
then
    echo "We use SageMaker task tracker,the number of Best Validation reconstruct_node_feat should be 1."
    exit -1
fi

cnt=$(grep "Validation reconstruct_node_feat" /tmp/infer_log.txt | wc -l)
if test $cnt != 2
then
    echo "We use SageMaker task tracker, the number of Validation reconstruct_node_feat should be 2."
    exit -1
fi

python3 $GS_HOME/tests/end2end-tests/check_infer.py --train-embout /data/gsgnn_mt/emb/ --infer-embout /data/gsgnn_mt/infer-emb/

error_and_exit $?

<<<<<<< HEAD
rm -fr /data/gsgnn_mt/infer-emb/
rm -fr /data/gsgnn_mt/prediction/
rm -fr /tmp/infer_log.txt

# Check the case when multi-task inference does not have any prediction tasks
echo "**************[Multi-task] dataset: Movielens, RGCN layer 1, node feat: fixed HF BERT, BERT nodes: movie, inference: full-graph, with lp and reconstruct tasks only"
python3 -m graphstorm.run.gs_multi_task_learning --workspace $GS_HOME/training_scripts/gsgnn_mt  --num-trainers $NUM_TRAINERS --num-servers 1 --num-samplers 0 --part-config /data/movielen_100k_multi_task_train_val_1p_4t/movie-lens-100k.json --ip-config ip_list.txt --ssh-port 2222 --cf ml_lp_rnf.yaml --save-model-path /data/gsgnn_mt/ --save-model-frequency 1000 --logging-file /tmp/train_log.txt --logging-level debug --preserve-input True

error_and_exit $?

echo "**************[Multi-task] dataset: Movielens, RGCN layer 1, node feat: fixed HF BERT, BERT nodes: movie, inference only with lp and reconstruct tasks only"
python3 -m graphstorm.run.gs_multi_task_learning --inference --workspace $GS_HOME/inference_scripts/mt_infer  --num-trainers $NUM_INFERs --num-servers 1 --num-samplers 0 --part-config /data/movielen_100k_multi_task_train_val_1p_4t/movie-lens-100k.json --ip-config ip_list.txt --ssh-port 2222 --cf ml_lp_no_prediction.yaml --use-mini-batch-infer false  --save-embed-path /data/gsgnn_mt/infer-emb/ --restore-model-path /data/gsgnn_mt/epoch-2 --save-prediction-path /data/gsgnn_mt/prediction/ --logging-file /tmp/log.txt --preserve-input True --backend nccl

error_and_exit $?

if [ -f /data/gsgnn_mt/prediction/ ]; then
    echo "The prediction result path should be empty"
fi
=======
rm -fr /data/gsgnn_mt/
rm -fr /tmp/infer_log.txt


echo "**************[Multi-task] dataset: Movielens, RGCN layer 1, node feat: fixed HF BERT, BERT nodes: movie, inference: full-graph, save model"
python3 -m graphstorm.run.gs_multi_task_learning --workspace $GS_HOME/training_scripts/gsgnn_mt  --num-trainers $NUM_TRAINERS --num-servers 1 --num-samplers 0 --part-config /data/movielen_100k_multi_task_train_val_1p_4t/movie-lens-100k.json --ip-config ip_list.txt --ssh-port 2222 --cf ml_nc_lp_norm.yaml --save-model-path /data/gsgnn_mt/ --save-model-frequency 1000 --logging-file /tmp/train_log.txt --logging-level debug --preserve-input True --use-mini-batch-infer False --save-embed-path /data/gsgnn_mt/emb/

error_and_exit $?

cnt=$(grep "save_embed_path: /data/gsgnn_mt/emb/" /tmp/train_log.txt | wc -l)
if test $cnt -lt 1
then
    echo "We use SageMaker task tracker, we should have save_embed_path"
    exit -1
fi

cnt=$(ls -l /data/gsgnn_mt/emb/ | wc -l)
cnt=$[cnt - 1]
if test $cnt != 3
then
    echo "The number of saved embs $cnt is not equal to 3. Should have two for movie and user and One for link-prediction-subtask normalized embedding."
fi

echo "**************[Multi-task] dataset: Movielens, RGCN layer 1, node feat: fixed HF BERT, BERT nodes: movie, inference with test"
python3 -m graphstorm.run.gs_multi_task_learning --inference --workspace $GS_HOME/inference_scripts/mt_infer  --num-trainers $NUM_INFERs --num-servers 1 --num-samplers 0 --part-config /data/movielen_100k_multi_task_train_val_1p_4t/movie-lens-100k.json --ip-config ip_list.txt --ssh-port 2222 --cf ml_nc_lp_norm_with_mask_infer.yaml --use-mini-batch-infer false  --save-embed-path /data/gsgnn_mt/infer-emb/ --restore-model-path /data/gsgnn_mt/epoch-2 --save-prediction-path /data/gsgnn_mt/prediction/ --logging-file /tmp/infer_log.txt --preserve-input True

error_and_exit $?

cnt=$(ls -l /data/gsgnn_mt/infer-emb/ | wc -l)
cnt=$[cnt - 2]
if test $cnt != 4
then
     echo "The number of saved embs $cnt is not equal to 3. Should have two for movie and user and One for link-prediction-subtask normalized embedding."
fi

python3 $GS_HOME/tests/end2end-tests/check_infer.py --train-embout /data/gsgnn_mt/emb/ --infer-embout /data/gsgnn_mt/infer-emb/

error_and_exit $?

python3 $GS_HOME/tests/end2end-tests/check_infer.py --train-embout /data/gsgnn_mt/emb/link_prediction-user_rating_movie --infer-embout /data/gsgnn_mt/infer-emb/link_prediction-user_rating_movie

error_and_exit $?

rm -fr /data/gsgnn_mt/
rm -fr /tmp/train_log.txt
rm -fr /tmp/infer_log.txt
>>>>>>> 84cc9bff
<|MERGE_RESOLUTION|>--- conflicted
+++ resolved
@@ -674,9 +674,7 @@
 
 error_and_exit $?
 
-<<<<<<< HEAD
-rm -fr /data/gsgnn_mt/infer-emb/
-rm -fr /data/gsgnn_mt/prediction/
+rm -fr /data/gsgnn_mt/
 rm -fr /tmp/infer_log.txt
 
 # Check the case when multi-task inference does not have any prediction tasks
@@ -692,11 +690,9 @@
 
 if [ -f /data/gsgnn_mt/prediction/ ]; then
     echo "The prediction result path should be empty"
-fi
-=======
-rm -fr /data/gsgnn_mt/
-rm -fr /tmp/infer_log.txt
-
+    exit -1
+fi
+rm -fr /tmp/log.txt
 
 echo "**************[Multi-task] dataset: Movielens, RGCN layer 1, node feat: fixed HF BERT, BERT nodes: movie, inference: full-graph, save model"
 python3 -m graphstorm.run.gs_multi_task_learning --workspace $GS_HOME/training_scripts/gsgnn_mt  --num-trainers $NUM_TRAINERS --num-servers 1 --num-samplers 0 --part-config /data/movielen_100k_multi_task_train_val_1p_4t/movie-lens-100k.json --ip-config ip_list.txt --ssh-port 2222 --cf ml_nc_lp_norm.yaml --save-model-path /data/gsgnn_mt/ --save-model-frequency 1000 --logging-file /tmp/train_log.txt --logging-level debug --preserve-input True --use-mini-batch-infer False --save-embed-path /data/gsgnn_mt/emb/
@@ -739,5 +735,4 @@
 
 rm -fr /data/gsgnn_mt/
 rm -fr /tmp/train_log.txt
-rm -fr /tmp/infer_log.txt
->>>>>>> 84cc9bff
+rm -fr /tmp/infer_log.txt