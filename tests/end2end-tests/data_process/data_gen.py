"""
    Copyright 2023 Contributors

    Licensed under the Apache License, Version 2.0 (the "License");
    you may not use this file except in compliance with the License.
    You may obtain a copy of the License at

       http://www.apache.org/licenses/LICENSE-2.0

    Unless required by applicable law or agreed to in writing, software
    distributed under the License is distributed on an "AS IS" BASIS,
    WITHOUT WARRANTIES OR CONDITIONS OF ANY KIND, either express or implied.
    See the License for the specific language governing permissions and
    limitations under the License.

    Generate example graph data using built-in datasets for node classifcation,
    node regression, edge classification and edge regression.
"""
import copy
import json
import os
import pyarrow.parquet as pq
import pyarrow as pa
import numpy as np

from graphstorm.gconstruct.file_io import write_data_parquet, write_data_json
from graphstorm.gconstruct.file_io import write_data_hdf5

# Here we construct a graph with multiple node types and edge types
# to test the graph construction pipeline. To test the pipeline
# in a comprehensive way, we store node data in multiple cases:
# 1) different formats, 2) with or without node features, 3) with or
# without labels, 4) features of different types, 5) node features
# with different dimensions.
# We create multiple edges in a similar way.

node_id1 = np.unique(np.random.randint(0, 1000000000, 10000))
node_text = np.array([str(nid) for nid in node_id1])
node_data1 = {
    'id': node_id1,
    'data': node_id1,
    'text': node_text,
    'label': node_id1 % 100,
    'float_max_min': np.random.rand(node_id1.shape[0], 2),
    'float2': node_id1,
}

node_data1_2 = {
    'data': node_id1,
<<<<<<< HEAD
    'float_max_min_2': np.random.rand(node_id1.shape[0], 2),
    'float3': node_id1,
=======
    'float_2': np.random.rand(node_id1.shape[0], 2),
    'float_3': np.random.rand(node_id1.shape[0], 2),
    'float_4': np.random.rand(node_id1.shape[0], 2),
>>>>>>> 0c02bbb0
}

node_id2 = np.arange(20000)
node_data2 = {
    'id': node_id2,
    'data': np.repeat(node_id2, 5).reshape(len(node_id2), 5),
}

node_id3 = np.unique(np.random.randint(0, 1000000000, 5000))
node_id3_str = np.array([str(nid) for nid in node_id3])
node_data3 = {
    'id': node_id3_str,
    'data': np.repeat(node_id3, 5).reshape(len(node_id3), 5),
    'data1': node_id3,
}

node_id4 = np.unique(np.random.randint(0, 1000000000, 5000))
node_id4_str = np.array([str(nid) for nid in node_id3])
node_data4 = {
    'id': node_id4_str,
}

src1 = node_data1['id'][np.random.randint(0, 9999, 100000)]
dst1 = node_data2['id'][np.random.randint(0, 19999, 100000)]
edge_data1 = {
    'src': src1,
    'dst': dst1,
    'label': (src1 + dst1) % 100,
}
edge_data2 = {
    'src': node_data1['id'][np.random.randint(0, 9999, 50000)],
    'dst': node_data1['id'][np.random.randint(0, 9999, 50000)],
}

src3 = node_data2['id'][np.random.randint(0, 20000, 100000)]
dst_idx = np.random.randint(0, 5000, 100000)
edge_data3 = {
    'src': src3,
    'dst': node_data3['id'][dst_idx],
    'data': src3 + node_id3[dst_idx],
    'data1': np.repeat(src3 + node_id3[dst_idx], 5).reshape(len(src3), 5),
}
edge_data3_2 = {
    'data': src3 + node_id3[dst_idx],
}

in_dir = '/tmp/test_data/'
out_dir = '/tmp/test_out/'

os.makedirs(in_dir, exist_ok=True)
os.makedirs(out_dir, exist_ok=True)

def split_data(data, num):
    new_data_list = [{} for _ in range(num)]
    for key, val in data.items():
        for i, val in enumerate(np.array_split(val, num)):
            new_data_list[i][key] = val
    return new_data_list

for i, node_data in enumerate(split_data(node_data1, 5)):
    write_data_parquet(node_data, os.path.join(in_dir, f'node_data1_{i}.parquet'))
write_data_hdf5(node_data1_2, os.path.join(in_dir, f'node_data1_2.hdf5'))
for i, node_data in enumerate(split_data(node_data2, 5)):
    write_data_hdf5(node_data, os.path.join(in_dir, f'node_data2_{i}.hdf5'))
for i, node_data in enumerate(split_data(node_data3, 10)):
    write_data_json(node_data, os.path.join(in_dir, f'node_data3_{i}.json'))
for i, node_data in enumerate(split_data(node_data4, 10)):
    write_data_json(node_data, os.path.join(in_dir, f'node_data4_{i}.json'))
for i, edge_data in enumerate(split_data(edge_data1, 10)):
    write_data_parquet(edge_data, os.path.join(in_dir, f'edge_data1_{i}.parquet'))
for i, edge_data in enumerate(split_data(edge_data2, 10)):
    write_data_parquet(edge_data, os.path.join(in_dir, f'edge_data2_{i}.parquet'))
for i, edge_data in enumerate(split_data(edge_data3, 10)):
    write_data_parquet(edge_data, os.path.join(in_dir, f'edge_data3_{i}.parquet'))
write_data_hdf5(edge_data3_2, os.path.join(in_dir, f'edge_data3_2.hdf5'))

node_conf = [
    {
        "node_type": "node1",
        "format": {"name": "hdf5"},
        "files": os.path.join(in_dir, "node_data1_2.hdf5"),
        "features": [
            {
                "feature_col": "data",
                "feature_name": "feat1",
            },
            {
                "feature_col": "float_max_min_2",
                "feature_name": "feat3",
                "transform": {"name": 'max_min_norm'}
            },
            {
<<<<<<< HEAD
                "feature_col": "float3",
                "feature_name": "feat_fp16_hdf5",
                "out_dtype": 'float16',
            },
=======
                "feature_col": "float_3",
                "feature_name": "feat_rank_gauss",
                "transform": {"name": 'rank_gauss'}
            },
            {
                "feature_col": "float_4",
                "feature_name": "feat_rank_gauss_fp16",
                "out_dtype": 'float16',
                "transform": {"name": 'rank_gauss'}
            }
>>>>>>> 0c02bbb0
        ],
    },
    {
        "node_id_col": "id",
        "node_type": "node1",
        "format": {"name": "parquet"},
        "files": os.path.join(in_dir, "node_data1_*.parquet"),
        "features": [
            {
                "feature_col": "data",
                "feature_name": "feat",
            },
            {
                "feature_col": "text",
                # tokenize_hf generates multiple features.
                # It defines feature names itself.
                "transform": {"name": "tokenize_hf",
                              "bert_model": "bert-base-uncased",
                              "max_seq_length": 16},
            },
            {
                "feature_col": "text",
                "feature_name": "bert",
                "out_dtype": 'float32',
                "transform": {"name": "bert_hf",
                              "bert_model": "bert-base-uncased",
                              "max_seq_length": 16},
            },
            {
                "feature_col": "float_max_min",
                "feature_name": "feat2",
                "out_dtype": 'float16',
                "transform": {"name": "max_min_norm",
                              "max_bound": 2.,
                              "min_bound": -2.}
            },
            {
                "feature_col": "float2",
                "feature_name": "feat_fp16",
                "out_dtype": 'float16',
            },
        ],
        "labels":       [
            {
                "label_col":    "label",
                "task_type":    "classification",
                "split_pct":   [0.8, 0.2, 0.0],
            },
        ],
    },
    {
        "node_id_col": "id",
        "node_type": "node2",
        "format": {"name": "hdf5"},
        "files": os.path.join(in_dir, "node_data2_*.hdf5"),
        "features": [
            {
                "feature_col": "data",
                "feature_name": "feat",
            },
        ],
    },
    {
        "node_id_col": "id",
        "node_type": "node3",
        "format": {"name": "json"},
        "files": os.path.join(in_dir, "node_data3_*.json"),
        "features": [
            {
                "feature_col": "data",
                "feature_name": "feat",
            },
        ],
    },
    {
        "node_id_col": "id",
        "node_type": "node4",
        "format": {"name": "json"},
        "files": os.path.join(in_dir, "node_data4_*.json"),
        # No feature
    },
]
edge_conf = [
    {
        "source_id_col":    "src",
        "dest_id_col":      "dst",
        "relation":         ("node1", "relation1", "node2"),
        "format":           {"name": "parquet"},
        "files":            os.path.join(in_dir, "edge_data1_*.parquet"),
        "labels":       [
            {
                "label_col":    "label",
                "task_type":    "classification",
                "split_pct":   [0.8, 0.2, 0.0],
            },
        ],
    },
    {
        "source_id_col":    "src",
        "dest_id_col":      "dst",
        "relation":         ("node1", "relation2", "node1"),
        "format":           {"name": "parquet"},
        "files":            os.path.join(in_dir, "edge_data2_*.parquet"),
        "labels":       [
            {
                "task_type":    "link_prediction",
                "split_pct":   [0.8, 0.2, 0.0],
            },
        ],
    },
    {
        "source_id_col":    "src",
        "dest_id_col":      "dst",
        "relation":         ("node2", "relation3", "node3"),
        "format":           {"name": "parquet"},
        "files":            os.path.join(in_dir, "edge_data3_*.parquet"),
        "features": [
            {
                "feature_col": "data",
                "feature_name": "feat",
            },
        ],
    },
    {
        "relation":         ("node2", "relation3", "node3"),
        "format":           {"name": "hdf5"},
        "files":            os.path.join(in_dir, "edge_data3_2.hdf5"),
        "features": [
            {
                "feature_col": "data",
                "feature_name": "feat2",
            },
        ],
    },
]
transform_conf = {
    "nodes": node_conf,
    "edges": edge_conf,
}
json.dump(transform_conf, open(os.path.join(in_dir, 'test_data_transform.conf'), 'w'), indent=4)<|MERGE_RESOLUTION|>--- conflicted
+++ resolved
@@ -47,14 +47,9 @@
 
 node_data1_2 = {
     'data': node_id1,
-<<<<<<< HEAD
-    'float_max_min_2': np.random.rand(node_id1.shape[0], 2),
-    'float3': node_id1,
-=======
     'float_2': np.random.rand(node_id1.shape[0], 2),
     'float_3': np.random.rand(node_id1.shape[0], 2),
     'float_4': np.random.rand(node_id1.shape[0], 2),
->>>>>>> 0c02bbb0
 }
 
 node_id2 = np.arange(20000)
@@ -147,12 +142,6 @@
                 "transform": {"name": 'max_min_norm'}
             },
             {
-<<<<<<< HEAD
-                "feature_col": "float3",
-                "feature_name": "feat_fp16_hdf5",
-                "out_dtype": 'float16',
-            },
-=======
                 "feature_col": "float_3",
                 "feature_name": "feat_rank_gauss",
                 "transform": {"name": 'rank_gauss'}
@@ -163,7 +152,6 @@
                 "out_dtype": 'float16',
                 "transform": {"name": 'rank_gauss'}
             }
->>>>>>> 0c02bbb0
         ],
     },
     {
