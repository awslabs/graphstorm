--- conflicted
+++ resolved
@@ -16,8 +16,6 @@
 """
 import os
 import argparse
-import json
-import torch as th
 
 from graphstorm.gconstruct.file_io import read_data_parquet
 from numpy.testing import assert_equal
@@ -39,8 +37,7 @@
     ntype0_emb_path = os.path.join(emb_path, ntype0)
 
     data = read_data_parquet(
-<<<<<<< HEAD
-        os.path.join(ntype0_emb_path, "emb.part00000_00000.parquet"),
+        os.path.join(ntype0_emb_path, "embed-00000_00000.parquet"),
         data_fields=data_fields)
     if column_names is not None:
         data["emb"] = data[column_name_map["emb"]]
@@ -48,28 +45,17 @@
     assert_equal(data["emb"][:,0].astype("str"), data["nid"])
     assert_equal(data["emb"][:,1].astype("str"), data["nid"])
     data = read_data_parquet(
-        os.path.join(ntype0_emb_path, "emb.part00001_00000.parquet"),
+        os.path.join(ntype0_emb_path, "embed-00001_00000.parquet"),
         data_fields=data_fields)
     if column_names is not None:
         data["emb"] = data[column_name_map["emb"]]
         data["nid"] = data[column_name_map["nid"]]
-=======
-        os.path.join(ntype0_emb_path, "embed-00000_00000.parquet"),
-        data_fields=["emb", "nid"])
-
-    assert_equal(data["emb"][:,0].astype("str"), data["nid"])
-    assert_equal(data["emb"][:,1].astype("str"), data["nid"])
-    data = read_data_parquet(
-        os.path.join(ntype0_emb_path, "embed-00001_00000.parquet"),
-        data_fields=["emb", "nid"])
->>>>>>> cc1074fe
     assert_equal(data["emb"][:,0].astype("str"), data["nid"])
     assert_equal(data["emb"][:,1].astype("str"), data["nid"])
 
     ntype1_emb_path = os.path.join(emb_path, ntype1)
     data = read_data_parquet(
-<<<<<<< HEAD
-        os.path.join(ntype1_emb_path, "emb.part00000_00000.parquet"),
+        os.path.join(ntype1_emb_path, "embed-00000_00000.parquet"),
         data_fields=data_fields)
     if column_names is not None:
         data["emb"] = data[column_name_map["emb"]]
@@ -77,20 +63,11 @@
     assert_equal(data["emb"][:,0].astype("str"), data["nid"])
     assert_equal(data["emb"][:,1].astype("str"), data["nid"])
     data = read_data_parquet(
-        os.path.join(ntype1_emb_path, "emb.part00001_00000.parquet"),
+        os.path.join(ntype1_emb_path, "embed-00001_00000.parquet"),
         data_fields=data_fields)
     if column_names is not None:
         data["emb"] = data[column_name_map["emb"]]
         data["nid"] = data[column_name_map["nid"]]
-=======
-        os.path.join(ntype1_emb_path, "embed-00000_00000.parquet"),
-        data_fields=["emb", "nid"])
-    assert_equal(data["emb"][:,0].astype("str"), data["nid"])
-    assert_equal(data["emb"][:,1].astype("str"), data["nid"])
-    data = read_data_parquet(
-        os.path.join(ntype1_emb_path, "embed-00001_00000.parquet"),
-        data_fields=["emb", "nid"])
->>>>>>> cc1074fe
     assert_equal(data["emb"][:,0].astype("str"), data["nid"])
     assert_equal(data["emb"][:,1].astype("str"), data["nid"])
 
