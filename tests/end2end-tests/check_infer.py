"""
    Copyright 2023 Contributors

    Licensed under the Apache License, Version 2.0 (the "License");
    you may not use this file except in compliance with the License.
    You may obtain a copy of the License at

       http://www.apache.org/licenses/LICENSE-2.0

    Unless required by applicable law or agreed to in writing, software
    distributed under the License is distributed on an "AS IS" BASIS,
    WITHOUT WARRANTIES OR CONDITIONS OF ANY KIND, either express or implied.
    See the License for the specific language governing permissions and
    limitations under the License.
"""

import argparse
import os
import json

from numpy.testing import assert_almost_equal
import torch as th
import numpy as np

from graphstorm.gconstruct.file_io import read_data_parquet

if __name__ == '__main__':
    argparser = argparse.ArgumentParser("check_infer")
    argparser.add_argument("--train_embout", type=str, required=True,
                           help="Path to embedding saved by trainer")
    argparser.add_argument("--infer_embout", type=str, required=True,
                           help="Path to embedding saved by trainer")
    argparser.add_argument("--link_prediction", action='store_true',
                           help="Path to embedding saved by trainer")
    argparser.add_argument("--mini-batch-infer", action='store_true',
                           help="Inference use minibatch inference.")
    args = argparser.parse_args()
    with open(os.path.join(args.train_embout, "emb_info.json"), 'r', encoding='utf-8') as f:
        train_emb_info = json.load(f)

    with open(os.path.join(args.infer_embout, "emb_info.json"), 'r', encoding='utf-8') as f:
        info_emb_info = json.load(f)

    # meta info should be same
    if args.link_prediction:
        # For link prediction, both training and inference will save
        # node embeddings for each node type.
        assert len(train_emb_info["emb_name"]) == len(info_emb_info["emb_name"])
        assert sorted(train_emb_info["emb_name"]) == sorted(info_emb_info["emb_name"])
    else:
        # For other tasks, we only save node embeddings for the target type
        # in the inference.
        assert len(train_emb_info["emb_name"]) >= len(info_emb_info["emb_name"])

    # feats are same
    for ntype in info_emb_info["emb_name"]:
        train_emb = []
        train_nids = []
        ntype_emb_path = os.path.join(args.train_embout, ntype)
        emb_files = os.listdir(ntype_emb_path)
        ntype_emb_files = [file for file in emb_files if file.endswith(".pt") and file.startswith("emb")]
        ntype_nid_files = [file for file in emb_files if file.endswith(".pt") and file.startswith("nids")]
        ntype_emb_files = sorted(ntype_emb_files)
        ntype_nid_files = sorted(ntype_nid_files)
        for f in ntype_emb_files:
            # Only work with torch 1.13+
            train_emb.append(th.load(os.path.join(ntype_emb_path, f),weights_only=True))
        for f in ntype_nid_files:
            train_nids.append(th.load(os.path.join(ntype_emb_path, f),weights_only=True))
        train_emb = th.cat(train_emb, dim=0)
        train_nids = th.cat(train_nids, dim=0)

        ntype_remaped_emb_files = [file for file in emb_files if file.endswith(".parquet")]
        ntype_remaped_emb_files = sorted(ntype_remaped_emb_files)
        train_remaped_emb = []
        train_remaped_nids = []
        for f in ntype_remaped_emb_files:
            data = read_data_parquet(os.path.join(ntype_emb_path, f),
                                     data_fields=["emb", "nid"])
            train_remaped_emb.append(data["emb"])
            train_remaped_nids.append(data["nid"])
        train_remaped_emb = np.concatenate(train_remaped_emb)
        train_remaped_nids = np.concatenate(train_remaped_nids)

        infer_emb = []
        infer_nids = []
        ntype_emb_path = os.path.join(args.infer_embout, ntype)
        emb_files = os.listdir(ntype_emb_path)
        ntype_emb_files = [file for file in emb_files if file.endswith(".pt") and file.startswith("emb")]
        ntype_nid_files = [file for file in emb_files if file.endswith(".pt") and file.startswith("nids")]
        ntype_emb_files = sorted(ntype_emb_files)
        ntype_nid_files = sorted(ntype_nid_files)
        for f in ntype_emb_files:
            # Only work with torch 1.13+
            infer_emb.append(th.load(os.path.join(ntype_emb_path, f), weights_only=True))
        for f in ntype_nid_files:
            infer_nids.append(th.load(os.path.join(ntype_emb_path, f),weights_only=True))
        infer_emb = th.cat(infer_emb, dim=0)
        infer_nids = th.cat(infer_nids, dim=0)

        ntype_remaped_emb_files = [file for file in emb_files if file.endswith(".parquet")]
        ntype_remaped_emb_files = sorted(ntype_remaped_emb_files)
        infer_remaped_emb = []
        infer_remaped_nids = []
        for f in ntype_remaped_emb_files:
            data = read_data_parquet(os.path.join(ntype_emb_path, f),
                                     data_fields=["emb", "nid"])
            infer_remaped_emb.append(data["emb"])
            infer_remaped_nids.append(data["nid"])
        infer_remaped_emb = np.concatenate(infer_remaped_emb)
        infer_remaped_nids = np.concatenate(infer_remaped_nids)

<<<<<<< HEAD
        assert train_emb.shape[0] == infer_emb.shape[0]
        assert train_emb.shape[1] == infer_emb.shape[1]
        assert train_remaped_emb.shape[0] == infer_remaped_emb.shape[0]
        assert train_remaped_emb.shape[1] == infer_remaped_emb.shape[1]
=======
        assert train_emb.shape == infer_emb.shape, \
                f"The shape doesn't match: {train_emb.shape} vs. {infer_emb.shape}"
>>>>>>> 6f8f12fd

        train_emb = train_emb[th.argsort(train_nids)]
        infer_emb = infer_emb[th.argsort(infer_nids)]
        if args.mini_batch_infer:
            # When inference is done with minibatch inference, only node
            # embeddings of the test set are computed.
            for i in range(len(train_emb)):
                if th.all(infer_emb[i] == 0.):
                    continue
                assert_almost_equal(train_emb[i].numpy(), infer_emb[i].numpy(), decimal=2)
        else:
            assert_almost_equal(train_emb.numpy(), infer_emb.numpy(), decimal=2)
            train_remaped_emb = train_remaped_emb[th.argsort(th.tensor(train_remaped_nids))]
            infer_remaped_emb = infer_remaped_emb[th.argsort(th.tensor(infer_remaped_nids))]
            assert_almost_equal(train_remaped_emb, infer_remaped_emb, decimal=2)<|MERGE_RESOLUTION|>--- conflicted
+++ resolved
@@ -26,11 +26,11 @@
 
 if __name__ == '__main__':
     argparser = argparse.ArgumentParser("check_infer")
-    argparser.add_argument("--train_embout", type=str, required=True,
+    argparser.add_argument("--train-embout", type=str, required=True,
                            help="Path to embedding saved by trainer")
-    argparser.add_argument("--infer_embout", type=str, required=True,
+    argparser.add_argument("--infer-embout", type=str, required=True,
                            help="Path to embedding saved by trainer")
-    argparser.add_argument("--link_prediction", action='store_true',
+    argparser.add_argument("--link-prediction", action='store_true',
                            help="Path to embedding saved by trainer")
     argparser.add_argument("--mini-batch-infer", action='store_true',
                            help="Inference use minibatch inference.")
@@ -110,15 +110,10 @@
         infer_remaped_emb = np.concatenate(infer_remaped_emb)
         infer_remaped_nids = np.concatenate(infer_remaped_nids)
 
-<<<<<<< HEAD
-        assert train_emb.shape[0] == infer_emb.shape[0]
-        assert train_emb.shape[1] == infer_emb.shape[1]
+        assert train_emb.shape == infer_emb.shape, \
+                f"The shape doesn't match: {train_emb.shape} vs. {infer_emb.shape}"
         assert train_remaped_emb.shape[0] == infer_remaped_emb.shape[0]
         assert train_remaped_emb.shape[1] == infer_remaped_emb.shape[1]
-=======
-        assert train_emb.shape == infer_emb.shape, \
-                f"The shape doesn't match: {train_emb.shape} vs. {infer_emb.shape}"
->>>>>>> 6f8f12fd
 
         train_emb = train_emb[th.argsort(train_nids)]
         infer_emb = infer_emb[th.argsort(infer_nids)]
